--- conflicted
+++ resolved
@@ -31,8 +31,4 @@
         pip install .
     - name: Test TaskRunner API
       run: |
-<<<<<<< HEAD
-        python tests/github/test_hello_federation.py --template keras_cnn_mnist --fed_workspace aggregator --col1 col1 --col2 col2  --rounds-to-train 3
-=======
-        bash tests/github/test_hello_federation.sh keras_cnn_mnist aggregator col1 col2 $(hostname --all-fqdns | awk '{print $1}') --rounds-to-train 3 --save-model output_model
->>>>>>> 3f2337da
+        python tests/github/test_hello_federation.py --template keras_cnn_mnist --fed_workspace aggregator --col1 col1 --col2 col2  --rounds-to-train 3 --save-model output_model
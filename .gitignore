*.egg-info
*.pkl
__pycache__
/build
/dist
.vscode
.ipynb_checkpoints
venv/*
.idea
*_pb2.py
*_pb2_grpc.py

*.jpg
*.crt
*.key
.eggs
<<<<<<< HEAD
eggs
=======
eggs/*
>>>>>>> 6d7aee6f
*.pyi<|MERGE_RESOLUTION|>--- conflicted
+++ resolved
@@ -14,9 +14,5 @@
 *.crt
 *.key
 .eggs
-<<<<<<< HEAD
-eggs
-=======
 eggs/*
->>>>>>> 6d7aee6f
 *.pyi
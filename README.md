# OpenFL - An Open-Source Framework For Federated Learning

[![PyPI - Python Version](https://img.shields.io/badge/python-3.6%20%7C%203.7%20%7C%203.8-blue)](https://pypi.org/project/openfl/)
[![Jenkins](https://img.shields.io/jenkins/build?jobUrl=http%3A%2F%2F213.221.44.203%2Fjob%2FFederated-Learning%2Fjob%2Fnightly%2F)](http://213.221.44.203/job/Federated-Learning/job/nightly/)
[![Documentation Status](https://readthedocs.org/projects/openfl/badge/?version=latest)](https://openfl.readthedocs.io/en/latest/?badge=latest)
[![Downloads](https://pepy.tech/badge/openfl)](https://pepy.tech/project/openfl)
[![PyPI version](https://img.shields.io/pypi/v/openfl)](https://pypi.org/project/openfl/)
[<img src="https://img.shields.io/badge/slack-@openfl-blue.svg?logo=slack">](https://join.slack.com/t/openfl/shared_invite/zt-ovzbohvn-T5fApk05~YS_iZhjJ5yaTw) 
[![License](https://img.shields.io/badge/License-Apache%202.0-blue.svg)](https://opensource.org/licenses/Apache-2.0)
[![Citation](https://img.shields.io/badge/cite-citation-blue)](https://arxiv.org/abs/2105.06413)

OpenFL is a Python 3 framework for Federated Learning. OpenFL is designed to be a _flexible_, _extensible_ and _easily learnable_ tool for data scientists. OpenFL is developed by Intel Internet of Things Group (IOTG) and Intel Labs. 

## Installation

You can simply install OpenFL from PyPI:

```
$ pip install openfl
```
For more installation options check out the [online documentation](https://openfl.readthedocs.io/en/latest/install.html).

## Getting Started

<<<<<<< HEAD
OpenFL enables data scientists to set up a federated learning experiment following one of the workflows:
=======
Open Federated Learning (OpenFL) is a Python 3 project developed by Intel Internet of Things Group (IOTG) and Intel Labs. 
>>>>>>> e9d21a45

- [Director-based Workflow](https://openfl.readthedocs.io/en/latest/source/workflow/director_based_workflow.html) [preferred]:
a federation created with this workflow continues to be available to distribute more experiments in series.

- [Aggregator-based Workflow](https://openfl.readthedocs.io/en/latest/source/workflow/running_the_federation.agg_based.html):
with this workflow, the federation is terminated when the experiment is finished.

The quickest way to test OpenFL is to follow our [tutorials](https://github.com/intel/openfl/tree/docs_correction/openfl-tutorials). </br>
Read the [blog post](https://towardsdatascience.com/go-federated-with-openfl-8bc145a5ead1) explaining steps to train a model with OpenFL. </br>
Check out the [online documentation](https://openfl.readthedocs.io/en/latest/index.html) to launch your first federation.

## Requirements

- Ubuntu Linux 16.04 or 18.04.
- Python 3.6+ (recommended to use with [Virtualenv](https://virtualenv.pypa.io/en/latest/)).

OpenFL supports training with TensorFlow 2+ or PyTorch 1.3+ which should be installed separately. User can extend the list of supported Deep Learning frameworks if needed.

## Project Overview
### What is Federated Learning

[Federated learning](https://en.wikipedia.org/wiki/Federated_learning) is a distributed machine learning approach that enables collaboration on machine learning projects without having to share sensitive data, such as, patient records, financial data, or classified information. The minimum data movement needed across the federation is solely the model parameters and their updates.

![Federated Learning](https://github.com/intel/openfl/blob/docs_correction/docs/images/diagram_fl_new.png?raw=true)


### Background
OpenFL builds on the [OpenFederatedLearning](https://github.com/IntelLabs/OpenFederatedLearning) framework, which was a collaboration between Intel and the University of Pennsylvania (UPenn) to develop the [Federated Tumor Segmentation (FeTS, www.fets.ai)](https://www.fets.ai/) platform (grant award number: U01-CA242871). 

The grant for FeTS was awarded to the [Center for Biomedical Image Computing and Analytics (CBICA)](https://www.cbica.upenn.edu/) at UPenn (PI: S. Bakas) from the [Informatics Technology for Cancer Research (ITCR)](https://itcr.cancer.gov/) program of the National Cancer Institute (NCI) of the National Institutes of Health (NIH). 

FeTS is a real-world medical federated learning platform with international collaborators. The original OpenFederatedLearning project and OpenFL are designed to serve as the backend for the FeTS platform, 
and OpenFL developers and researchers continue to work very closely with UPenn on the FeTS project. An example is the [FeTS-AI/Front-End](https://github.com/FETS-AI/Front-End), which integrates UPenn’s medical AI expertise with Intel’s framework to create a federated learning solution for medical imaging. 

Although initially developed for use in medical imaging, OpenFL designed to be agnostic to the use-case, the industry, and the machine learning framework.

You can find more details in the following articles:
- [Sheller MJ,  et al., 2020](https://www.nature.com/articles/s41598-020-69250-1) 
- [Sheller MJ, et al., 2019](https://www.ncbi.nlm.nih.gov/pmc/articles/PMC6589345)
- [Yang Y, et al., 2019](https://arxiv.org/abs/1902.04885)
- [McMahan HB, et al., 2016](https://arxiv.org/abs/1602.05629)



## Support
We welcome questions, issue reports, and suggestions:

* [GitHub Issues](https://github.com/intel/openfl/issues)
* [Slack workspace](https://join.slack.com/t/openfl/shared_invite/zt-ovzbohvn-T5fApk05~YS_iZhjJ5yaTw)


## License
This project is licensed under [Apache License Version 2.0](LICENSE). By contributing to the project, you agree to the license and copyright terms therein and release your contribution under these terms.


## Citation

```
@misc{reina2021openfl,
      title={OpenFL: An open-source framework for Federated Learning}, 
      author={G Anthony Reina and Alexey Gruzdev and Patrick Foley and Olga Perepelkina and Mansi Sharma and Igor Davidyuk and Ilya Trushkin and Maksim Radionov and Aleksandr Mokrov and Dmitry Agapov and Jason Martin and Brandon Edwards and Micah J. Sheller and Sarthak Pati and Prakash Narayana Moorthy and Shih-han Wang and Prashant Shah and Spyridon Bakas},
      year={2021},
      eprint={2105.06413},
      archivePrefix={arXiv},
      primaryClass={cs.LG}
}
```
<|MERGE_RESOLUTION|>--- conflicted
+++ resolved
@@ -22,11 +22,8 @@
 
 ## Getting Started
 
-<<<<<<< HEAD
+
 OpenFL enables data scientists to set up a federated learning experiment following one of the workflows:
-=======
-Open Federated Learning (OpenFL) is a Python 3 project developed by Intel Internet of Things Group (IOTG) and Intel Labs. 
->>>>>>> e9d21a45
 
 - [Director-based Workflow](https://openfl.readthedocs.io/en/latest/source/workflow/director_based_workflow.html) [preferred]:
 a federation created with this workflow continues to be available to distribute more experiments in series.

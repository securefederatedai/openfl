--- conflicted
+++ resolved
@@ -7,157 +7,11 @@
 Director-Based Workflow
 ************************
 
-<<<<<<< HEAD
 A director-based workflow uses long-lived components in a federation. These components continue to be available to distribute more experiments in the federation.
 	
 - The *Director* is the central node of the federation. This component starts an *Aggregator* for each experiment, sends data to connected collaborator nodes, and provides updates on the status.
 - The *Envoy* runs on collaborator nodes connected to the *Director*. When the *Director* starts an experiment, the *Envoy* starts the *Collaborator* to train the global model.
-=======
-.. toctree::
-    :maxdepth: 2
- 
-    establishing_federation_director_
-    interactive_api_
 
-
-.. _establishing_federation_director:
-
-Establishing a long-living Federation with Director
-#######################################
-
-1. Install |productName| 
-==================
-
-Make sure that you installed |productName| in your virtual Python environment.
-If not, use the instruction :ref:`install_initial_steps`.
-
-2. Implement Shard Descriptors
-==================
-
-Then the data owners need to implement `Shard Descriptors` Python classes. 
-
-|productName| framework provides a ‘Shard descriptor’ interface that should be described on every collaborator node 
-to provide a unified data interface for FL experiments. Abstract “Shard descriptor” should be subclassed and 
-all its methods should be implemented to describe the way data samples and labels will be loaded from disk 
-during training. Shard descriptor is a subscriptable object that implements :code:`__getitem__()` and :code:`len()` methods 
-as well as several additional methods to access ‘sample shape’, ‘target shape’, and ‘shard description’ text 
-that may be used to identify participants during experiment definition and execution.
-
-3. (Optional) Create certificates using Step-CA 
-==================
-
-The use of mTLS is strongly recommended for deployments in untrusted environments to establish participant identity and 
-to encrypt communication. Users may either import certificates provided by their organization or utilize 
-:ref:`PKI <semi_automatic_certification>` provided by |productName|.
-
-4. Start Director
-==================
-
-Director is a central component in the Federation. It should be started on a node with at least two open ports. 
-Learn more about the Director component here: :ref:`openfl_ll_components`
-
-Create Director workspace
--------------------
-
-Director requires a folder to operate in. Recieved experiments will be deployed in this folder. 
-Moreover, supplementary files like Director's config files and certificates may be stored in this folder. 
-One may use CLI command to create a structured workspace for Director with a default config file.
-
-    .. code-block:: console
-
-        $ fx director create-workspace -p director_ws
-
-Tune Director config
--------------------
-
-Director should be started from a config file. Basic config file should contain the Director's node FQDN, an open port, 
-and :code:`sample_shape` and :code:`target_shape` fields with string representation of the unified data interface in the Federation. 
-But it also may contain paths to certificates. 
-
-Use CLI to start Director
--------------------
-
-When the Director's config has been set up, one may use CLI to start the Director. Without mTLS protection:
-
-    .. code-block:: console
-
-       $ fx director start --disable-tls -c director_config.yaml
-
-In the case of a certified Federation:
-
-    .. code-block:: console
-
-       $ fx director start -c director_config.yaml \
-            -rc cert/root_ca.crt \
-            -pk cert/priv.key \
-            -oc cert/open.crt
-
-5. Start Envoys
-==================
-
-Envoys are |productName|'s 'agents' on collaborator nodes that may recieve an experiment archive and provide 
-access to local data.
-When started Envoy will try to connect to the Director.
-
-Create Envoy workspace
--------------------
-
-The Envoy component also requires a folder to operate in. Use the following CLI command to create a workspace 
-with convenient folder structure and default Envoy's config and Shard Descriptor Python script:
-
-    .. code-block:: console
-
-        $ fx envoy create-workspace -p envoy_ws
-
-Setup Envoy's config
--------------------
-
-Unlike Director’s config, the one for Envoy should contain settings for the local Shard Descriptor. 
-The template field must be filled with the address of the local Shard Descriptor class, and settings filed 
-should list arbitrary settings required to initialize the Shard Descriptor.
-
-Use CLI to start Envoy
--------------------
-
-To start the Envoy without mTLS use the following CLI command: 
-
-    .. code-block:: console
-
-        $ fx envoy start -n env_one --disable-tls \
-            --envoy-config-path envoy_config.yaml -d director_fqdn:port
-
-Alternatively, use the following command to establish a secured connection:
-
-    .. code-block:: console
-
-        $ ENVOY_NAME=envoy_example_name
-
-        $ fx envoy start -n "$ENVOY_NAME" \
-            --envoy-config-path envoy_config.yaml \
-            -d director_fqdn:port -rc cert/root_ca.crt \
-            -pk cert/"$ENVOY_NAME".key -oc cert/"$ENVOY_NAME".crt
-
-
-6. Describing an FL experimnet using Interactive Python API
-====================================
-
-At this point, data scientists may register their experiments to be executed in the federation. 
-|productName| provides a separate frontend Director’s client and :ref:`Interactive Python API <interactive_api>` 
-to register experiments. 
-
-
-.. _interactive_api:
-
-Beta: |productName| Interactive Python API
-#######################################
-
-The |productName| Python Interactive API should help data scientists to adapt single node training code for 
-running in the FL manner. The process of defining an FL experimnent is fully decoupled from the establishing 
-a Federation routine. Everything that a data scientist needs to prepare an experiment is a Python interpreter and access to the Director.   
-
-Python Interactive API Concepts
-===============================
->>>>>>> c33f7bbd
 
 The director-based workflow comprises the following roles and their tasks:
 
@@ -179,203 +33,9 @@
 .. centered:: Overview of the Director-Based Workflow
 
 
-
-<<<<<<< HEAD
 .. toctree::
    :maxdepth: 2
    :hidden:
-=======
-    from openfl.interface.interactive_api.federation import Federation
-
-Federation API class should be initialized with the aggregator node FQDN and encryption settings. User may disable mTLS in trusted environments or provide paths to the certificate chain of CA, aggregator certificate and private key to enable mTLS.
-
-.. code-block:: python
-
-    federation = Federation(
-        client_id: str, director_node_fqdn: str, director_port: str
-        tls: bool, ca_cert_chain: str, cert: str, private_key: str)
-
-* Federation's :code:`get_dummy_shard_descriptor` method should be used to create a dummy Shard Descriptor that 
-  fakes access to real data. It may be used for debugging the user's experiment pipeline.
-* Federation's :code:`get_shard_registry` method returns information about the envoys connected to the Director 
-  and their Shard Descriptors.
-
-Experiment API
-----------------
-
-*Experiment* entity allows registering training related objects, FL tasks and settings.
-To set up an FL experiment someone should use the Experiment interactive API. 
-
-.. code-block:: python
-
-    from openfl.interface.interactive_api.experiment import FLExperiment
-
-*Experiment* is being initialized by taking a Federation object and the experiment name as parameters.
-
-.. code-block:: python
-
-    fl_experiment = FLExperiment(federation: Federation, experiment_name: str)
-
-To start an experiment user must register *DataLoader*, *Federated Learning tasks* and *Model* with *Optimizer*. 
-There are several supplementary interface classes for these entities.
-
-.. code-block:: python
-
-    from openfl.interface.interactive_api.experiment import TaskInterface, DataInterface, ModelInterface
-
-Registering model and optimizer
---------------------------------
-
-First, user instantiate and initilize a model and optimizer in their favorite Deep Learning framework. 
-Please, note that for now interactive API supports only *Keras* and *PyTorch* off-the-shelf.
-Initialized model and optimizer objects then should be passed to the :code:`ModelInterface` along with the 
-path to correct Framework Adapter plugin inside |productName| package. If desired DL framework is not covered by 
-existing plugins, user can implement the plugin's interface and point :code:`framework_plugin` to the implementation 
-inside the workspace.
-
-.. code-block:: python
-
-    from openfl.interface.interactive_api.experiment import ModelInterface
-    MI = ModelInterface(model, optimizer, framework_plugin: str)
-
-Registering FL tasks
----------------------
-
-|productName| has a specific concept of an FL task.
-Interactive API currently allows registering only standalone functions defined in the main module or 
-imported from other modules inside the workspace.
-We also have requirements on task signature. Task should accept the following objects:
-
-1. model - will be rebuilt with relevant weights for every task by `TaskRunner`
-2. :code:`data_loader` - data loader that will provide local data
-3. device - a device to be used for execution on collaborator machines
-4. optimizer (optional) - model optimizer, only for training tasks
-
-Moreover FL tasks should return a dictionary object with metrics :code:`{metric name: metric value for this task}`.
-
-:code:`Task Interface` class is designed to register task and accompanying information.
-This class must be instantiated, then it's special methods may be used to register tasks.
-
-.. code-block:: python
-
-    TI = TaskInterface()
-
-    task_settings = {
-        'batch_size': 32,
-        'some_arg': 228,
-    }
-    @TI.add_kwargs(**task_settings)
-    @TI.register_fl_task(model='my_model', data_loader='train_loader',
-            device='device', optimizer='my_Adam_opt')
-    def foo(my_model, train_loader, my_Adam_opt, device, batch_size, some_arg=356)
-        ...
-
-
-:code:`@TI.register_fl_task()` needs tasks argument names for (model, data_loader, device, optimizer (optional)) that constitute tasks 'contract'.
-It adds the callable and the task contract to the task registry.
-
-:code:`@TI.add_kwargs()` method should be used to set up those arguments that are not included in the contract.
-
-Registering Federated DataLoader
----------------------------------
-
-:code:`DataInterface` is provided to support seamless remote data adaption.
-
-As the *Shard Descriptor's* responsibilities are reading and formating the local data, the *DataLoader* is expected to 
-contain batching and augmenting data logic, common for all collaborators. 
-
-User must subclass :code:`DataInterface` and implement the following methods:
-
-.. code-block:: python
-
-    class CustomDataLoader(DataInterface):
-        def __init__(self, **kwargs):
-            # Initialize superclass with kwargs: this array will be passed
-            # to get_data_loader methods
-            super().__init__(**kwargs)
-            # Set up augmentation, save required parameters,
-            # use it as you regular dataset class
-            validation_fraction = kwargs.get('validation_fraction', 0.5)
-            ...
-            
-        @property
-        def shard_descriptor(self):
-            return self._shard_descriptor
-            
-        @shard_descriptor.setter
-        def shard_descriptor(self, shard_descriptor):
-            self._shard_descriptor = shard_descriptor
-            # You can implement data splitting logic here
-            # Or update your data set according to local Shard Descriptor atributes if required
-
-        def get_train_loader(self, **kwargs):
-            # these are the same kwargs you provided to __init__,
-            # But passed on a collaborator machine
-            bs = kwargs.get('train_batch_size', 32)
-            return foo_loader()
-
-        # so on, see the full list of methods below
-
-* Shard Descriptor setter and getter methods:
-  :code:`shard_descriptor(self, shard_descriptor)` setter is the most important method. It will be called during the *Collaborator* 
-  initialization procedure with the local Shard Descriptor. Any logic that is triggered with the Shard Descriptor replacement 
-  must be also put here.
-* :code:`get_train_loader(self, **kwargs)` will be called before training tasks execution. This method must return anything the user expects to receive in the training task with :code:`data_loader` contract argument. :code:`kwargs` dict holds the same information that was provided during :code:`DataInterface` initialization.
-* :code:`get_valid_loader(self, **kwargs)` - see the point above (just replace training with validation)
-* :code:`get_train_data_size(self)` - return number of samples in local train dataset. Use the information provided by Shard Descriptor, take into account your train / validation split. 
-* :code:`get_valid_data_size(self)` - return number of samples in local validation dataset. 
-
-User Dataset class should be instantiated to pass further to the *Experiment* object. Dummy *Shard Descriptor* 
-(or a custom local one) may be set up to test the augmentation or batching pipeline.
-Keyword arguments used during initialization on the frontend node may be used during dataloaders construction on collaborator machines.
-
-
-Starting an FL experiment
-========================================
-Now we may use :code:`Experiment` API to prepare a workspace archive for transferring to the *Director*. In order to run *Collaborators*, we want to replicate the workspace and the Python environment 
-on remote machines.
-
-Instances of interface classes :code:`(TaskInterface, DataInterface, ModelInterface)` must be passed to :code:`FLExperiment.start()` method along with other parameters. 
-
-This method:
-
-* Compiles all provided settings to a Plan object. The Plan is the central place where all actors in federation look up their parameters.
-* Saves plan.yaml to the :code:`plan/` folder inside the workspace.
-* Serializes interface objects on the disk.
-* Prepares :code:`requirements.txt` for remote Python environment setup.
-* Compresses the whole workspace to an archive.
-* Sends the experiment archive to the Director so it may distribute the archive across the Federation and start the *Aggregator*.
-  
-FLExperiment's code:`start()` method parameters
--------------------------------------------------
-
-* code:`model_provider` - defined earlier code:`ModelInterface` object
-* code:`task_keeper` - defined earlier code:`TaskInterface` object 
-* code:`data_loader` - defined earlier code:`DataInterface` object
-* code:`rounds_to_train` - number of aggregation rounds needed to be conducted before the experiment is considered finished
-* code:`delta_updates` - use calculated gradients instead of model checkpoints for aggregation
-* code:`opt_treatment` - optimizer state treatment in federation. Possible values: 'RESET' means the optimizer state 
-is initialized each round from noise, if 'CONTINUE_LOCAL' is used the optimizer state will be reused locally by every collaborator, 
-in case the parameter is set to 'CONTINUE_GLOBAL' the optimizer's state will be aggregated.
-* code:`device_assignment_policy` - this setting may be 'CPU_ONLY' or 'CUDA_PREFFERED'. In the first case, the code:`device` 
-parameter (which is a part of a task contract) that is passed to an FL task each round will be 'cpu'. In case 
-code:`device_assignment_policy='CUDA_PREFFERED'`, the code:`device` parameter will be 'cuda:{index}' if cuda devices 
-enabled in Envoy config and 'cpu' otherwise.
-
-Observing the Experiment execution
-----------------------------------
-
-If the Experiment was accepted by the *Director* user can oversee its execution with 
-:code:`FLexperiment.stream_metrics()` method that will is able to print metrics from the FL tasks (and save tensorboard logs).
-
-When the Experiment is finished, user may retrieve trained models in the native format using :code:`FLexperiment.get_best_model()` 
-and :code:`FLexperiment.get_last_model()` metods.
-
-:code:`FLexperiment.remove_experiment_data()` allows erasing the experiment's artifacts from the Director.
-
-When the Experiment is finished
-----------------------------------
->>>>>>> c33f7bbd
 
    director_based_workflow.roles
-   director_based_workflow.interactive_api+   director_based_workflow.interactive_api

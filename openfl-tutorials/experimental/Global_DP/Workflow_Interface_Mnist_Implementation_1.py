# Copyright (C) 2020-2022 Intel Corporation
# SPDX-License-Identifier: Apache-2.0

# Co-authored-by: Anindya S. Paul <anindya.s.paul@intel.com>
# Co-authored-by: Brandon Edwards <brandon.edwards@intel.com>
# Co-authored-by: Mansi Sharma <mansi.sharma@intel.com>

from clip_optimizer import ClipOptimizer
from copy import deepcopy
import torch.nn as nn
import torch.nn.functional as F
import torch.optim as optim
import torch
import torchvision
import numpy as np
from openfl.experimental.interface import FLSpec, Aggregator, Collaborator
from openfl.experimental.runtime import LocalRuntime
from openfl.experimental.placement import aggregator, collaborator

from torch.distributions.normal import Normal
from opacus.accountants.rdp import RDPAccountant
from opacus.data_loader import DPDataLoader
from torch.utils.data import DataLoader

import argparse
import yaml

import warnings

warnings.filterwarnings("ignore")


batch_size_train = 64
batch_size_test = 1000
learning_rate = 0.01
momentum = 0.5
log_interval = 10

# Fixing the seed for result repeatation: remove below to stop repeatable runs
# ----------------------------------
random_seed = 5495300300540669060
torch.manual_seed(random_seed)
print(f"\n\nWe are using seed: {random_seed}")
# ----------------------------------

# Loading torchvision datasets
mnist_train = torchvision.datasets.MNIST(
    "files/",
    train=True,
    download=True,
    transform=torchvision.transforms.Compose(
        [
            torchvision.transforms.ToTensor(),
            torchvision.transforms.Normalize((0.1307,), (0.3081,)),
        ]
    ),
)

mnist_test = torchvision.datasets.MNIST(
    "files/",
    train=False,
    download=True,
    transform=torchvision.transforms.Compose(
        [
            torchvision.transforms.ToTensor(),
            torchvision.transforms.Normalize((0.1307,), (0.3081,)),
        ]
    ),
)


class Net(nn.Module):
    def __init__(self):
        super(Net, self).__init__()
        self.conv1 = nn.Conv2d(1, 10, kernel_size=5)
        self.conv2 = nn.Conv2d(10, 20, kernel_size=5)
        self.conv2_drop = nn.Dropout2d()
        self.fc1 = nn.Linear(320, 50)
        self.fc2 = nn.Linear(50, 10)

    def forward(self, x):
        x = F.relu(F.max_pool2d(self.conv1(x), 2))
        x = F.relu(F.max_pool2d(self.conv2_drop(self.conv2(x)), 2))
        x = x.view(-1, 320)
        x = F.relu(self.fc1(x))
        x = F.dropout(x, training=self.training)
        x = self.fc2(x)
        return F.log_softmax(x)


def default_optimizer(model):
    # indicate the default optimizer for training the target model (we have
    # tested with SGD w/ momentum)
    return optim.SGD(model.parameters(), lr=learning_rate, momentum=momentum)


def FedAvg(models, previous_global_model=None, dp_params=None):
    """
    This tutorial utilizes non-weighted averaging of collaborator
    model updates regardless of whether DP config is used.
    Weighted FedAvg is currently not supported.
    """
    if dp_params is not None and previous_global_model is not None:
        # Validate that in fact the local models clipped their updates
        non_delta_states = [model.state_dict() for model in models]
        previous_global_model_state = previous_global_model.cpu().state_dict()
        delta_states = []
        for non_delta_state in non_delta_states:
            delta_states.append(
                {
                    key: non_delta_state[key] - previous_global_model_state[key]
                    for key in non_delta_state
                }
            )
        for idx, state in enumerate(delta_states):
            per_layer_norms = []
            for key, tensor in state.items():
                per_layer_norms.append(torch.norm(tensor))

            if (
                torch.norm(torch.Tensor(per_layer_norms))
                > dp_params["clip_norm"]
            ):
                raise ValueError(
                    f"The model with index {idx} had update whose "
                    + "L2-norm was greater than clip norm."
                    + "Correct the local periodic clipping."
                )
    new_model = models[0]
    state_dicts = [model.state_dict() for model in models]
    state_dict = models[0].state_dict()
    if len(state_dicts) > 1:
        for key in models[0].state_dict():
            state_dict[key] = np.sum(
                [state[key] for state in state_dicts], axis=0
            ) / len(models)
    new_model.load_state_dict(state_dict)
    return new_model


def inference(network, test_loader, device):
    network.eval()
    test_loss = 0
    correct = 0
    with torch.no_grad():
        for data, target in test_loader:
            data = data.to(device)
            target = target.to(device)
            output = network(data)
            test_loss += F.nll_loss(output, target, size_average=False).item()
            pred = output.data.max(1, keepdim=True)[1]
            correct += pred.eq(target.data.view_as(pred)).sum()
    test_loss /= len(test_loader.dataset)
    print(
        f"\nTest set: Avg. loss: {test_loss:.4f},"
        + f"Accuracy: {correct}/{len(test_loader.dataset)}"
        + f"({(100.0 * correct / len(test_loader.dataset)):.0f})\n"
    )
    accuracy = float(correct / len(test_loader.dataset))
    return accuracy


def optimizer_to_device(optimizer, device):
    if optimizer.state_dict != {}:
        if isinstance(optimizer, optim.SGD):
            for param in optimizer.param_groups[0]["params"]:
                param.data = param.data.to(device)
                if param.grad is not None:
                    param.grad = param.grad.to(device)
        elif isinstance(optimizer, optim.Adam):
            for state in optimizer.state.values():
                for k, v in state.items():
                    if isinstance(v, torch.Tensor):
                        state[k] = v.to(device)
    else:
        raise (
            ValueError(
                "Current optimizer state does not have dict keys: please verify"
            )
        )


def clip_testing_on_optimizer_parameters(
    optimizer_before_step_params,
    optimizer_after_step_params,
    collaborator_name,
    round_num,
    device,
):
    len_equal_tensor = 0
    for param_idx in range(len(optimizer_after_step_params)):
        for tensor_1, tensor_2 in zip(
            optimizer_before_step_params[param_idx],
            optimizer_after_step_params[param_idx],
        ):
            if torch.equal(tensor_1.to(device), tensor_2.to(device)) is True:
                len_equal_tensor += 1
    if len_equal_tensor == len(optimizer_after_step_params):
        raise (
            ValueError(
                "No clipping effect: Optimizer param data is the same "
                + "between before and after optimizer step for collaborator: "
                + f"{collaborator_name} at round {round_num}"
            )
        )


def validate_dp_params(dp_params):
    # The differential privacy block should have the exact keys provided below:
    required_dp_keys = [
        "clip_norm",
        "noise_multiplier",
        "delta",
        "sample_rate",
        "clip_frequency",
    ]
    keys = dp_params.keys()
    excess = list(set(keys).difference(set(required_dp_keys)))
    deficit = list(set(required_dp_keys).difference(keys))

    if excess != []:
        print(
            f"\nCAUTION: The keys: {excess} where provided in the 'differential_privacy'"
            + "block of the flow config and are not being used.\n"
        )
    if deficit != []:
        raise ValueError(
            f"The 'differential_privacy' block is missing the required keys: {deficit}"
        )


def parse_config(config_path):
    with open(config_path, "rb") as _file:
        config = yaml.safe_load(_file)
    return config


def add_noise_on_aggegated_parameters(collaborators, model, dp_params):
    state_dict = model.state_dict()
    normal_distribution = Normal(
        loc=0, scale=dp_params["noise_multiplier"] * dp_params["clip_norm"]
    )
    with torch.no_grad():
        for param_tensor in model.state_dict():
            noise_samples = normal_distribution.sample(
                state_dict[param_tensor].shape
            ) / int(dp_params["sample_rate"] * float(len(collaborators)))
            state_dict[param_tensor].add_(noise_samples)
    model.load_state_dict(state_dict)
    return model


class FederatedFlow(FLSpec):
    def __init__(
        self,
        config_path,
        model,
        collaborator_names,
        device,
        total_rounds=10,
        top_model_accuracy=0,
        clip_test=False,
        **kwargs,
    ):
        super().__init__(**kwargs)
        self.model = model
        self.previous_global_model = Net()
        self.collaborator_names = collaborator_names
        self.total_rounds = total_rounds
        self.top_model_accuracy = top_model_accuracy
        self.device = device
        self.clip_test = clip_test
        self.round = 0  # starting round
        self.aggregated_model_accuracy = None
        self.privacy_accountant = RDPAccountant()
        config = parse_config(config_path)

        if "differential_privacy" not in config:
            self.dp_params = None
        else:
            self.dp_params = config["differential_privacy"]
            print(f"Here are dp_params: {self.dp_params}")
            validate_dp_params(self.dp_params)

    @aggregator
    def start(self):
        print("Performing initialization for model")
        self.collaborators = self.runtime.collaborators
        self.private = 10

        if self.dp_params is None:
            self.round_collaborators = self.collaborators
            self.optimizers = {
                collaborator_name: default_optimizer(self.model)
                for collaborator_name in self.collaborator_names
            }

        else:
            self.optimizers = {
                collaborator_name: ClipOptimizer(
                    base_optimizer=default_optimizer(self.model),
                    device=self.device,
                    clip_norm=self.dp_params["clip_norm"],
                    clip_freq=self.dp_params["clip_frequency"],
                )
                for collaborator_name in self.collaborator_names
            }
            self.sample_rate = self.dp_params["sample_rate"]
            global_data_loader = DataLoader(
                self.collaborators,
                batch_size=int(
                    self.sample_rate * float(len(self.collaborators))
                ),
            )
            dp_data_loader = DPDataLoader.from_data_loader(
                global_data_loader, distributed=False
            )
            collaborator_batch = []
            batch_sizes = []
            for cols in dp_data_loader:
                batch_sizes.append(len(cols))
                collaborator_batch.append(cols)
            self.round_collaborators = collaborator_batch[0]

        if len(self.round_collaborators) != 0:
            if not isinstance(self.round_collaborators[0], torch.Tensor):
                print(20 * "#")
                print(f"Round {self.round}...")
                print("Batch sizes sampled:", batch_sizes)
                print(
                    f"Collaborators patricipated in Round: {self.round}",
                    self.round_collaborators,
                )
                print(20 * "#")
                self.next(
                    self.aggregated_model_validation,
                    foreach="round_collaborators",
                    exclude=["private"],
                )
            else:
                print(
                    f"No collaborator selected for training at Round: {self.round}"
                )
                self.next(self.check_round_completion)
        else:
            print(
                f"No collaborator selected for training at Round: {self.round}"
            )
            self.next(self.check_round_completion)

    # Uncomment this if you don't have GPU in the machine and
    # want this application to run on CPU instead
    # @collaborator
    @collaborator(num_gpus=1)  # Assuming GPU(s) is available in the machine
    def aggregated_model_validation(self):
<<<<<<< HEAD
        print(
            f"Performing aggregated model validation for collaborator {self.input}"
        )
        # print(self.device)
=======
        print(f"Performing aggregated model validation for collaborator {self.input}")
>>>>>>> 33a9ccef
        self.model = self.model.to(self.device)
        self.previous_global_model = self.previous_global_model.to(self.device)

        # verifying that model went to the correct GPU device
        assert next(self.model.parameters()).device == self.device
        assert (
            next(self.previous_global_model.parameters()).device == self.device
        )

        self.agg_validation_score = inference(
            self.model, self.test_loader, self.device
        )
        print(f"{self.input} value of {self.agg_validation_score}")
        self.collaborator_name = self.input
        self.next(self.train)

    # Uncomment this if you don't have GPU in the machine
    # and want this application to run on CPU instead
    # @collaborator
    @collaborator(num_gpus=1)  # Assuming GPU(s) is available in the machine
    def train(self):
        print(f"Performing model training for collaborator {self.input}")
        self.optimizer = ClipOptimizer(
            base_optimizer=default_optimizer(self.model),
            device=self.device,
            clip_norm=self.dp_params["clip_norm"],
            clip_freq=self.dp_params["clip_frequency"],
        )

        # copy state dict from optimizer object from previous round to the newly
        # instantiated optimizer for the same collaborator
        if self.round > 0:
            self.optimizer.load_state_dict(
                deepcopy(self.optimizers[self.input].state_dict())
            )
            optimizer_to_device(optimizer=self.optimizer, device=self.device)

        self.model.train()
        train_losses = []
        for batch_idx, (data, target) in enumerate(self.train_loader):
            data = data.to(self.device)
            target = target.to(self.device)
            self.optimizer.zero_grad()
            output = self.model(data)
            loss = F.nll_loss(output, target).to(self.device)
            loss.backward()

            if self.clip_test:
                optimizer_before_step_params = [
                    param.data
                    for param in self.optimizer.param_groups()[0]["params"]
                ]

            self.optimizer.step(
                global_model_state=self.previous_global_model.state_dict(),
                last_iter=(batch_idx == (len(self.train_loader) - 1)),
            )

            if self.dp_params is not None:
                if batch_idx % self.dp_params["clip_frequency"] == 0 or (
                    batch_idx == (len(self.train_loader) - 1)
                ):
                    if self.clip_test:
                        optimizer_after_step_params = [
                            param.data
                            for param in self.optimizer.param_groups()[0][
                                "params"
                            ]
                        ]
                        clip_testing_on_optimizer_parameters(
                            optimizer_before_step_params,
                            optimizer_after_step_params,
                            self.collaborator_name,
                            self.round,
                            self.device,
                        )

            train_losses.append(loss.item())

        self.loss = np.mean(train_losses)
        self.training_completed = True

        tmp_opt = deepcopy(self.optimizers[self.input])
        tmp_opt.load_state_dict(self.optimizer.state_dict())
        self.optimizer = tmp_opt
        torch.cuda.empty_cache()
        self.next(self.local_model_validation)

    # Uncomment this if you don't have GPU in the machine
    # and want this application to run on CPU instead
    # @collaborator
    @collaborator(num_gpus=1)  # Assuming GPU(s) is available in the machine
    def local_model_validation(self):
<<<<<<< HEAD
        print(
            f"Performing local model validation for collaborator {self.input}"
        )
        # print(self.device)
=======
        print(f"Performing local model validation for collaborator {self.input}")
>>>>>>> 33a9ccef
        self.local_validation_score = inference(
            self.model, self.test_loader, self.device
        )
        print(f"{self.input} value of {self.local_validation_score}")
        self.next(self.join, exclude=["training_completed"])

    @aggregator
    def join(self, inputs):
        self.average_loss = sum(input.loss for input in inputs) / len(inputs)
        self.aggregated_model_accuracy = sum(
            input.agg_validation_score for input in inputs
        ) / len(inputs)
        self.local_model_accuracy = sum(
            input.local_validation_score for input in inputs
        ) / len(inputs)
        print(
            f"Average aggregated model validation values = {self.aggregated_model_accuracy}"
        )
        print(f"Average training loss = {self.average_loss}")
        print(
            f"Average local model validation values = {self.local_model_accuracy}"
        )
        if self.dp_params is not None:
            self.model = FedAvg(
                [input.model.cpu() for input in inputs],
                previous_global_model=self.previous_global_model,
                dp_params=self.dp_params,
            )
        else:
            self.model = FedAvg([input.model.cpu() for input in inputs])

        if self.dp_params is not None:
            self.model = add_noise_on_aggegated_parameters(
                self.collaborators, self.model, self.dp_params
            )
            self.privacy_accountant.step(
                noise_multiplier=self.dp_params["noise_multiplier"],
                sample_rate=self.sample_rate,
            )
            epsilon, best_alpha = self.privacy_accountant.get_privacy_spent(
                delta=self.dp_params["delta"]
            )
            print(20 * "#")
            print(
                f"\nCurrent privacy spent using delta={self.dp_params['delta']} "
                + f"is epsilon={epsilon} (best alpha was: {best_alpha})."
            )
            print(20 * "#")
        self.previous_global_model.load_state_dict(
            deepcopy(self.model.state_dict())
        )
        self.optimizers.update(
            {input.collaborator_name: input.optimizer for input in inputs}
        )
        del inputs
        self.next(self.check_round_completion)

    @aggregator
    def check_round_completion(self):
        if self.round == self.total_rounds - 1:
            self.next(self.end)
        else:
            if self.aggregated_model_accuracy is not None:
                if self.aggregated_model_accuracy > self.top_model_accuracy:
                    print(
                        f"Accuracy improved to {self.aggregated_model_accuracy} for "
                        + f"round {self.round}"
                    )
                    self.top_model_accuracy = self.aggregated_model_accuracy

            if self.dp_params is not None:
                global_data_loader = DataLoader(
                    self.collaborators,
                    batch_size=int(
                        self.sample_rate * float(len(self.collaborators))
                    ),
                )
                dp_data_loader = DPDataLoader.from_data_loader(
                    global_data_loader, distributed=False
                )
                collaborator_batch = []
                batch_sizes = []
                for cols in dp_data_loader:
                    batch_sizes.append(len(cols))
                    collaborator_batch.append(cols)
                self.round_collaborators = collaborator_batch[0]
            else:
                self.round_collaborators = self.collaborators

            self.round += 1

            if len(self.round_collaborators) != 0:
                if not isinstance(self.round_collaborators[0], torch.Tensor):
                    print(20 * "#")
                    print(f"Round {self.round}...")
                    print("Batch sizes sampled:", batch_sizes)
                    print(
                        f"Collaborators patricipated in Round: {self.round}",
                        self.round_collaborators,
                    )
                    self.next(
                        self.aggregated_model_validation,
                        foreach="round_collaborators",
                        exclude=["private"],
                    )
                    print(20 * "#")
                else:
                    print(
                        f"No collaborator selected for training at Round: {self.round}"
                    )
                    self.next(self.check_round_completion)
            else:
                print(
                    f"No collaborator selected for training at Round: {self.round}"
                )
                self.next(self.check_round_completion)

    @aggregator
    def end(self):
        print(20 * "#")
        print("All rounds completed successfully")
        print(20 * "#")
        print("This is the end of the flow")
        print(20 * "#")


if __name__ == "__main__":

    argparser = argparse.ArgumentParser(description=__doc__)
    argparser.add_argument(
        "--config_path", help="Absolute path to the flow configuration file"
    )
    argparser.add_argument(
        "--clip_test",
        default=False,
        help="Indicate enabling of optimizer param testing before and after clip",
    )

    args = argparser.parse_args()

    # Setup participants
    aggregator = Aggregator()
    aggregator.private_attributes = {}

    # Setup collaborators with private attributes
    collaborator_names = [
        "Portland",
        "Seattle",
        "Bangalore",
        "Chandler",
        "Austin",
        "Hudson",
        "Penang",
        "Haifa",
        "CostaRica",
        "Guadalajara",
    ]
    collaborators = [Collaborator(name=name) for name in collaborator_names]

    if torch.cuda.is_available():
        device = torch.device(
            "cuda:0"
        )  # This will enable Ray library to reserve available GPU(s) for the task
    else:
        # Uncomment appropriate collaborator decorators in FederatedFlow class if
        # you want the application to run on CPU
        device = torch.device("cpu")

    for idx, collab in enumerate(collaborators):
        local_train = deepcopy(mnist_train)
        local_test = deepcopy(mnist_test)
        local_train.data = mnist_train.data[idx:: len(collaborators)]
        local_train.targets = mnist_train.targets[idx:: len(collaborators)]
        local_test.data = mnist_test.data[idx:: len(collaborators)]
        local_test.targets = mnist_test.targets[idx:: len(collaborators)]
        collab.private_attributes = {
            "train_loader": DataLoader(
                local_train, batch_size=batch_size_train, shuffle=True
            ),
            "test_loader": DataLoader(
                local_test, batch_size=batch_size_train, shuffle=True
            ),
        }

    local_runtime = LocalRuntime(
        aggregator=aggregator, collaborators=collaborators
    )
    print(f"Local runtime collaborators = {local_runtime.collaborators}")

    top_model_accuracy = 0
    model = Net()
    total_rounds = 10

    flflow = FederatedFlow(
        config_path=args.config_path,
        model=model,
        collaborator_names=collaborator_names,
        device=device,
        total_rounds=total_rounds,
        top_model_accuracy=top_model_accuracy,
        clip_test=args.clip_test,
    )
    flflow.runtime = local_runtime
    flflow.run()<|MERGE_RESOLUTION|>--- conflicted
+++ resolved
@@ -353,14 +353,7 @@
     # @collaborator
     @collaborator(num_gpus=1)  # Assuming GPU(s) is available in the machine
     def aggregated_model_validation(self):
-<<<<<<< HEAD
-        print(
-            f"Performing aggregated model validation for collaborator {self.input}"
-        )
-        # print(self.device)
-=======
         print(f"Performing aggregated model validation for collaborator {self.input}")
->>>>>>> 33a9ccef
         self.model = self.model.to(self.device)
         self.previous_global_model = self.previous_global_model.to(self.device)
 
@@ -454,14 +447,7 @@
     # @collaborator
     @collaborator(num_gpus=1)  # Assuming GPU(s) is available in the machine
     def local_model_validation(self):
-<<<<<<< HEAD
-        print(
-            f"Performing local model validation for collaborator {self.input}"
-        )
-        # print(self.device)
-=======
         print(f"Performing local model validation for collaborator {self.input}")
->>>>>>> 33a9ccef
         self.local_validation_score = inference(
             self.model, self.test_loader, self.device
         )

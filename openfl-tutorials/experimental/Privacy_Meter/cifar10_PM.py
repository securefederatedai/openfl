# -----------------------------------------------------------
# Primary author: Hongyan Chang <hongyan.chang@intel.com>
# Co-authored-by: Anindya S. Paul <anindya.s.paul@intel.com>
# Co-authored-by: Brandon Edwards <brandon.edwards@intel.com>
# ------------------------------------------------------------

from copy import deepcopy
import torch.nn as nn
import torch.optim as optim
import torch
import numpy as np
from openfl.experimental.interface import FLSpec, Aggregator, Collaborator
from openfl.experimental.runtime import LocalRuntime
from openfl.experimental.placement import aggregator, collaborator
import torchvision.transforms as transforms
import pickle
from pathlib import Path

from privacy_meter.model import PytorchModelTensor
import copy
from auditor import (
    PopulationAuditor,
    plot_auc_history,
    plot_tpr_history,
    plot_roc_history,
    PM_report,
)

import time
import os
import argparse
from cifar10_loader import CIFAR10
import warnings

warnings.filterwarnings("ignore")

batch_size_train = 32
batch_size_test = 1000
learning_rate = 0.005
momentum = 0.9
log_interval = 10

# set the random seed for repeatable results
random_seed = 10
torch.manual_seed(random_seed)


class Net(nn.Module):
    def __init__(self, num_classes=10):
        super(Net, self).__init__()
        self.features = nn.Sequential(
            nn.Conv2d(3, 64, kernel_size=3, stride=2, padding=1),
            nn.ReLU(inplace=True),
            nn.MaxPool2d(kernel_size=2),
            nn.Conv2d(64, 192, kernel_size=3, padding=1),
            nn.ReLU(inplace=True),
            nn.MaxPool2d(kernel_size=2),
            nn.Conv2d(192, 384, kernel_size=3, padding=1),
            nn.ReLU(inplace=True),
            nn.Conv2d(384, 256, kernel_size=3, padding=1),
            nn.ReLU(inplace=True),
            nn.Conv2d(256, 256, kernel_size=3, padding=1),
            nn.ReLU(inplace=True),
            nn.MaxPool2d(kernel_size=2),
        )
        self.classifier = nn.Sequential(
            nn.Dropout(),
            nn.Linear(256 * 2 * 2, 4096),
            nn.ReLU(inplace=True),
            nn.Dropout(),
            nn.Linear(4096, 4096),
            nn.ReLU(inplace=True),
            nn.Linear(4096, num_classes),
        )

    def forward(self, x):
        x = self.features(x)
        x = x.view(x.size(0), 256 * 2 * 2)
        x = self.classifier(x)
        return x


def default_optimizer(model, optimizer_type=None, optimizer_like=None):
    """
    Return a new optimizer based on the optimizer_type or the optimizer template
    """
    if optimizer_type == "SGD" or isinstance(optimizer_like, optim.SGD):
        return optim.SGD(model.parameters(), lr=learning_rate, momentum=momentum)
    elif optimizer_type == "Adam" or isinstance(optimizer_like, optim.Adam):
        return optim.Adam(model.parameters())


def FedAvg(models):
    new_model = models[0]
    if len(models) > 1:
        state_dicts = [model.state_dict() for model in models]
        state_dict = new_model.state_dict()
        for key in models[1].state_dict():
            state_dict[key] = np.sum(
                [state[key] for state in state_dicts], axis=0
            ) / len(models)
        new_model.load_state_dict(state_dict)
    return new_model


def inference(network, test_loader, device):
    network.eval()
    network.to(device)
    test_loss = 0
    correct = 0
    with torch.no_grad():
        for data, target in test_loader:
            data = data.to(device)
            target = target.to(device)
            output = network(data)
            criterion = nn.CrossEntropyLoss()
            test_loss += criterion(output, target).item()
            pred = output.data.max(1, keepdim=True)[1]
            correct += pred.eq(target.data.view_as(pred)).sum()
    test_loss /= len(test_loader)
    accuracy = float(correct / len(test_loader.dataset))
    print(
        (f"Test set: Avg. loss: {test_loss}, "
            f"Accuracy: {correct}/{len(test_loader.dataset)} ({100.0 * accuracy}%)")
    )
    network.to("cpu")
    return accuracy


def optimizer_to_device(optimizer, device):

    if optimizer.state_dict()["state"] != {}:
        if isinstance(optimizer, optim.SGD):
            for param in optimizer.param_groups[0]["params"]:
                param.data = param.data.to(device)
                if param.grad is not None:
                    param.grad = param.grad.to(device)
        elif isinstance(optimizer, optim.Adam):
            for state in optimizer.state.values():
                for k, v in state.items():
                    if isinstance(v, torch.Tensor):
                        state[k] = v.to(device)
    else:
        raise (ValueError("No dict keys in optimizer state: please check"))


def load_previous_round_model_and_optimizer_and_perform_testing(
    model, global_model, optimizer, collaborator_name, round_num, device
):
    print(f"Loading model and optimizer state dict for round {round_num-1}")
    model_prevround = Net()  # instanciate a new model
    model_prevround = model_prevround.to(device)
    optimizer_prevround = default_optimizer(model_prevround, optimizer_like=optimizer)
    if os.path.isfile(
        f"Collaborator_{collaborator_name}_model_config_roundnumber_{round_num-1}.pickle"
    ):
        with open(
            f"Collaborator_{collaborator_name}_model_config_roundnumber_{round_num-1}.pickle",
            "rb",
        ) as f:
            model_prevround_config = pickle.load(f)
            model_prevround.load_state_dict(model_prevround_config["model_state_dict"])
            optimizer_prevround.load_state_dict(
                model_prevround_config["optim_state_dict"]
            )

            for param_tensor in model.state_dict():
                for tensor_1, tensor_2 in zip(
                    model.state_dict()[param_tensor],
                    global_model.state_dict()[param_tensor],
                ):
                    if (
                        torch.equal(tensor_1.to(device), tensor_2.to(device))
                        is not True
                    ):
                        raise (
                            ValueError(
                                ("local and global model differ: "
                                    f"{collaborator_name} at round {round_num-1}.")
                            )
                        )

                if isinstance(optimizer, optim.SGD):
                    if optimizer.state_dict()["state"] != {}:
                        for param_idx in optimizer.state_dict()["param_groups"][0][
                            "params"
                        ]:
                            for tensor_1, tensor_2 in zip(
                                optimizer.state_dict()["state"][param_idx][
                                    "momentum_buffer"
                                ],
                                optimizer_prevround.state_dict()["state"][param_idx][
                                    "momentum_buffer"
                                ],
                            ):
                                if (
                                    torch.equal(
                                        tensor_1.to(device), tensor_2.to(device)
                                    )
                                    is not True
                                ):
                                    raise (
                                        ValueError(
                                            ("Momentum buffer data differ: "
                                                f"{collaborator_name} at round {round_num-1}")
                                        )
                                    )
                    else:
                        raise (ValueError("Current optimizer state is empty"))

                model_params = [
                    model.state_dict()[param_tensor]
                    for param_tensor in model.state_dict()
                ]
                for idx, param in enumerate(optimizer.param_groups[0]["params"]):
                    for tensor_1, tensor_2 in zip(param.data, model_params[idx]):
                        if (
                            torch.equal(tensor_1.to(device), tensor_2.to(device))
                            is not True
                        ):
                            raise (
                                ValueError(
                                    ("Model and optimizer do not point "
                                        "to the same params for collaborator: "
                                        f"{collaborator_name} at round {round_num-1}.")
                                )
                            )

    else:
        raise (ValueError("No such name of pickle file exists"))


def save_current_round_model_and_optimizer_for_next_round_testing(
    model, optimizer, collaborator_name, round_num
):
    model_config = {
        "model_state_dict": model.state_dict(),
        "optim_state_dict": optimizer.state_dict(),
    }
    with open(
        f"Collaborator_{collaborator_name}_model_config_roundnumber_{round_num}.pickle",
        "wb",
    ) as f:
        pickle.dump(model_config, f)


class FederatedFlow(FLSpec):
    def __init__(
        self,
        model,
        optimizers,
        device="cpu",
        total_rounds=10,
        top_model_accuracy=0,
        flow_internal_loop_test=False,
        **kwargs,
    ):
        super().__init__(**kwargs)
        self.model = model
        self.global_model = Net()
        self.optimizers = optimizers
        self.total_rounds = total_rounds
        self.top_model_accuracy = top_model_accuracy
        self.device = device
        self.flow_internal_loop_test = flow_internal_loop_test
        self.round_num = 0  # starting round
        print(20 * "#")
        print(f"Round {self.round_num}...")
        print(20 * "#")

    @aggregator
    def start(self):
        self.start_time = time.time()
        print("Performing initialization for model")
        self.collaborators = self.runtime.collaborators
        self.private = 10
        self.next(
            self.aggregated_model_validation,
            foreach="collaborators",
            exclude=["private"],
        )

    # @collaborator  # Uncomment if you want ro run on CPU
    @collaborator(num_gpus=1)  # Assuming GPU(s) is available in the machine
    def aggregated_model_validation(self):
        print(
            ("Performing aggregated model validation for collaborator: "
                f"{self.input} in round {self.round_num}")
        )
        self.agg_validation_score = inference(self.model, self.test_loader, self.device)
        print(f"{self.input} value of {self.agg_validation_score}")
        self.collaborator_name = self.input
        self.next(self.train)

    # @collaborator  # Uncomment if you want ro run on CPU
    @collaborator(num_gpus=1)  # Assuming GPU(s) is available on the machine
    def train(self):
        print(20 * "#")
        print(
            f"Performing model training for collaborator {self.input} in round {self.round_num}"
        )

        self.model.to(self.device)
        self.optimizer = default_optimizer(
            self.model, optimizer_like=self.optimizers[self.input]
        )

        if self.round_num > 0:
            self.optimizer.load_state_dict(
                deepcopy(self.optimizers[self.input].state_dict())
            )
            optimizer_to_device(optimizer=self.optimizer, device=self.device)

            if self.flow_internal_loop_test:
                load_previous_round_model_and_optimizer_and_perform_testing(
                    self.model,
                    self.global_model,
                    self.optimizer,
                    self.collaborator_name,
                    self.round_num,
                    self.device,
                )

        self.model.train()
        train_losses = []
        for batch_idx, (data, target) in enumerate(self.train_loader):
            data = data.to(self.device)
            target = target.to(self.device)
            self.optimizer.zero_grad()
            output = self.model(data)
            criterion = nn.CrossEntropyLoss()
            loss = criterion(output, target).to(self.device)
            loss.backward()
            self.optimizer.step()
            if batch_idx % log_interval == 0:
                train_losses.append(loss.item())

        self.loss = np.mean(train_losses)
        self.training_completed = True

        if self.flow_internal_loop_test:
            save_current_round_model_and_optimizer_for_next_round_testing(
                self.model, self.optimizer, self.collaborator_name, self.round_num
            )

        self.model.to("cpu")
        tmp_opt = deepcopy(self.optimizers[self.input])
        tmp_opt.load_state_dict(self.optimizer.state_dict())
        self.optimizer = tmp_opt
        torch.cuda.empty_cache()
        self.next(self.local_model_validation)

    # @collaborator  # Uncomment if you want ro run on CPU
    @collaborator(num_gpus=1)  # Assuming GPU(s) is available in the machine
    def local_model_validation(self):
        print(
            ("Performing local model validation for collaborator: "
                f"{self.input} in round {self.round_num}")
        )
        print(self.device)
        start_time = time.time()

        print("Test dataset performance")
        self.local_validation_score = inference(
            self.model, self.test_loader, self.device
        )
        print("Train dataset performance")
        self.local_validation_score_train = inference(
            self.model, self.train_loader, self.device
        )

        print(
            ("Doing local model validation for collaborator: "
                f"{self.input}: {self.local_validation_score}")
        )
        print(f"local validation time cost {(time.time() - start_time)}")

        if (
            self.round_num == 0
            or self.round_num % self.local_pm_info.interval == 0
            or self.round_num == self.total_rounds
        ):
            print("Performing Auditing")
            self.next(self.audit)
        else:
            self.next(self.join, exclude=["training_completed"])

    # @collaborator  # Uncomment if you want ro run on CPU
    @collaborator(num_gpus=1)  # Assuming GPU(s) is available in the machine
    def audit(self):
        print(
            ("Performing local and global model auditing for collaborator: "
                f"{self.input} in round {self.round_num}")
        )
        begin_time = time.time()

        datasets = {
            "train": self.train_dataset,
            "test": self.test_dataset,
            "audit": self.population_dataset,
        }

        start_time = time.time()
        # batch_size for the PytorchModelTensor indicates batch size for computing the signals.
        # for computing loss and logits, it can be large, e.g., 1000.
        # for computing the signal_norm, it should be around 25. Otherwise, we will get OOM.

        target_model = PytorchModelTensor(
            copy.deepcopy(self.model), nn.CrossEntropyLoss(), self.device
        )
        self.local_pm_info = PopulationAuditor(
            target_model, datasets, self.local_pm_info
        )
        target_model.model_obj.to("cpu")
        self.local_pm_info.update_history("round", self.round_num)

        print(
            f"population attack for the local model uses {time.time() - start_time}"
        )

        start_time = time.time()
        target_model = PytorchModelTensor(
            copy.deepcopy(self.global_model), nn.CrossEntropyLoss(), self.device
        )
        self.global_pm_info = PopulationAuditor(
            target_model, datasets, self.global_pm_info
        )
        self.global_pm_info.update_history("round", self.round_num)
        target_model.model_obj.to("cpu")
        print(
            f"population attack for the global model uses {time.time() - start_time}"
        )

        start_time = time.time()

        history_dict = {
            "PM Result (Local)": self.local_pm_info,
            "PM Result (Global)": self.global_pm_info,
        }

        # # generate the plot for the privacy loss
        plot_tpr_history(history_dict, self.input, self.local_pm_info.fpr_tolerance)
        plot_auc_history(history_dict, self.input)
        plot_roc_history(history_dict, self.input)

        # save the privacy report
        saving_path = f"{self.local_pm_info.log_dir}/{self.input}.pkl"
        Path(self.local_pm_info.log_dir).mkdir(parents=True, exist_ok=True)
        with open(saving_path, "wb") as handle:
            pickle.dump(history_dict, handle, protocol=pickle.HIGHEST_PROTOCOL)
        print(f"auditing time: {time.time() - begin_time}")

        # Clean up state before transitioning to collaborator
        delattr(self, "train_dataset")
        delattr(self, "train_loader")
        delattr(self, "test_dataset")
        delattr(self, "test_loader")
        delattr(self, "population_dataset")
        self.next(self.join, exclude=["training_completed"])

    @aggregator
    def join(self, inputs):
        self.average_loss = sum(input.loss for input in inputs) / len(inputs)
        self.aggregated_model_accuracy = sum(
            input.agg_validation_score for input in inputs
        ) / len(inputs)
        self.local_model_accuracy = sum(
            input.local_validation_score for input in inputs
        ) / len(inputs)
        print(
            f"Average aggregated model validation values = {self.aggregated_model_accuracy}"
        )
        print(f"Average training loss = {self.average_loss}")
        print(f"Average local model validation values = {self.local_model_accuracy}")

        self.model = FedAvg([input.model.cpu() for input in inputs])
        self.global_model.load_state_dict(deepcopy(self.model.state_dict()))
        self.optimizers.update(
            {input.collaborator_name: input.optimizer for input in inputs}
        )

        del inputs
        self.next(self.check_round_completion)

    @aggregator
    def check_round_completion(self):
        if self.round_num != self.total_rounds:
            if self.aggregated_model_accuracy > self.top_model_accuracy:
                print(
                    ("Accuracy improved to "
                        f"{self.aggregated_model_accuracy} for round {self.round_num}")
                )
                self.top_model_accuracy = self.aggregated_model_accuracy
            self.round_num += 1
            print(20 * "#")
            print(f"Round {self.round_num}...")
            print(20 * "#")
            self.next(
                self.aggregated_model_validation,
                foreach="collaborators",
                exclude=["private"],
            )
        else:
            self.next(self.end)

    @aggregator
    def end(self):
        print(20 * "#")
        print("All rounds completed successfully")
        print(20 * "#")
        print("This is the end of the flow")
        print(20 * "#")


if __name__ == "__main__":

    argparser = argparse.ArgumentParser(description=__doc__)
    argparser.add_argument(
        "--audit_dataset_ratio",
        type=float,
        default=0.2,
        help="Indicate the what fraction of the sample will be used for auditing",
    )
    argparser.add_argument(
        "--test_dataset_ratio",
        type=float,
        default=0.4,
        help="Indicate the what fraction of the sample will be used for testing",
    )
    argparser.add_argument(
        "--train_dataset_ratio",
        type=float,
        default=0.4,
        help="Indicate the what fraction of the sample will be used for training",
    )
    argparser.add_argument(
        "--signals",
        nargs="*",
        type=str,
        default=["loss", "gradient_norm", "logits"],
        help="Indicate which signal to use for membership inference attack",
    )
    argparser.add_argument(
        "--fpr_tolerance",
        nargs="*",
        type=float,
        default=[0.1, 0.5, 0.9],
        help="Indicate false positive tolerance rates in which users are interested",
    )
    argparser.add_argument(
        "--log_dir",
        type=str,
        default="test_debug",
        help="Indicate where to save the privacy loss profile and log files during the training",
    )
    argparser.add_argument(
        "--comm_round",
        type=int,
        default=30,
        help="Indicate the communication round of FL",
    )
    argparser.add_argument(
        "--auditing_interval", type=int, default=1, help="Indicate auditing interval"
    )
    argparser.add_argument(
        "--is_features",
        type=bool,
        default=True,
        help="Indicate whether to use the gradient norm with respect to the features as a signal",
    )
    argparser.add_argument(
        "--layer_number",
        type=int,
        default=10,
        help="Indicate whether layer to compute the gradient or gradient norm",
    )
    argparser.add_argument(
        "--flow_internal_loop_test",
        type=bool,
        default=False,
        help="Indicate enabling of internal loop testing of Federated Flow",
    )
    argparser.add_argument(
        "--optimizer_type",
        type=str,
        default="SGD",
        help="Indicate optimizer to use for training",
    )

    args = argparser.parse_args()

    # Setup participants
    aggregator = Aggregator()
    aggregator.private_attributes = {}

    # Setup collaborators with private attributes
    collaborator_names = ["Portland", "Seattle"]

    collaborators = [Collaborator(name=name) for name in collaborator_names]
    if torch.cuda.is_available():
        device = torch.device(
            "cuda:0"
        )  # This will enable Ray library to reserve available GPU(s) for the task
    else:
        device = torch.device(
            "cpu"
        )

    transform = transforms.Compose([transforms.ToTensor()])

    cifar_train = CIFAR10(root="./data", train=True, download=True, transform=transform)

    cifar_test = CIFAR10(root="./data", train=False, download=True, transform=transform)

    # split the dataset
    N_total_samples = len(cifar_test) + len(cifar_train)
    train_dataset_size = int(N_total_samples * args.train_dataset_ratio)
    test_dataset_size = int(N_total_samples * args.test_dataset_ratio)
    audit_dataset_size = min(
        int(N_total_samples * args.audit_dataset_ratio),
        N_total_samples - test_dataset_size - train_dataset_size,
    )

    X = np.concatenate([cifar_test.data, cifar_train.data])
    Y = np.concatenate([cifar_test.targets, cifar_train.targets]).tolist()

    train_dataset = deepcopy(cifar_train)
    train_dataset.data = X[:train_dataset_size]
    train_dataset.targets = Y[:train_dataset_size]

    test_dataset = deepcopy(cifar_test)
    test_dataset.data = X[train_dataset_size:train_dataset_size + test_dataset_size]
    test_dataset.targets = Y[
        train_dataset_size:train_dataset_size + test_dataset_size
    ]

    population_dataset = deepcopy(cifar_test)
    population_dataset.data = X[-audit_dataset_size:]
    population_dataset.targets = Y[-audit_dataset_size:]

    print(
        (f"Dataset info (total {N_total_samples}): "
            f"train - {len(train_dataset)}, "
            f"test - {len(test_dataset)}, "
            f"audit - {len(population_dataset)}")
    )

    # partition the dataset for clients
    for idx, collaborator in enumerate(collaborators):

        # construct the training and test and population dataset
        local_train = deepcopy(train_dataset)
        local_test = deepcopy(test_dataset)
        local_population = deepcopy(population_dataset)

        local_train.data = train_dataset.data[idx::len(collaborators)]
        local_train.targets = train_dataset.targets[idx::len(collaborators)]

        local_test.data = test_dataset.data[idx::len(collaborators)]
        local_test.targets = test_dataset.targets[idx::len(collaborators)]

        local_population.data = population_dataset.data[idx::len(collaborators)]
        local_population.targets = population_dataset.targets[idx::len(collaborators)]

        # initialize pm report to track the privacy loss during the training
        local_pm_info = PM_report(
            fpr_tolerance_list=args.fpr_tolerance,
            is_report_roc=True,
            level="local",
            signals=args.signals,
            log_dir=args.log_dir,
            interval=args.auditing_interval,
            other_info={
                "is_features": args.is_features,
                "layer_number": args.layer_number,
            },
        )
        global_pm_info = PM_report(
            fpr_tolerance_list=args.fpr_tolerance,
            is_report_roc=True,
            level="global",
            signals=args.signals,
            log_dir=args.log_dir,
            interval=args.auditing_interval,
            other_info={
                "is_features": args.is_features,
                "layer_number": args.layer_number,
            },
        )

        Path(local_pm_info.log_dir).mkdir(parents=True, exist_ok=True)
        Path(global_pm_info.log_dir).mkdir(parents=True, exist_ok=True)

        collaborator.private_attributes = {
            "local_pm_info": local_pm_info,
            "global_pm_info": global_pm_info,
            "train_dataset": local_train,
            "test_dataset": local_test,  # provide the dataset obj for the auditing purpose
            "population_dataset": local_population,
            "train_loader": torch.utils.data.DataLoader(
                local_train, batch_size=batch_size_train, shuffle=True
            ),
            "test_loader": torch.utils.data.DataLoader(
                local_test, batch_size=batch_size_test, shuffle=False
            ),
        }
<<<<<<< HEAD

    # Default: all collaborators running on single process in a sequential fashion
    # Running each colaborator task on its own process, change backend='ray'
    local_runtime = LocalRuntime(
        aggregator=aggregator, collaborators=collaborators, backend="single_process"
    )
    print(f"Local runtime collaborators = {local_runtime._collaborators}")
=======
    
    # To activate the ray backend with parallel collaborator tasks run in their own process
    # and exclusive GPUs assigned to tasks, uncomment the following:
    # local_runtime = LocalRuntime(aggregator=aggregator, collaborators=collaborators, backend='ray')
    local_runtime = LocalRuntime(aggregator=aggregator, collaborators=collaborators)
    
    print(f'Local runtime collaborators = {local_runtime._collaborators}')

    ## change to the internal flow loop
>>>>>>> c142e5c0
    model = Net()
    top_model_accuracy = 0
    optimizers = {
        collaborator.name: default_optimizer(model, optimizer_type=args.optimizer_type)
        for collaborator in collaborators
    }
    flflow = FederatedFlow(
        model,
        optimizers,
        device,
        args.comm_round,
        top_model_accuracy,
        args.flow_internal_loop_test,
    )

    flflow.runtime = local_runtime
    flflow.run()<|MERGE_RESOLUTION|>--- conflicted
+++ resolved
@@ -704,15 +704,6 @@
                 local_test, batch_size=batch_size_test, shuffle=False
             ),
         }
-<<<<<<< HEAD
-
-    # Default: all collaborators running on single process in a sequential fashion
-    # Running each colaborator task on its own process, change backend='ray'
-    local_runtime = LocalRuntime(
-        aggregator=aggregator, collaborators=collaborators, backend="single_process"
-    )
-    print(f"Local runtime collaborators = {local_runtime._collaborators}")
-=======
     
     # To activate the ray backend with parallel collaborator tasks run in their own process
     # and exclusive GPUs assigned to tasks, uncomment the following:
@@ -722,7 +713,6 @@
     print(f'Local runtime collaborators = {local_runtime._collaborators}')
 
     ## change to the internal flow loop
->>>>>>> c142e5c0
     model = Net()
     top_model_accuracy = 0
     optimizers = {

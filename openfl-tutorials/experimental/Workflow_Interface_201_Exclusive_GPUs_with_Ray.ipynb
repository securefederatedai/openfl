--- conflicted
+++ resolved
@@ -290,11 +290,7 @@
    "source": [
     "In this step we define entities necessary to run the flow and create a function which returns dataset as private attributes of collaborator. As described in [quickstart](https://github.com/securefederatedai/openfl/blob/develop/openfl-tutorials/experimental/Workflow_Interface_101_MNIST.ipynb) we define entities necessary for the flow.\n",
     "\n",
-<<<<<<< HEAD
     "To request GPU(s) with ray-backend, we specify `num_gpus=0.5` as the argument while instantiating Collaborator, this will reserve 0.5 GPU for each of the 2 collaborators and therefore require a dedicated GPU for the experiment. Tune this based on your use case, for example `num_gpus=0.5` for an experiment with 4 collaborators will require 2 dedicated GPUs. **NOTE:** Collaborator cannot span over multiple GPUs, for example `num_gpus=0.4` with 5 collaborators will require 3 dedicated GPUs. In this case collaborator 1 and 2 use GPU#1, collaborator 3 and 4 use GPU#2, and collaborator 5 uses GPU#3."
-=======
-    "To request GPU(s) with ray-backend, we specify `num_gpus=0.3` as the argument while instantiating Aggregator and Collaborator, this will reserve 0.3 GPU for each of the 2 collaborators and the aggregator and therefore require a dedicated GPU for the experiment. Tune this based on your use case, for example `num_gpus=0.4` for an experiment with 4 collaborators and the aggregator will require 2 dedicated GPUs. **NOTE:** Collaborator cannot span over multiple GPUs, for example `num_gpus=0.4` with 5 collaborators will require 3 dedicated GPUs. In this case collaborator 1 and 2 use GPU#1, collaborator 3 and 4 use GPU#2, and collaborator 5 uses GPU#3."
->>>>>>> 02076b3f
    ]
   },
   {
@@ -334,17 +330,10 @@
     "            train_dataset=mnist_train, test_dataset=mnist_test, batch_size_train=batch_size_train\n",
     "        )\n",
     "    )\n",
-<<<<<<< HEAD
-    "\n",
-    "# The following is equivalent to\n",
-    "# local_runtime = LocalRuntime(aggregator=aggregator, collaborators=collaborators, **backend=\"ray\"**)\n",
-    "local_runtime = LocalRuntime(aggregator=aggregator, collaborators=collaborators, backend=\"ray\")\n",
-=======
     "    \n",
     "# The following is equivalent to\n",
     "# local_runtime = LocalRuntime(aggregator=aggregator, collaborators=collaborators, **backend='ray'**)\n",
     "local_runtime = LocalRuntime(aggregator=aggregator, collaborators=collaborators, backend='ray')\n",
->>>>>>> 02076b3f
     "print(f'Local runtime collaborators = {local_runtime.collaborators}')"
    ]
   },
@@ -356,11 +345,7 @@
    "source": [
     "Now that we have our flow and runtime defined, let's run the experiment! \n",
     "\n",
-<<<<<<< HEAD
     "(If you run this example on Google Colab with the GPU Runtime, you should see two tasks executing at a time.)"
-=======
-    "(If you run this example on Google Colab with the GPU Runtime, you should see two task executing at a time.)"
->>>>>>> 02076b3f
    ]
   },
   {
@@ -542,12 +527,7 @@
    "metadata": {},
    "outputs": [],
    "source": [
-<<<<<<< HEAD
-    "# Task(f'CollaboratorGPUFlow/{run_id}/train/??')\n",
-    "t = list(s)[0]"
-=======
     "t = Task(f'CollaboratorGPUFlow/{run_id}/train/11')"
->>>>>>> 02076b3f
    ]
   },
   {
@@ -645,11 +625,7 @@
  ],
  "metadata": {
   "kernelspec": {
-<<<<<<< HEAD
-   "display_name": "env-workspace-builder-openfl",
-=======
    "display_name": "runtime-env",
->>>>>>> 02076b3f
    "language": "python",
    "name": "python3"
   },
@@ -663,11 +639,7 @@
    "name": "python",
    "nbconvert_exporter": "python",
    "pygments_lexer": "ipython3",
-<<<<<<< HEAD
    "version": "3.8.18"
-=======
-   "version": "3.8.0"
->>>>>>> 02076b3f
   }
  },
  "nbformat": 4,

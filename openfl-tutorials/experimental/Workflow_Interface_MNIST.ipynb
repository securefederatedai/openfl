--- conflicted
+++ resolved
@@ -403,11 +403,7 @@
  ],
  "metadata": {
   "kernelspec": {
-<<<<<<< HEAD
-   "display_name": "Python 3.8.15 ('openfl_github')",
-=======
    "display_name": "py3.8",
->>>>>>> 8e1f1b4e
    "language": "python",
    "name": "py3.8"
   },

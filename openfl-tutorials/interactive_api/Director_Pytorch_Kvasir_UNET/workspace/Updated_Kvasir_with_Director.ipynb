--- conflicted
+++ resolved
@@ -588,67 +588,7 @@
   {
    "cell_type": "code",
    "execution_count": null,
-<<<<<<< HEAD
-   "id": "olympic-criticism",
-   "metadata": {},
-   "outputs": [],
-   "source": [
-    "a = (np.zeros((2,4)), np.ones(2,), 2*np.ones(2,))\n",
-    "a = [elem for elem in a if elem.shape==2 else elem.newaxis()]\n",
-    "np.concatenate(a)"
-   ]
-  },
-  {
-   "cell_type": "code",
-   "execution_count": null,
-   "id": "according-musician",
-   "metadata": {},
-   "outputs": [],
-   "source": [
-    "class A:\n",
-    "    def __init__(self, **kwargs):\n",
-    "        print(\"Class A\", kwargs)\n",
-    "        \n",
-    "class B:\n",
-    "    def __init__(self, **kwargs):\n",
-    "        super().__init__()\n",
-    "        print(\"Class B\", kwargs)\n",
-    "        \n",
-    "class C(B, A):\n",
-    "    def __init__(self, **kwargs):\n",
-    "        super().__init__()\n",
-    "        print(\"Class C\", kwargs)\n",
-    "        \n",
-    "# class A:\n",
-    "#     def __init__(self, **kwargs):\n",
-    "#         print(\"Class A\", kwargs)"
-   ]
-  },
-  {
-   "cell_type": "code",
-   "execution_count": null,
-   "id": "forbidden-print",
-   "metadata": {},
-   "outputs": [],
-   "source": [
-    "c = C(x=1, z=5)"
-   ]
-  },
-  {
-   "cell_type": "code",
-   "execution_count": null,
-   "id": "interim-teens",
-   "metadata": {},
-   "outputs": [],
-   "source": []
-  },
-  {
-   "cell_type": "code",
-   "execution_count": null,
-   "id": "defined-doctor",
-=======
    "id": "e00ff26c",
->>>>>>> bff461a2
    "metadata": {},
    "outputs": [],
    "source": []

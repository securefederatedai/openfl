linformer==0.2.1
torchvision==0.8.1
vit-pytorch==0.22.0
<<<<<<< HEAD
=======
setuptools>=65.5.1 # not directly required, pinned by Snyk to avoid a vulnerability
>>>>>>> 8da5b168
wheel>=0.38.0 # not directly required, pinned by Snyk to avoid a vulnerability<|MERGE_RESOLUTION|>--- conflicted
+++ resolved
@@ -1,8 +1,5 @@
 linformer==0.2.1
 torchvision==0.8.1
 vit-pytorch==0.22.0
-<<<<<<< HEAD
-=======
 setuptools>=65.5.1 # not directly required, pinned by Snyk to avoid a vulnerability
->>>>>>> 8da5b168
 wheel>=0.38.0 # not directly required, pinned by Snyk to avoid a vulnerability
--- conflicted
+++ resolved
@@ -15,8 +15,7 @@
    "metadata": {},
    "outputs": [],
    "source": [
-<<<<<<< HEAD
-    "!pip install torchvision==0.8.1 pillow"
+    "!pip install -r requirements.txt"
    ]
   },
   {
@@ -47,9 +46,6 @@
     "\n",
     "torch.manual_seed(0)\n",
     "np.random.seed(0)"
-=======
-    "!pip install -r requirements.txt"
->>>>>>> 544c811d
    ]
   },
   {

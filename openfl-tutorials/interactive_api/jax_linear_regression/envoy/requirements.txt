openfl==1.3
jax==0.3.13
jaxlib==0.3.10
mistune>=2.0.3 # not directly required, pinned by Snyk to avoid a vulnerability
<<<<<<< HEAD
setuptools>=65.5.1 # not directly required, pinned by Snyk to avoid a vulnerability
wheel>=0.38.0 # not directly required, pinned by Snyk to avoid a vulnerability
=======
setuptools>=65.5.1 # not directly required, pinned by Snyk to avoid a vulnerability
>>>>>>> 450a09e7
<|MERGE_RESOLUTION|>--- conflicted
+++ resolved
@@ -2,9 +2,5 @@
 jax==0.3.13
 jaxlib==0.3.10
 mistune>=2.0.3 # not directly required, pinned by Snyk to avoid a vulnerability
-<<<<<<< HEAD
 setuptools>=65.5.1 # not directly required, pinned by Snyk to avoid a vulnerability
-wheel>=0.38.0 # not directly required, pinned by Snyk to avoid a vulnerability
-=======
-setuptools>=65.5.1 # not directly required, pinned by Snyk to avoid a vulnerability
->>>>>>> 450a09e7
+wheel>=0.38.0 # not directly required, pinned by Snyk to avoid a vulnerability
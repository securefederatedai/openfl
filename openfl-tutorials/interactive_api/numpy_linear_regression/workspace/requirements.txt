--- conflicted
+++ resolved
@@ -3,8 +3,5 @@
 jupyterlab
 matplotlib
 mistune>=2.0.3 # not directly required, pinned by Snyk to avoid a vulnerability
-<<<<<<< HEAD
 wheel>=0.38.0 # not directly required, pinned by Snyk to avoid a vulnerability
-=======
-setuptools>=65.5.1 # not directly required, pinned by Snyk to avoid a vulnerability
->>>>>>> 68115ce6
+setuptools>=65.5.1 # not directly required, pinned by Snyk to avoid a vulnerability
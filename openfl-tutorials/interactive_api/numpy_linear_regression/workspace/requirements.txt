openfl==1.2.1
numpy
jupyterlab
matplotlib
mistune>=2.0.3 # not directly required, pinned by Snyk to avoid a vulnerability
<<<<<<< HEAD
wheel>=0.38.0 # not directly required, pinned by Snyk to avoid a vulnerability
setuptools>=65.5.1 # not directly required, pinned by Snyk to avoid a vulnerability
=======
setuptools>=65.5.1 # not directly required, pinned by Snyk to avoid a vulnerability
wheel>=0.38.0 # not directly required, pinned by Snyk to avoid a vulnerability
>>>>>>> 687a1920
<|MERGE_RESOLUTION|>--- conflicted
+++ resolved
@@ -3,10 +3,5 @@
 jupyterlab
 matplotlib
 mistune>=2.0.3 # not directly required, pinned by Snyk to avoid a vulnerability
-<<<<<<< HEAD
-wheel>=0.38.0 # not directly required, pinned by Snyk to avoid a vulnerability
 setuptools>=65.5.1 # not directly required, pinned by Snyk to avoid a vulnerability
-=======
-setuptools>=65.5.1 # not directly required, pinned by Snyk to avoid a vulnerability
-wheel>=0.38.0 # not directly required, pinned by Snyk to avoid a vulnerability
->>>>>>> 687a1920
+wheel>=0.38.0 # not directly required, pinned by Snyk to avoid a vulnerability
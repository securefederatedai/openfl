{
 "cells": [
  {
   "cell_type": "markdown",
   "id": "liquid-jacket",
   "metadata": {},
   "source": [
    "# Federated Kvasir with Director example\n",
    "## Using low-level Python API"
   ]
  },
  {
   "cell_type": "markdown",
   "id": "af0579f8",
   "metadata": {},
   "source": [
    "# Long-Living entities update\n",
    "\n",
    "* We now may have director running on another machine.\n",
    "* We use Federation API to communicate with Director.\n",
    "* Federation object should hold a Director's client (for user service)\n",
    "* Keeping in mind that several API instances may be connacted to one Director.\n",
    "\n",
    "\n",
    "* We do not think for now how we start a Director.\n",
    "* But it knows the data shape and target shape for the DataScience problem in the Federation.\n",
    "* Director holds the list of connected envoys, we do not need to specify it anymore.\n",
    "* Director and Envoys are responsible for encrypting connections, we do not need to worry about certs.\n",
    "\n",
    "\n",
    "* Yet we MUST have a cert to communicate to the Director.\n",
    "* We MUST know the FQDN of a Director.\n",
    "* Director communicates data and target shape to the Federation interface object.\n",
    "\n",
    "\n",
    "* Experiment API may use this info to construct a dummy dataset and a `shard descriptor` stub."
   ]
  },
  {
   "cell_type": "code",
   "execution_count": 1,
   "id": "alike-sharing",
   "metadata": {
    "scrolled": false
   },
   "outputs": [
    {
     "name": "stdout",
     "output_type": "stream",
     "text": [
<<<<<<< HEAD
      "Requirement already satisfied: torchvision in /home/radionov/.envs/pki_dir/lib/python3.8/site-packages (0.10.0)\n",
      "Requirement already satisfied: torch==1.9.0 in /home/radionov/.envs/pki_dir/lib/python3.8/site-packages (from torchvision) (1.9.0)\n",
      "Requirement already satisfied: numpy in /home/radionov/.envs/pki_dir/lib/python3.8/site-packages (from torchvision) (1.21.0)\n",
      "Requirement already satisfied: pillow>=5.3.0 in /home/radionov/.envs/pki_dir/lib/python3.8/site-packages (from torchvision) (8.2.0)\n",
      "Requirement already satisfied: typing-extensions in /home/radionov/.envs/pki_dir/lib/python3.8/site-packages (from torch==1.9.0->torchvision) (3.10.0.0)\n",
      "\u001b[33mWARNING: You are using pip version 21.0.1; however, version 21.1.3 is available.\n",
      "You should consider upgrading via the '/home/radionov/.envs/pki_dir/bin/python -m pip install --upgrade pip' command.\u001b[0m\n"
=======
      "Requirement already satisfied: torchvision in /home/davidyuk/.virtualenvs/openfl/lib/python3.8/site-packages (0.9.1)\n",
      "Requirement already satisfied: pillow>=4.1.1 in /home/davidyuk/.virtualenvs/openfl/lib/python3.8/site-packages (from torchvision) (8.2.0)\n",
      "Requirement already satisfied: torch==1.8.1 in /home/davidyuk/.virtualenvs/openfl/lib/python3.8/site-packages (from torchvision) (1.8.1)\n",
      "Requirement already satisfied: numpy in /home/davidyuk/.virtualenvs/openfl/lib/python3.8/site-packages (from torchvision) (1.20.3)\n",
      "Requirement already satisfied: typing-extensions in /home/davidyuk/.virtualenvs/openfl/lib/python3.8/site-packages (from torch==1.8.1->torchvision) (3.10.0.0)\n",
      "\u001b[33mWARNING: You are using pip version 21.1; however, version 21.1.3 is available.\n",
      "You should consider upgrading via the '/home/davidyuk/.virtualenvs/openfl/bin/python -m pip install --upgrade pip' command.\u001b[0m\n"
>>>>>>> 4e855906
     ]
    }
   ],
   "source": [
    "# Install dependencies if not already installed\n",
    "!pip install torchvision"
   ]
  },
  {
   "cell_type": "markdown",
   "id": "16986f22",
   "metadata": {},
   "source": [
    "# Connect to the Federation"
   ]
  },
  {
   "cell_type": "code",
   "execution_count": 2,
   "id": "4485ac79",
   "metadata": {},
   "outputs": [],
   "source": [
    "# Create a federation\n",
    "from openfl.interface.interactive_api.federation import Federation\n",
    "\n",
    "# 1) Run with API layer - Director mTLS \n",
    "# If the user wants to enable mTLS their must provide CA root chain, and signed key pair to the federation interface\n",
    "cert_chain = 'cert/root_ca.crt'\n",
    "API_certificate = 'cert/api.crt'\n",
    "API_private_key = 'cert/api.key'\n",
    "\n",
    "federation = Federation(director_node_fqdn='localhost', director_port='50051', disable_tls=False,\n",
    "                       cert_chain=cert_chain, api_cert=API_certificate, api_private_key=API_private_key)\n",
    "\n",
    "# --------------------------------------------------------------------------------------------------------------------\n",
    "\n",
    "# 2) Run with TLS disabled (trusted environment)\n",
    "# Federation can also determine local fqdn automatically\n",
    "# federation = Federation(director_node_fqdn='localhost', director_port='50051', disable_tls=False)\n"
   ]
  },
  {
   "cell_type": "code",
   "execution_count": 3,
   "id": "e35802d5",
   "metadata": {
    "scrolled": true
   },
   "outputs": [
    {
     "data": {
      "text/plain": [
       "[node_info {\n",
<<<<<<< HEAD
       "  name: \"one\"\n",
       "}\n",
       "shard_description: \"Kvasir dataset, shard number 1 out of 2\"\n",
       "n_samples: 500\n",
=======
       "  name: \"1,150\"\n",
       "}\n",
       "shard_description: \"Kvasir dataset, shard number 1 out of 150\"\n",
       "n_samples: 7\n",
>>>>>>> 4e855906
       "sample_shape: \"529\"\n",
       "sample_shape: \"622\"\n",
       "sample_shape: \"3\"\n",
       "target_shape: \"529\"\n",
       "target_shape: \"622\"\n",
       "]"
      ]
     },
     "execution_count": 3,
     "metadata": {},
     "output_type": "execute_result"
    }
   ],
   "source": [
    "shard_registry = federation.dir_client.request_shard_registry()\n",
    "shard_registry"
   ]
  },
  {
   "cell_type": "code",
   "execution_count": 4,
   "id": "67ae50de",
   "metadata": {},
   "outputs": [
    {
     "data": {
      "text/plain": [
       "['529', '622']"
      ]
     },
     "execution_count": 4,
     "metadata": {},
     "output_type": "execute_result"
    }
   ],
   "source": [
    "federation.target_shape"
   ]
  },
  {
   "cell_type": "code",
   "execution_count": 5,
   "id": "920216d3",
   "metadata": {
    "scrolled": true
   },
   "outputs": [],
   "source": [
    "# First, request a dummy_shard_desc that holds information about the federated dataset \n",
    "dummy_shard_desc = federation.get_dummy_shard_descriptor(size=10)\n",
    "sample, target = dummy_shard_desc[0]"
   ]
  },
  {
   "cell_type": "markdown",
   "id": "obvious-tyler",
   "metadata": {},
   "source": [
    "## Creating a FL experiment using Interactive API"
   ]
  },
  {
   "cell_type": "code",
   "execution_count": 6,
   "id": "rubber-address",
   "metadata": {},
   "outputs": [],
   "source": [
    "from openfl.interface.interactive_api.experiment import TaskInterface, DataInterface, ModelInterface, FLExperiment"
   ]
  },
  {
   "cell_type": "markdown",
   "id": "sustainable-public",
   "metadata": {},
   "source": [
    "### Register dataset"
   ]
  },
  {
   "cell_type": "markdown",
   "id": "unlike-texas",
   "metadata": {},
   "source": [
    "We extract User dataset class implementation.\n",
    "Is it convinient?\n",
    "What if the dataset is not a class?"
   ]
  },
  {
   "cell_type": "code",
   "execution_count": 7,
   "id": "64f37dcf",
   "metadata": {
    "scrolled": true
   },
   "outputs": [],
   "source": [
    "import os\n",
    "import PIL\n",
    "import numpy as np\n",
    "from torch.utils.data import Dataset, DataLoader, SubsetRandomSampler\n",
    "from torchvision import transforms as tsf\n",
    "\n",
    "# Now you can implement you data loaders using dummy_shard_desc\n",
    "class KvasirSD(DataInterface, Dataset):\n",
    "\n",
    "    def __init__(self, validation_fraction=1/8, **kwargs):\n",
    "        super().__init__(**kwargs)\n",
    "        \n",
    "        self.validation_fraction = validation_fraction\n",
    "        \n",
    "        # Prepare transforms\n",
    "        self.img_trans = tsf.Compose([\n",
    "            tsf.ToPILImage(),\n",
    "            tsf.Resize((332, 332)),\n",
    "            tsf.ToTensor(),\n",
    "            tsf.Normalize(mean=[0.5, 0.5, 0.5], std=[0.5, 0.5, 0.5])])\n",
    "        self.mask_trans = tsf.Compose([\n",
    "            tsf.ToPILImage(),\n",
    "            tsf.Resize((332, 332), interpolation=PIL.Image.NEAREST),\n",
    "            tsf.ToTensor()])\n",
    "        \n",
    "    @property\n",
    "    def shard_descriptor(self):\n",
    "        return self._shard_descriptor\n",
    "        \n",
    "    @shard_descriptor.setter\n",
    "    def shard_descriptor(self, shard_descriptor):\n",
    "        \"\"\"\n",
    "        Describe per-collaborator procedures or sharding.\n",
    "\n",
    "        This method will be called during a collaborator initialization.\n",
    "        Local shard_descriptor  will be set by Envoy.\n",
    "        \"\"\"\n",
    "        self._shard_descriptor = shard_descriptor\n",
    "        \n",
    "        validation_size = max(1, int(len(self.shard_descriptor) * self.validation_fraction))\n",
    "        \n",
    "        self.train_indeces = np.arange(len(self.shard_descriptor) - validation_size)\n",
    "        self.val_indeces = np.arange(len(self.shard_descriptor) - validation_size, len(self.shard_descriptor))\n",
    "        \n",
    "\n",
    "    def __getitem__(self, index):\n",
    "        img, mask = self.shard_descriptor[index]\n",
    "        img = self.img_trans(img).numpy()\n",
    "        mask = self.mask_trans(mask).numpy()\n",
    "        return img, mask\n",
    "\n",
    "    def __len__(self):\n",
    "        return len(self.shard_descriptor)\n",
    "    \n",
    "    \n",
    "    def get_train_loader(self, **kwargs):\n",
    "        \"\"\"\n",
    "        Output of this method will be provided to tasks with optimizer in contract\n",
    "        \"\"\"\n",
    "        train_sampler = SubsetRandomSampler(self.train_indeces)\n",
    "        return DataLoader(\n",
    "            self, num_workers=8, batch_size=self.kwargs['train_bs'], sampler=train_sampler\n",
    "            )\n",
    "\n",
    "    def get_valid_loader(self, **kwargs):\n",
    "        \"\"\"\n",
    "        Output of this method will be provided to tasks without optimizer in contract\n",
    "        \"\"\"\n",
    "        val_sampler = SubsetRandomSampler(self.val_indeces)\n",
    "        return DataLoader(self, num_workers=8, batch_size=self.kwargs['valid_bs'], sampler=val_sampler)\n",
    "\n",
    "    def get_train_data_size(self):\n",
    "        \"\"\"\n",
    "        Information for aggregation\n",
    "        \"\"\"\n",
    "        return len(self.train_indeces)\n",
    "\n",
    "    def get_valid_data_size(self):\n",
    "        \"\"\"\n",
    "        Information for aggregation\n",
    "        \"\"\"\n",
    "        return len(self.val_indeces)"
   ]
  },
  {
   "cell_type": "code",
   "execution_count": 8,
   "id": "d8df35f5",
   "metadata": {},
   "outputs": [
    {
     "name": "stderr",
     "output_type": "stream",
     "text": [
<<<<<<< HEAD
      "/home/radionov/.envs/pki_dir/lib/python3.8/site-packages/torchvision/transforms/transforms.py:280: UserWarning: Argument interpolation should be of type InterpolationMode instead of int. Please, use InterpolationMode enum.\n",
=======
      "/home/davidyuk/.virtualenvs/openfl/lib/python3.8/site-packages/torchvision/transforms/transforms.py:257: UserWarning: Argument interpolation should be of type InterpolationMode instead of int. Please, use InterpolationMode enum.\n",
>>>>>>> 4e855906
      "  warnings.warn(\n"
     ]
    },
    {
     "name": "stdout",
     "output_type": "stream",
     "text": [
<<<<<<< HEAD
      "torch.Size([8, 3, 332, 332])\n",
=======
      "torch.Size([4, 3, 332, 332])\n",
      "torch.Size([4, 3, 332, 332])\n",
>>>>>>> 4e855906
      "torch.Size([1, 3, 332, 332])\n"
     ]
    }
   ],
   "source": [
    "fed_dataset = KvasirSD(train_bs=4, valid_bs=8)\n",
    "fed_dataset.shard_descriptor = dummy_shard_desc\n",
    "for i, (sample, target) in enumerate(fed_dataset.get_train_loader()):\n",
    "    print(sample.shape)"
   ]
  },
  {
   "cell_type": "markdown",
   "id": "caring-distinction",
   "metadata": {},
   "source": [
    "### Describe a model and optimizer"
   ]
  },
  {
   "cell_type": "code",
   "execution_count": 9,
   "id": "visible-victor",
   "metadata": {},
   "outputs": [],
   "source": [
    "import torch\n",
    "import torch.nn as nn\n",
    "import torch.optim as optim"
   ]
  },
  {
   "cell_type": "code",
   "execution_count": 10,
   "id": "foreign-gospel",
   "metadata": {},
   "outputs": [],
   "source": [
    "\"\"\"\n",
    "UNet model definition\n",
    "\"\"\"\n",
    "from layers import soft_dice_coef, soft_dice_loss, double_conv, down, up\n",
    "\n",
    "class UNet(nn.Module):\n",
    "    def __init__(self, n_channels=3, n_classes=1):\n",
    "        super().__init__()\n",
    "        self.inc = double_conv(n_channels, 64)\n",
    "        self.down1 = down(64, 128)\n",
    "        self.down2 = down(128, 256)\n",
    "        self.down3 = down(256, 512)\n",
    "        self.down4 = down(512, 1024)\n",
    "        self.up1 = up(1024, 512)\n",
    "        self.up2 = up(512, 256)\n",
    "        self.up3 = up(256, 128)\n",
    "        self.up4 = up(128, 64)\n",
    "        self.outc = nn.Conv2d(64, n_classes, 1)\n",
    "\n",
    "    def forward(self, x):\n",
    "        x1 = self.inc(x)\n",
    "        x2 = self.down1(x1)\n",
    "        x3 = self.down2(x2)\n",
    "        x4 = self.down3(x3)\n",
    "        x5 = self.down4(x4)\n",
    "        x = self.up1(x5, x4)\n",
    "        x = self.up2(x, x3)\n",
    "        x = self.up3(x, x2)\n",
    "        x = self.up4(x, x1)\n",
    "        x = self.outc(x)\n",
    "        x = torch.sigmoid(x)\n",
    "        return x\n",
    "    \n",
    "    \n",
    "class UNet(nn.Module):\n",
    "    def __init__(self, n_channels=3, n_classes=1):\n",
    "        super().__init__()\n",
    "        self.inc = double_conv(n_channels, 64)\n",
    "        self.down1 = down(64, 128)\n",
    "        self.down2 = down(128, 256)\n",
    "        self.down3 = down(256, 512)\n",
    "        self.up2 = up(512, 256)\n",
    "        self.up3 = up(256, 128)\n",
    "        self.up4 = up(128, 64)\n",
    "        self.outc = nn.Conv2d(64, n_classes, 1)\n",
    "\n",
    "    def forward(self, x):\n",
    "        x1 = self.inc(x)\n",
    "        x2 = self.down1(x1)\n",
    "        x3 = self.down2(x2)\n",
    "        x4 = self.down3(x3)\n",
    "        x = self.up2(x4, x3)\n",
    "        x = self.up3(x, x2)\n",
    "        x = self.up4(x, x1)\n",
    "        x = self.outc(x)\n",
    "        x = torch.sigmoid(x)\n",
    "        return x\n",
    "    \n",
    "model_unet = UNet()"
   ]
  },
  {
   "cell_type": "code",
   "execution_count": 11,
   "id": "greater-activation",
   "metadata": {},
   "outputs": [],
   "source": [
    "optimizer_adam = optim.Adam(model_unet.parameters(), lr=1e-4)"
   ]
  },
  {
   "cell_type": "markdown",
   "id": "caroline-passion",
   "metadata": {},
   "source": [
    "#### Register model"
   ]
  },
  {
   "cell_type": "code",
   "execution_count": 12,
   "id": "handled-teens",
   "metadata": {},
   "outputs": [],
   "source": [
    "from copy import deepcopy\n",
    "\n",
    "framework_adapter = 'openfl.plugins.frameworks_adapters.pytorch_adapter.FrameworkAdapterPlugin'\n",
    "MI = ModelInterface(model=model_unet, optimizer=optimizer_adam, framework_plugin=framework_adapter)\n",
    "\n",
    "# Save the initial model state\n",
    "initial_model = deepcopy(model_unet)"
   ]
  },
  {
   "cell_type": "markdown",
   "id": "portuguese-groove",
   "metadata": {},
   "source": [
    "### Define and register FL tasks"
   ]
  },
  {
   "cell_type": "code",
   "execution_count": 13,
   "id": "increasing-builder",
   "metadata": {},
   "outputs": [],
   "source": [
    "TI = TaskInterface()\n",
    "import torch\n",
    "\n",
    "import tqdm\n",
    "\n",
    "# The Interactive API supports registering functions definied in main module or imported.\n",
    "def function_defined_in_notebook(some_parameter):\n",
    "    print(f'Also I accept a parameter and it is {some_parameter}')\n",
    "\n",
    "# Task interface currently supports only standalone functions.\n",
    "@TI.add_kwargs(**{'some_parameter': 42})\n",
    "@TI.register_fl_task(model='unet_model', data_loader='train_loader', \\\n",
    "                     device='device', optimizer='optimizer')     \n",
    "def train(unet_model, train_loader, optimizer, device, loss_fn=soft_dice_loss, some_parameter=None):\n",
    "    if not torch.cuda.is_available():\n",
    "        device = 'cpu'\n",
    "    else:\n",
    "        device = 'cuda'\n",
    "    \n",
    "    function_defined_in_notebook(some_parameter)\n",
    "    \n",
    "    train_loader = tqdm.tqdm(train_loader, desc=\"train\")\n",
    "    \n",
    "    unet_model.train()\n",
    "    unet_model.to(device)\n",
    "\n",
    "    losses = []\n",
    "\n",
    "    for data, target in train_loader:\n",
    "        data, target = torch.tensor(data).to(device), torch.tensor(\n",
    "            target).to(device, dtype=torch.float32)\n",
    "        optimizer.zero_grad()\n",
    "        output = unet_model(data)\n",
    "        loss = loss_fn(output=output, target=target)\n",
    "        loss.backward()\n",
    "        optimizer.step()\n",
    "        losses.append(loss.detach().cpu().numpy())\n",
    "        \n",
    "    return {'train_loss': np.mean(losses),}\n",
    "\n",
    "\n",
    "@TI.register_fl_task(model='unet_model', data_loader='val_loader', device='device')     \n",
    "def validate(unet_model, val_loader, device):\n",
    "    if not torch.cuda.is_available():\n",
    "        device = 'cpu'\n",
    "    else:\n",
    "        device = 'cuda'\n",
    "        \n",
    "    unet_model.eval()\n",
    "    unet_model.to(device)\n",
    "    \n",
    "    val_loader = tqdm.tqdm(val_loader, desc=\"validate\")\n",
    "\n",
    "    val_score = 0\n",
    "    total_samples = 0\n",
    "\n",
    "    with torch.no_grad():\n",
    "        for data, target in val_loader:\n",
    "            samples = target.shape[0]\n",
    "            total_samples += samples\n",
    "            data, target = torch.tensor(data).to(device), \\\n",
    "                torch.tensor(target).to(device, dtype=torch.int64)\n",
    "            output = unet_model(data)\n",
    "            val = soft_dice_coef(output, target)\n",
    "            val_score += val.sum().cpu().numpy()\n",
    "            \n",
    "    return {'dice_coef': val_score / total_samples,}"
   ]
  },
  {
   "cell_type": "markdown",
   "id": "derived-bride",
   "metadata": {},
   "source": [
    "## Time to start a federated learning experiment"
   ]
  },
  {
   "cell_type": "code",
   "execution_count": 14,
   "id": "mature-renewal",
   "metadata": {},
   "outputs": [],
   "source": [
    "# create an experimnet in federation\n",
    "experiment_name = 'kvasir_test_experiment'\n",
    "fl_experiment = FLExperiment(federation=federation, experiment_name=experiment_name)"
   ]
  },
  {
   "cell_type": "code",
   "execution_count": 15,
   "id": "lightweight-causing",
   "metadata": {
    "scrolled": false
   },
   "outputs": [
    {
     "data": {
      "text/html": [
<<<<<<< HEAD
       "<pre style=\"white-space:pre;overflow-x:auto;line-height:normal;font-family:Menlo,'DejaVu Sans Mono',consolas,'Courier New',monospace\"><span style=\"color: #7fbfbf\">[07/06/21 16:43:10] </span><span style=\"color: #000080\">INFO</span>     <span style=\"font-weight: bold\">[</span><span style=\"color: #000080; font-weight: bold\">2021</span>-<span style=\"color: #000080; font-weight: bold\">07</span>-<span style=\"color: #000080; font-weight: bold\">06</span> <span style=\"color: #00ff00; font-weight: bold\">16:43:10</span>,<span style=\"color: #000080; font-weight: bold\">864</span><span style=\"font-weight: bold\">][</span>INFO<span style=\"font-weight: bold\">]</span> - Building <span style=\"color: #800000\">🡆</span> Object <span style=\"color: #800000\">CloudpickleSerializer</span> from                                          <a href=\"file:///home/radionov/.envs/pki_dir/lib/python3.8/site-packages/openfl/federated/plan/plan.py\"><span style=\"color: #7f7f7f\">plan.py</span></a><span style=\"color: #7f7f7f\">:170</span>\n",
       "                             <span style=\"color: #800000\">openfl.plugins.interface_serializer.cloudpickle_serializer</span> Module.                                                                 \n",
       "</pre>\n"
      ],
      "text/plain": [
       "<rich.jupyter.JupyterRenderable at 0x7f68d9132e80>"
=======
       "<pre style=\"white-space:pre;overflow-x:auto;line-height:normal;font-family:Menlo,'DejaVu Sans Mono',consolas,'Courier New',monospace\"><span style=\"color: #7fbfbf\">[09:57:42] </span><span style=\"color: #000080\">INFO</span>     Building <span style=\"color: #800000\">🡆</span> Object <span style=\"color: #800000\">CloudpickleSerializer</span> from <span style=\"color: #800000\">openfl.plugins.interface_serializer.cloudpickle_serializer</span> Module.                  <a href=\"file:///home/davidyuk/openfl/openfl/federated/plan/plan.py\"><span style=\"color: #7f7f7f\">plan.py</span></a><span style=\"color: #7f7f7f\">:170</span>\n",
       "</pre>\n"
      ],
      "text/plain": [
       "<rich.jupyter.JupyterRenderable at 0x7fd1bc31e7f0>"
>>>>>>> 4e855906
      ]
     },
     "metadata": {},
     "output_type": "display_data"
    },
    {
     "data": {
      "text/html": [
<<<<<<< HEAD
       "<pre style=\"white-space:pre;overflow-x:auto;line-height:normal;font-family:Menlo,'DejaVu Sans Mono',consolas,'Courier New',monospace\"><span style=\"color: #7fbfbf\">                    </span><span style=\"color: #000080\">INFO</span>     <span style=\"font-weight: bold\">[</span><span style=\"color: #000080; font-weight: bold\">2021</span>-<span style=\"color: #000080; font-weight: bold\">07</span>-<span style=\"color: #000080; font-weight: bold\">06</span> <span style=\"color: #00ff00; font-weight: bold\">16:43:10</span>,<span style=\"color: #000080; font-weight: bold\">870</span><span style=\"font-weight: bold\">][</span>INFO<span style=\"font-weight: bold\">]</span> - Settings <span style=\"color: #800000\">🡆</span> <span style=\"font-weight: bold\">{}</span>                                                                         <a href=\"file:///home/radionov/.envs/pki_dir/lib/python3.8/site-packages/openfl/federated/plan/plan.py\"><span style=\"color: #7f7f7f\">plan.py</span></a><span style=\"color: #7f7f7f\">:173</span>\n",
       "</pre>\n"
      ],
      "text/plain": [
       "<rich.jupyter.JupyterRenderable at 0x7f68d9132c40>"
=======
       "<pre style=\"white-space:pre;overflow-x:auto;line-height:normal;font-family:Menlo,'DejaVu Sans Mono',consolas,'Courier New',monospace\"><span style=\"color: #7fbfbf\">           </span><span style=\"color: #000080\">INFO</span>     Settings <span style=\"color: #800000\">🡆</span> <span style=\"font-weight: bold\">{}</span>                                                                                                                    <a href=\"file:///home/davidyuk/openfl/openfl/federated/plan/plan.py\"><span style=\"color: #7f7f7f\">plan.py</span></a><span style=\"color: #7f7f7f\">:173</span>\n",
       "</pre>\n"
      ],
      "text/plain": [
       "<rich.jupyter.JupyterRenderable at 0x7fd1bc31ec70>"
>>>>>>> 4e855906
      ]
     },
     "metadata": {},
     "output_type": "display_data"
    },
    {
     "data": {
      "text/html": [
<<<<<<< HEAD
       "<pre style=\"white-space:pre;overflow-x:auto;line-height:normal;font-family:Menlo,'DejaVu Sans Mono',consolas,'Courier New',monospace\"><span style=\"color: #7fbfbf\">                    </span><span style=\"color: #000080\">INFO</span>     <span style=\"font-weight: bold\">[</span><span style=\"color: #000080; font-weight: bold\">2021</span>-<span style=\"color: #000080; font-weight: bold\">07</span>-<span style=\"color: #000080; font-weight: bold\">06</span> <span style=\"color: #00ff00; font-weight: bold\">16:43:10</span>,<span style=\"color: #000080; font-weight: bold\">873</span><span style=\"font-weight: bold\">][</span>INFO<span style=\"font-weight: bold\">]</span> - Override <span style=\"color: #800000\">🡆</span> <span style=\"font-weight: bold\">{}</span>                                                                         <a href=\"file:///home/radionov/.envs/pki_dir/lib/python3.8/site-packages/openfl/federated/plan/plan.py\"><span style=\"color: #7f7f7f\">plan.py</span></a><span style=\"color: #7f7f7f\">:175</span>\n",
       "</pre>\n"
      ],
      "text/plain": [
       "<rich.jupyter.JupyterRenderable at 0x7f68d9132ac0>"
=======
       "<pre style=\"white-space:pre;overflow-x:auto;line-height:normal;font-family:Menlo,'DejaVu Sans Mono',consolas,'Courier New',monospace\"><span style=\"color: #7fbfbf\">           </span><span style=\"color: #000080\">INFO</span>     Override <span style=\"color: #800000\">🡆</span> <span style=\"font-weight: bold\">{}</span>                                                                                                                    <a href=\"file:///home/davidyuk/openfl/openfl/federated/plan/plan.py\"><span style=\"color: #7f7f7f\">plan.py</span></a><span style=\"color: #7f7f7f\">:175</span>\n",
       "</pre>\n"
      ],
      "text/plain": [
       "<rich.jupyter.JupyterRenderable at 0x7fd14b0e77f0>"
>>>>>>> 4e855906
      ]
     },
     "metadata": {},
     "output_type": "display_data"
    },
    {
     "data": {
      "text/html": [
<<<<<<< HEAD
       "<pre style=\"white-space:pre;overflow-x:auto;line-height:normal;font-family:Menlo,'DejaVu Sans Mono',consolas,'Courier New',monospace\"><span style=\"color: #7fbfbf\">                    </span><span style=\"color: #000080\">INFO</span>     <span style=\"font-weight: bold\">[</span><span style=\"color: #000080; font-weight: bold\">2021</span>-<span style=\"color: #000080; font-weight: bold\">07</span>-<span style=\"color: #000080; font-weight: bold\">06</span> <span style=\"color: #00ff00; font-weight: bold\">16:43:10</span>,<span style=\"color: #000080; font-weight: bold\">878</span><span style=\"font-weight: bold\">][</span>INFO<span style=\"font-weight: bold\">]</span> - Building <span style=\"color: #800000\">🡆</span> Object <span style=\"color: #800000\">FrameworkAdapterPlugin</span> from                                         <a href=\"file:///home/radionov/.envs/pki_dir/lib/python3.8/site-packages/openfl/federated/plan/plan.py\"><span style=\"color: #7f7f7f\">plan.py</span></a><span style=\"color: #7f7f7f\">:170</span>\n",
       "                             <span style=\"color: #800000\">openfl.plugins.frameworks_adapters.pytorch_adapter</span> Module.                                                                         \n",
       "</pre>\n"
      ],
      "text/plain": [
       "<rich.jupyter.JupyterRenderable at 0x7f68d91329d0>"
=======
       "<pre style=\"white-space:pre;overflow-x:auto;line-height:normal;font-family:Menlo,'DejaVu Sans Mono',consolas,'Courier New',monospace\"><span style=\"color: #7fbfbf\">           </span><span style=\"color: #000080\">INFO</span>     Building <span style=\"color: #800000\">🡆</span> Object <span style=\"color: #800000\">FrameworkAdapterPlugin</span> from <span style=\"color: #800000\">openfl.plugins.frameworks_adapters.pytorch_adapter</span> Module.                         <a href=\"file:///home/davidyuk/openfl/openfl/federated/plan/plan.py\"><span style=\"color: #7f7f7f\">plan.py</span></a><span style=\"color: #7f7f7f\">:170</span>\n",
       "</pre>\n"
      ],
      "text/plain": [
       "<rich.jupyter.JupyterRenderable at 0x7fd1f3ba4b80>"
>>>>>>> 4e855906
      ]
     },
     "metadata": {},
     "output_type": "display_data"
    },
    {
     "data": {
      "text/html": [
<<<<<<< HEAD
       "<pre style=\"white-space:pre;overflow-x:auto;line-height:normal;font-family:Menlo,'DejaVu Sans Mono',consolas,'Courier New',monospace\"><span style=\"color: #7fbfbf\">                    </span><span style=\"color: #000080\">INFO</span>     <span style=\"font-weight: bold\">[</span><span style=\"color: #000080; font-weight: bold\">2021</span>-<span style=\"color: #000080; font-weight: bold\">07</span>-<span style=\"color: #000080; font-weight: bold\">06</span> <span style=\"color: #00ff00; font-weight: bold\">16:43:10</span>,<span style=\"color: #000080; font-weight: bold\">880</span><span style=\"font-weight: bold\">][</span>INFO<span style=\"font-weight: bold\">]</span> - Settings <span style=\"color: #800000\">🡆</span> <span style=\"font-weight: bold\">{}</span>                                                                         <a href=\"file:///home/radionov/.envs/pki_dir/lib/python3.8/site-packages/openfl/federated/plan/plan.py\"><span style=\"color: #7f7f7f\">plan.py</span></a><span style=\"color: #7f7f7f\">:173</span>\n",
       "</pre>\n"
      ],
      "text/plain": [
       "<rich.jupyter.JupyterRenderable at 0x7f68d9132f70>"
=======
       "<pre style=\"white-space:pre;overflow-x:auto;line-height:normal;font-family:Menlo,'DejaVu Sans Mono',consolas,'Courier New',monospace\"><span style=\"color: #7fbfbf\">           </span><span style=\"color: #000080\">INFO</span>     Settings <span style=\"color: #800000\">🡆</span> <span style=\"font-weight: bold\">{}</span>                                                                                                                    <a href=\"file:///home/davidyuk/openfl/openfl/federated/plan/plan.py\"><span style=\"color: #7f7f7f\">plan.py</span></a><span style=\"color: #7f7f7f\">:173</span>\n",
       "</pre>\n"
      ],
      "text/plain": [
       "<rich.jupyter.JupyterRenderable at 0x7fd1f33f23d0>"
>>>>>>> 4e855906
      ]
     },
     "metadata": {},
     "output_type": "display_data"
    },
    {
     "data": {
      "text/html": [
<<<<<<< HEAD
       "<pre style=\"white-space:pre;overflow-x:auto;line-height:normal;font-family:Menlo,'DejaVu Sans Mono',consolas,'Courier New',monospace\"><span style=\"color: #7fbfbf\">                    </span><span style=\"color: #000080\">INFO</span>     <span style=\"font-weight: bold\">[</span><span style=\"color: #000080; font-weight: bold\">2021</span>-<span style=\"color: #000080; font-weight: bold\">07</span>-<span style=\"color: #000080; font-weight: bold\">06</span> <span style=\"color: #00ff00; font-weight: bold\">16:43:10</span>,<span style=\"color: #000080; font-weight: bold\">882</span><span style=\"font-weight: bold\">][</span>INFO<span style=\"font-weight: bold\">]</span> - Override <span style=\"color: #800000\">🡆</span> <span style=\"font-weight: bold\">{}</span>                                                                         <a href=\"file:///home/radionov/.envs/pki_dir/lib/python3.8/site-packages/openfl/federated/plan/plan.py\"><span style=\"color: #7f7f7f\">plan.py</span></a><span style=\"color: #7f7f7f\">:175</span>\n",
       "</pre>\n"
      ],
      "text/plain": [
       "<rich.jupyter.JupyterRenderable at 0x7f68d9132a30>"
=======
       "<pre style=\"white-space:pre;overflow-x:auto;line-height:normal;font-family:Menlo,'DejaVu Sans Mono',consolas,'Courier New',monospace\"><span style=\"color: #7fbfbf\">           </span><span style=\"color: #000080\">INFO</span>     Override <span style=\"color: #800000\">🡆</span> <span style=\"font-weight: bold\">{}</span>                                                                                                                    <a href=\"file:///home/davidyuk/openfl/openfl/federated/plan/plan.py\"><span style=\"color: #7f7f7f\">plan.py</span></a><span style=\"color: #7f7f7f\">:175</span>\n",
       "</pre>\n"
      ],
      "text/plain": [
       "<rich.jupyter.JupyterRenderable at 0x7fd1f33f2a00>"
      ]
     },
     "metadata": {},
     "output_type": "display_data"
    },
    {
     "data": {
      "text/html": [
       "<pre style=\"white-space:pre;overflow-x:auto;line-height:normal;font-family:Menlo,'DejaVu Sans Mono',consolas,'Courier New',monospace\"><span style=\"color: #7fbfbf\">[09:57:45] </span><span style=\"color: #000080\">INFO</span>     Starting experiment!                                                                                                       <a href=\"file:///home/davidyuk/openfl/openfl/interface/interactive_api/experiment.py\"><span style=\"color: #7f7f7f\">experiment.py</span></a><span style=\"color: #7f7f7f\">:100</span>\n",
       "</pre>\n"
      ],
      "text/plain": [
       "<rich.jupyter.JupyterRenderable at 0x7fd1ce8c98e0>"
      ]
     },
     "metadata": {},
     "output_type": "display_data"
    },
    {
     "data": {
      "text/html": [
       "<pre style=\"white-space:pre;overflow-x:auto;line-height:normal;font-family:Menlo,'DejaVu Sans Mono',consolas,'Courier New',monospace\"><span style=\"color: #7fbfbf\">           </span><span style=\"color: #000080\">INFO</span>     FL-Plan hash is <span style=\"color: #000080\">d9cd524bd6c126b8de80970c984669fddbbc31fff8c63c6313968248aa371129a0f73347bba26193ebaa013578e423c2</span>                 <a href=\"file:///home/davidyuk/openfl/openfl/federated/plan/plan.py\"><span style=\"color: #7f7f7f\">plan.py</span></a><span style=\"color: #7f7f7f\">:231</span>\n",
       "</pre>\n"
      ],
      "text/plain": [
       "<rich.jupyter.JupyterRenderable at 0x7fd1ce8c4910>"
      ]
     },
     "metadata": {},
     "output_type": "display_data"
    },
    {
     "data": {
      "text/html": [
       "<pre style=\"white-space:pre;overflow-x:auto;line-height:normal;font-family:Menlo,'DejaVu Sans Mono',consolas,'Courier New',monospace\"><span style=\"color: #7fbfbf\">           </span><span style=\"color: #000080\">INFO</span>     FL-Plan hash is <span style=\"color: #000080\">d9cd524bd6c126b8de80970c984669fddbbc31fff8c63c6313968248aa371129a0f73347bba26193ebaa013578e423c2</span>                 <a href=\"file:///home/davidyuk/openfl/openfl/federated/plan/plan.py\"><span style=\"color: #7f7f7f\">plan.py</span></a><span style=\"color: #7f7f7f\">:231</span>\n",
       "</pre>\n"
      ],
      "text/plain": [
       "<rich.jupyter.JupyterRenderable at 0x7fd1ce8c00d0>"
      ]
     },
     "metadata": {},
     "output_type": "display_data"
    },
    {
     "data": {
      "text/html": [
       "<pre style=\"white-space:pre;overflow-x:auto;line-height:normal;font-family:Menlo,'DejaVu Sans Mono',consolas,'Courier New',monospace\"><span style=\"color: #7fbfbf\">           </span><span style=\"color: #000080\">INFO</span>     Building <span style=\"color: #800000\">🡆</span> Object <span style=\"color: #800000\">CoreTaskRunner</span> from <span style=\"color: #800000\">openfl.federated.task.task_runner</span> Module.                                                  <a href=\"file:///home/davidyuk/openfl/openfl/federated/plan/plan.py\"><span style=\"color: #7f7f7f\">plan.py</span></a><span style=\"color: #7f7f7f\">:170</span>\n",
       "</pre>\n"
      ],
      "text/plain": [
       "<rich.jupyter.JupyterRenderable at 0x7fd1ce8c04f0>"
      ]
     },
     "metadata": {},
     "output_type": "display_data"
    },
    {
     "data": {
      "text/html": [
       "<pre style=\"white-space:pre;overflow-x:auto;line-height:normal;font-family:Menlo,'DejaVu Sans Mono',consolas,'Courier New',monospace\"><span style=\"color: #7fbfbf\">           </span><span style=\"color: #000080\">INFO</span>     Settings <span style=\"color: #800000\">🡆</span> <span style=\"font-weight: bold\">{}</span>                                                                                                                    <a href=\"file:///home/davidyuk/openfl/openfl/federated/plan/plan.py\"><span style=\"color: #7f7f7f\">plan.py</span></a><span style=\"color: #7f7f7f\">:173</span>\n",
       "</pre>\n"
      ],
      "text/plain": [
       "<rich.jupyter.JupyterRenderable at 0x7fd1f3b72730>"
      ]
     },
     "metadata": {},
     "output_type": "display_data"
    },
    {
     "data": {
      "text/html": [
       "<pre style=\"white-space:pre;overflow-x:auto;line-height:normal;font-family:Menlo,'DejaVu Sans Mono',consolas,'Courier New',monospace\"><span style=\"color: #7fbfbf\">           </span><span style=\"color: #000080\">INFO</span>     Override <span style=\"color: #800000\">🡆</span> <span style=\"font-weight: bold\">{</span><span style=\"color: #008000\">'required_plugin_components'</span>: <span style=\"font-weight: bold\">{</span><span style=\"color: #008000\">'framework_adapters'</span>:                                                                 <a href=\"file:///home/davidyuk/openfl/openfl/federated/plan/plan.py\"><span style=\"color: #7f7f7f\">plan.py</span></a><span style=\"color: #7f7f7f\">:175</span>\n",
       "                    <span style=\"color: #008000\">'openfl.plugins.frameworks_adapters.pytorch_adapter.FrameworkAdapterPlugin'</span><span style=\"font-weight: bold\">}}</span>                                                               \n",
       "</pre>\n"
      ],
      "text/plain": [
       "<rich.jupyter.JupyterRenderable at 0x7fd1ce8c0430>"
      ]
     },
     "metadata": {},
     "output_type": "display_data"
    },
    {
     "data": {
      "text/html": [
       "<pre style=\"white-space:pre;overflow-x:auto;line-height:normal;font-family:Menlo,'DejaVu Sans Mono',consolas,'Courier New',monospace\"><span style=\"color: #7fbfbf\">           </span><span style=\"color: #000080\">INFO</span>     Building <span style=\"color: #800000\">🡆</span> Object <span style=\"color: #800000\">FrameworkAdapterPlugin</span> from <span style=\"color: #800000\">openfl.plugins.frameworks_adapters.pytorch_adapter</span> Module.                         <a href=\"file:///home/davidyuk/openfl/openfl/federated/plan/plan.py\"><span style=\"color: #7f7f7f\">plan.py</span></a><span style=\"color: #7f7f7f\">:170</span>\n",
       "</pre>\n"
      ],
      "text/plain": [
       "<rich.jupyter.JupyterRenderable at 0x7fd1ce8bcb20>"
      ]
     },
     "metadata": {},
     "output_type": "display_data"
    },
    {
     "data": {
      "text/html": [
       "<pre style=\"white-space:pre;overflow-x:auto;line-height:normal;font-family:Menlo,'DejaVu Sans Mono',consolas,'Courier New',monospace\"><span style=\"color: #7fbfbf\">           </span><span style=\"color: #000080\">INFO</span>     Settings <span style=\"color: #800000\">🡆</span> <span style=\"font-weight: bold\">{}</span>                                                                                                                    <a href=\"file:///home/davidyuk/openfl/openfl/federated/plan/plan.py\"><span style=\"color: #7f7f7f\">plan.py</span></a><span style=\"color: #7f7f7f\">:173</span>\n",
       "</pre>\n"
      ],
      "text/plain": [
       "<rich.jupyter.JupyterRenderable at 0x7fd1ce8bc790>"
      ]
     },
     "metadata": {},
     "output_type": "display_data"
    },
    {
     "data": {
      "text/html": [
       "<pre style=\"white-space:pre;overflow-x:auto;line-height:normal;font-family:Menlo,'DejaVu Sans Mono',consolas,'Courier New',monospace\"><span style=\"color: #7fbfbf\">           </span><span style=\"color: #000080\">INFO</span>     Override <span style=\"color: #800000\">🡆</span> <span style=\"font-weight: bold\">{}</span>                                                                                                                    <a href=\"file:///home/davidyuk/openfl/openfl/federated/plan/plan.py\"><span style=\"color: #7f7f7f\">plan.py</span></a><span style=\"color: #7f7f7f\">:175</span>\n",
       "</pre>\n"
      ],
      "text/plain": [
       "<rich.jupyter.JupyterRenderable at 0x7fd1ce8bca90>"
      ]
     },
     "metadata": {},
     "output_type": "display_data"
    },
    {
     "data": {
      "text/html": [
       "<pre style=\"white-space:pre;overflow-x:auto;line-height:normal;font-family:Menlo,'DejaVu Sans Mono',consolas,'Courier New',monospace\"><span style=\"color: #7fbfbf\">           </span><span style=\"color: #800000\">WARNING</span>  tried to remove tensor: __opt_state_needed not present in the tensor dict                                                       <a href=\"file:///home/davidyuk/openfl/openfl/utilities/utils.py\"><span style=\"color: #7f7f7f\">utils.py</span></a><span style=\"color: #7f7f7f\">:144</span>\n",
       "</pre>\n"
      ],
      "text/plain": [
       "<rich.jupyter.JupyterRenderable at 0x7fd1ce8bcb20>"
      ]
     },
     "metadata": {},
     "output_type": "display_data"
    },
    {
     "data": {
      "text/html": [
       "<pre style=\"white-space:pre;overflow-x:auto;line-height:normal;font-family:Menlo,'DejaVu Sans Mono',consolas,'Courier New',monospace\"><span style=\"color: #7fbfbf\">           </span><span style=\"color: #800000\">WARNING</span>  tried to remove tensor: __opt_state_needed not present in the tensor dict                                                       <a href=\"file:///home/davidyuk/openfl/openfl/utilities/utils.py\"><span style=\"color: #7f7f7f\">utils.py</span></a><span style=\"color: #7f7f7f\">:144</span>\n",
       "</pre>\n"
      ],
      "text/plain": [
       "<rich.jupyter.JupyterRenderable at 0x7fd1ce8c0f10>"
      ]
     },
     "metadata": {},
     "output_type": "display_data"
    },
    {
     "data": {
      "text/html": [
       "<pre style=\"white-space:pre;overflow-x:auto;line-height:normal;font-family:Menlo,'DejaVu Sans Mono',consolas,'Courier New',monospace\"><span style=\"color: #7fbfbf\">           </span><span style=\"color: #000080\">INFO</span>     SetNewExperiment                                                                                                      <a href=\"file:///home/davidyuk/openfl/openfl/transport/grpc/director_client.py\"><span style=\"color: #7f7f7f\">director_client.py</span></a><span style=\"color: #7f7f7f\">:128</span>\n",
       "</pre>\n"
      ],
      "text/plain": [
       "<rich.jupyter.JupyterRenderable at 0x7fd1ce8c0e50>"
      ]
     },
     "metadata": {},
     "output_type": "display_data"
    },
    {
     "data": {
      "text/html": [
       "<pre style=\"white-space:pre;overflow-x:auto;line-height:normal;font-family:Menlo,'DejaVu Sans Mono',consolas,'Courier New',monospace\"><span style=\"color: #7fbfbf\">[09:57:50] </span><span style=\"color: #000080\">INFO</span>     Experiment was accepted and launched.                                                                                      <a href=\"file:///home/davidyuk/openfl/openfl/interface/interactive_api/experiment.py\"><span style=\"color: #7f7f7f\">experiment.py</span></a><span style=\"color: #7f7f7f\">:116</span>\n",
       "</pre>\n"
      ],
      "text/plain": [
       "<rich.jupyter.JupyterRenderable at 0x7fd1ce8c0e50>"
      ]
     },
     "metadata": {},
     "output_type": "display_data"
    },
    {
     "data": {
      "text/html": [
       "<pre style=\"white-space:pre;overflow-x:auto;line-height:normal;font-family:Menlo,'DejaVu Sans Mono',consolas,'Courier New',monospace\"><span style=\"color: #7fbfbf\">           </span><span style=\"color: #000080\">INFO</span>     You can watch the experiment through tensorboard:                                                                          <a href=\"file:///home/davidyuk/openfl/openfl/interface/interactive_api/experiment.py\"><span style=\"color: #7f7f7f\">experiment.py</span></a><span style=\"color: #7f7f7f\">:117</span>\n",
       "</pre>\n"
      ],
      "text/plain": [
       "<rich.jupyter.JupyterRenderable at 0x7fd1ce8c0460>"
      ]
     },
     "metadata": {},
     "output_type": "display_data"
    },
    {
     "data": {
      "text/html": [
       "<pre style=\"white-space:pre;overflow-x:auto;line-height:normal;font-family:Menlo,'DejaVu Sans Mono',consolas,'Courier New',monospace\"><span style=\"color: #7fbfbf\">           </span><span style=\"color: #000080\">INFO</span>     <span style=\"color: #0000ff; text-decoration: underline\">http://idavidyu-mobl.ccr.corp.intel.com:6006</span>                                                                               <a href=\"file:///home/davidyuk/openfl/openfl/interface/interactive_api/experiment.py\"><span style=\"color: #7f7f7f\">experiment.py</span></a><span style=\"color: #7f7f7f\">:118</span>\n",
       "</pre>\n"
      ],
      "text/plain": [
       "<rich.jupyter.JupyterRenderable at 0x7fd1ce8c0d30>"
>>>>>>> 4e855906
      ]
     },
     "metadata": {},
     "output_type": "display_data"
    }
   ],
   "source": [
    "# If I use autoreload I got a pickling error\n",
    "\n",
    "# The following command zips the workspace and python requirements to be transfered to collaborator nodes\n",
    "fl_experiment.start(model_provider=MI, \n",
    "                    task_keeper=TI,\n",
    "                    data_loader=fed_dataset,\n",
    "                    rounds_to_train=2,\n",
    "                    opt_treatment='CONTINUE_GLOBAL')\n"
   ]
  },
  {
   "cell_type": "code",
   "execution_count": 22,
   "id": "f1543a36",
   "metadata": {},
   "outputs": [
    {
     "data": {
      "text/html": [
       "<pre style=\"white-space:pre;overflow-x:auto;line-height:normal;font-family:Menlo,'DejaVu Sans Mono',consolas,'Courier New',monospace\"><span style=\"color: #7fbfbf\">[10:02:17] </span><span style=\"color: #000080\">INFO</span>     Summary name <span style=\"color: #000080; font-weight: bold\">1</span>,<span style=\"color: #000080; font-weight: bold\">150</span>/train/train_loss is illegal; using 1_150/train/train_loss instead.                                          <a href=\"file:///home/davidyuk/.virtualenvs/openfl/lib/python3.8/site-packages/tensorboardX/summary.py\"><span style=\"color: #7f7f7f\">summary.py</span></a><span style=\"color: #7f7f7f\">:40</span>\n",
       "</pre>\n"
      ],
      "text/plain": [
       "<rich.jupyter.JupyterRenderable at 0x7fd1f33e9c40>"
      ]
     },
     "metadata": {},
     "output_type": "display_data"
    },
    {
     "data": {
      "text/html": [
       "<pre style=\"white-space:pre;overflow-x:auto;line-height:normal;font-family:Menlo,'DejaVu Sans Mono',consolas,'Courier New',monospace\"><span style=\"color: #7fbfbf\">[10:02:29] </span><span style=\"color: #000080\">INFO</span>     Summary name <span style=\"color: #000080; font-weight: bold\">1</span>,<span style=\"color: #000080; font-weight: bold\">150</span>/localy_tuned_model_validate/dice_coef is illegal; using 1_150/localy_tuned_model_validate/dice_coef         <a href=\"file:///home/davidyuk/.virtualenvs/openfl/lib/python3.8/site-packages/tensorboardX/summary.py\"><span style=\"color: #7f7f7f\">summary.py</span></a><span style=\"color: #7f7f7f\">:40</span>\n",
       "                    instead.                                                                                                                                    \n",
       "</pre>\n"
      ],
      "text/plain": [
       "<rich.jupyter.JupyterRenderable at 0x7fd1bc33a2b0>"
      ]
     },
     "metadata": {},
     "output_type": "display_data"
    },
    {
     "data": {
      "text/html": [
       "<pre style=\"white-space:pre;overflow-x:auto;line-height:normal;font-family:Menlo,'DejaVu Sans Mono',consolas,'Courier New',monospace\"><span style=\"color: #7fbfbf\">           </span><span style=\"color: #000080\">INFO</span>     Summary name <span style=\"color: #000080; font-weight: bold\">1</span>,<span style=\"color: #000080; font-weight: bold\">150</span>/aggregated_model_validate/dice_coef is illegal; using 1_150/aggregated_model_validate/dice_coef instead.    <a href=\"file:///home/davidyuk/.virtualenvs/openfl/lib/python3.8/site-packages/tensorboardX/summary.py\"><span style=\"color: #7f7f7f\">summary.py</span></a><span style=\"color: #7f7f7f\">:40</span>\n",
       "</pre>\n"
      ],
      "text/plain": [
       "<rich.jupyter.JupyterRenderable at 0x7fd1f3b84460>"
      ]
     },
     "metadata": {},
     "output_type": "display_data"
    },
    {
     "data": {
      "text/html": [
       "<pre style=\"white-space:pre;overflow-x:auto;line-height:normal;font-family:Menlo,'DejaVu Sans Mono',consolas,'Courier New',monospace\"><span style=\"color: #7fbfbf\">[10:03:44] </span><span style=\"color: #000080\">INFO</span>     Summary name <span style=\"color: #000080; font-weight: bold\">1</span>,<span style=\"color: #000080; font-weight: bold\">150</span>/train/train_loss is illegal; using 1_150/train/train_loss instead.                                          <a href=\"file:///home/davidyuk/.virtualenvs/openfl/lib/python3.8/site-packages/tensorboardX/summary.py\"><span style=\"color: #7f7f7f\">summary.py</span></a><span style=\"color: #7f7f7f\">:40</span>\n",
       "</pre>\n"
      ],
      "text/plain": [
       "<rich.jupyter.JupyterRenderable at 0x7fd1ce8bce50>"
      ]
     },
     "metadata": {},
     "output_type": "display_data"
    },
    {
     "data": {
      "text/html": [
       "<pre style=\"white-space:pre;overflow-x:auto;line-height:normal;font-family:Menlo,'DejaVu Sans Mono',consolas,'Courier New',monospace\"><span style=\"color: #7fbfbf\">[10:03:53] </span><span style=\"color: #000080\">INFO</span>     Summary name <span style=\"color: #000080; font-weight: bold\">1</span>,<span style=\"color: #000080; font-weight: bold\">150</span>/localy_tuned_model_validate/dice_coef is illegal; using 1_150/localy_tuned_model_validate/dice_coef         <a href=\"file:///home/davidyuk/.virtualenvs/openfl/lib/python3.8/site-packages/tensorboardX/summary.py\"><span style=\"color: #7f7f7f\">summary.py</span></a><span style=\"color: #7f7f7f\">:40</span>\n",
       "                    instead.                                                                                                                                    \n",
       "</pre>\n"
      ],
      "text/plain": [
       "<rich.jupyter.JupyterRenderable at 0x7fd1ce8bc340>"
      ]
     },
     "metadata": {},
     "output_type": "display_data"
    },
    {
     "data": {
      "text/html": [
       "<pre style=\"white-space:pre;overflow-x:auto;line-height:normal;font-family:Menlo,'DejaVu Sans Mono',consolas,'Courier New',monospace\"><span style=\"color: #7fbfbf\">           </span><span style=\"color: #000080\">INFO</span>     Summary name <span style=\"color: #000080; font-weight: bold\">1</span>,<span style=\"color: #000080; font-weight: bold\">150</span>/aggregated_model_validate/dice_coef is illegal; using 1_150/aggregated_model_validate/dice_coef instead.    <a href=\"file:///home/davidyuk/.virtualenvs/openfl/lib/python3.8/site-packages/tensorboardX/summary.py\"><span style=\"color: #7f7f7f\">summary.py</span></a><span style=\"color: #7f7f7f\">:40</span>\n",
       "</pre>\n"
      ],
      "text/plain": [
       "<rich.jupyter.JupyterRenderable at 0x7fd1f3b84760>"
      ]
     },
     "metadata": {},
     "output_type": "display_data"
    }
   ],
   "source": [
    "fl_experiment.stream_metrics()"
   ]
  },
  {
   "cell_type": "markdown",
   "id": "8c30b301",
   "metadata": {},
   "source": [
    "## Now we validate the best model!"
   ]
  },
  {
   "cell_type": "code",
   "execution_count": 17,
   "id": "55acff59",
   "metadata": {
    "scrolled": true
   },
   "outputs": [
    {
     "name": "stderr",
     "output_type": "stream",
     "text": [
      "/home/davidyuk/openfl/openfl/plugins/frameworks_adapters/pytorch_adapter.py:47: UserWarning: The given NumPy array is not writeable, and PyTorch does not support non-writeable tensors. This means you can write to the underlying (supposedly non-writeable) NumPy array using the tensor. You may want to copy the array to protect its data or make it writeable before converting it to a tensor. This type of warning will be suppressed for the rest of this program. (Triggered internally at  /pytorch/torch/csrc/utils/tensor_numpy.cpp:143.)\n",
      "  new_state[k] = pt.from_numpy(tensor_dict.pop(k)).to(device)\n"
     ]
    }
   ],
   "source": [
    "best_model = fl_experiment.get_best_model()"
   ]
  },
  {
   "cell_type": "code",
   "execution_count": null,
   "id": "75c8aeab",
   "metadata": {},
   "outputs": [],
   "source": [
    "best_model.inc.conv[0].weight\n",
    "# model_unet.inc.conv[0].weight"
   ]
  },
  {
   "cell_type": "code",
   "execution_count": null,
   "id": "9fb5718d",
   "metadata": {},
   "outputs": [],
   "source": [
    "fed_dataset._delayed_init()"
   ]
  },
  {
   "cell_type": "code",
   "execution_count": 18,
   "id": "a2acb7e6",
   "metadata": {},
   "outputs": [
    {
     "name": "stderr",
     "output_type": "stream",
     "text": [
      "validate:   0%|          | 0/1 [00:00<?, ?it/s]<ipython-input-13-b6caf18b5d02>:61: UserWarning: To copy construct from a tensor, it is recommended to use sourceTensor.clone().detach() or sourceTensor.clone().detach().requires_grad_(True), rather than torch.tensor(sourceTensor).\n",
      "  data, target = torch.tensor(data).to(device), \\\n",
      "<ipython-input-13-b6caf18b5d02>:62: UserWarning: To copy construct from a tensor, it is recommended to use sourceTensor.clone().detach() or sourceTensor.clone().detach().requires_grad_(True), rather than torch.tensor(sourceTensor).\n",
      "  torch.tensor(target).to(device, dtype=torch.int64)\n",
      "validate: 100%|██████████| 1/1 [00:01<00:00,  1.02s/it]\n"
     ]
    },
    {
     "data": {
      "text/plain": [
       "{'dice_coef': 3.81879617634695e-05}"
      ]
     },
     "execution_count": 18,
     "metadata": {},
     "output_type": "execute_result"
    }
   ],
   "source": [
    "# Validating initial model\n",
    "validate(initial_model, fed_dataset.get_valid_loader(), 'cpu')"
   ]
  },
  {
   "cell_type": "code",
   "execution_count": 19,
   "id": "c12ca93f",
   "metadata": {},
   "outputs": [
    {
     "name": "stderr",
     "output_type": "stream",
     "text": [
      "validate:   0%|          | 0/1 [00:00<?, ?it/s]<ipython-input-13-b6caf18b5d02>:61: UserWarning: To copy construct from a tensor, it is recommended to use sourceTensor.clone().detach() or sourceTensor.clone().detach().requires_grad_(True), rather than torch.tensor(sourceTensor).\n",
      "  data, target = torch.tensor(data).to(device), \\\n",
      "<ipython-input-13-b6caf18b5d02>:62: UserWarning: To copy construct from a tensor, it is recommended to use sourceTensor.clone().detach() or sourceTensor.clone().detach().requires_grad_(True), rather than torch.tensor(sourceTensor).\n",
      "  torch.tensor(target).to(device, dtype=torch.int64)\n",
      "validate: 100%|██████████| 1/1 [00:01<00:00,  1.13s/it]\n"
     ]
    },
    {
     "data": {
      "text/plain": [
       "{'dice_coef': 3.77895739802625e-05}"
      ]
     },
     "execution_count": 19,
     "metadata": {},
     "output_type": "execute_result"
    }
   ],
   "source": [
    "# Validating trained model\n",
    "validate(best_model, fed_dataset.get_valid_loader(), 'cpu')"
   ]
  },
  {
   "cell_type": "markdown",
   "id": "1e6734f6",
   "metadata": {},
   "source": [
    "## We can tune model further!"
   ]
  },
  {
   "cell_type": "code",
   "execution_count": 20,
   "id": "3940e75e",
<<<<<<< HEAD
   "metadata": {},
   "outputs": [],
=======
   "metadata": {
    "scrolled": true
   },
   "outputs": [
    {
     "data": {
      "text/html": [
       "<pre style=\"white-space:pre;overflow-x:auto;line-height:normal;font-family:Menlo,'DejaVu Sans Mono',consolas,'Courier New',monospace\"><span style=\"color: #7fbfbf\">[10:01:03] </span><span style=\"color: #000080\">INFO</span>     Building <span style=\"color: #800000\">🡆</span> Object <span style=\"color: #800000\">CloudpickleSerializer</span> from <span style=\"color: #800000\">openfl.plugins.interface_serializer.cloudpickle_serializer</span> Module.                  <a href=\"file:///home/davidyuk/openfl/openfl/federated/plan/plan.py\"><span style=\"color: #7f7f7f\">plan.py</span></a><span style=\"color: #7f7f7f\">:170</span>\n",
       "</pre>\n"
      ],
      "text/plain": [
       "<rich.jupyter.JupyterRenderable at 0x7fd1ce92b160>"
      ]
     },
     "metadata": {},
     "output_type": "display_data"
    },
    {
     "data": {
      "text/html": [
       "<pre style=\"white-space:pre;overflow-x:auto;line-height:normal;font-family:Menlo,'DejaVu Sans Mono',consolas,'Courier New',monospace\"><span style=\"color: #7fbfbf\">           </span><span style=\"color: #000080\">INFO</span>     Settings <span style=\"color: #800000\">🡆</span> <span style=\"font-weight: bold\">{}</span>                                                                                                                    <a href=\"file:///home/davidyuk/openfl/openfl/federated/plan/plan.py\"><span style=\"color: #7f7f7f\">plan.py</span></a><span style=\"color: #7f7f7f\">:173</span>\n",
       "</pre>\n"
      ],
      "text/plain": [
       "<rich.jupyter.JupyterRenderable at 0x7fd1ce8b5850>"
      ]
     },
     "metadata": {},
     "output_type": "display_data"
    },
    {
     "data": {
      "text/html": [
       "<pre style=\"white-space:pre;overflow-x:auto;line-height:normal;font-family:Menlo,'DejaVu Sans Mono',consolas,'Courier New',monospace\"><span style=\"color: #7fbfbf\">           </span><span style=\"color: #000080\">INFO</span>     Override <span style=\"color: #800000\">🡆</span> <span style=\"font-weight: bold\">{}</span>                                                                                                                    <a href=\"file:///home/davidyuk/openfl/openfl/federated/plan/plan.py\"><span style=\"color: #7f7f7f\">plan.py</span></a><span style=\"color: #7f7f7f\">:175</span>\n",
       "</pre>\n"
      ],
      "text/plain": [
       "<rich.jupyter.JupyterRenderable at 0x7fd1ce8b5d90>"
      ]
     },
     "metadata": {},
     "output_type": "display_data"
    },
    {
     "data": {
      "text/html": [
       "<pre style=\"white-space:pre;overflow-x:auto;line-height:normal;font-family:Menlo,'DejaVu Sans Mono',consolas,'Courier New',monospace\"><span style=\"color: #7fbfbf\">           </span><span style=\"color: #000080\">INFO</span>     Building <span style=\"color: #800000\">🡆</span> Object <span style=\"color: #800000\">FrameworkAdapterPlugin</span> from <span style=\"color: #800000\">openfl.plugins.frameworks_adapters.pytorch_adapter</span> Module.                         <a href=\"file:///home/davidyuk/openfl/openfl/federated/plan/plan.py\"><span style=\"color: #7f7f7f\">plan.py</span></a><span style=\"color: #7f7f7f\">:170</span>\n",
       "</pre>\n"
      ],
      "text/plain": [
       "<rich.jupyter.JupyterRenderable at 0x7fd1ce92be50>"
      ]
     },
     "metadata": {},
     "output_type": "display_data"
    },
    {
     "data": {
      "text/html": [
       "<pre style=\"white-space:pre;overflow-x:auto;line-height:normal;font-family:Menlo,'DejaVu Sans Mono',consolas,'Courier New',monospace\"><span style=\"color: #7fbfbf\">           </span><span style=\"color: #000080\">INFO</span>     Settings <span style=\"color: #800000\">🡆</span> <span style=\"font-weight: bold\">{}</span>                                                                                                                    <a href=\"file:///home/davidyuk/openfl/openfl/federated/plan/plan.py\"><span style=\"color: #7f7f7f\">plan.py</span></a><span style=\"color: #7f7f7f\">:173</span>\n",
       "</pre>\n"
      ],
      "text/plain": [
       "<rich.jupyter.JupyterRenderable at 0x7fd1ce92b2b0>"
      ]
     },
     "metadata": {},
     "output_type": "display_data"
    },
    {
     "data": {
      "text/html": [
       "<pre style=\"white-space:pre;overflow-x:auto;line-height:normal;font-family:Menlo,'DejaVu Sans Mono',consolas,'Courier New',monospace\"><span style=\"color: #7fbfbf\">           </span><span style=\"color: #000080\">INFO</span>     Override <span style=\"color: #800000\">🡆</span> <span style=\"font-weight: bold\">{}</span>                                                                                                                    <a href=\"file:///home/davidyuk/openfl/openfl/federated/plan/plan.py\"><span style=\"color: #7f7f7f\">plan.py</span></a><span style=\"color: #7f7f7f\">:175</span>\n",
       "</pre>\n"
      ],
      "text/plain": [
       "<rich.jupyter.JupyterRenderable at 0x7fd1ce92ba60>"
      ]
     },
     "metadata": {},
     "output_type": "display_data"
    },
    {
     "data": {
      "text/html": [
       "<pre style=\"white-space:pre;overflow-x:auto;line-height:normal;font-family:Menlo,'DejaVu Sans Mono',consolas,'Courier New',monospace\"><span style=\"color: #7fbfbf\">[10:01:06] </span><span style=\"color: #000080\">INFO</span>     Starting experiment!                                                                                                       <a href=\"file:///home/davidyuk/openfl/openfl/interface/interactive_api/experiment.py\"><span style=\"color: #7f7f7f\">experiment.py</span></a><span style=\"color: #7f7f7f\">:100</span>\n",
       "</pre>\n"
      ],
      "text/plain": [
       "<rich.jupyter.JupyterRenderable at 0x7fd1ebb81b20>"
      ]
     },
     "metadata": {},
     "output_type": "display_data"
    },
    {
     "data": {
      "text/html": [
       "<pre style=\"white-space:pre;overflow-x:auto;line-height:normal;font-family:Menlo,'DejaVu Sans Mono',consolas,'Courier New',monospace\"><span style=\"color: #7fbfbf\">           </span><span style=\"color: #000080\">INFO</span>     FL-Plan hash is <span style=\"color: #000080\">d9cd524bd6c126b8de80970c984669fddbbc31fff8c63c6313968248aa371129a0f73347bba26193ebaa013578e423c2</span>                 <a href=\"file:///home/davidyuk/openfl/openfl/federated/plan/plan.py\"><span style=\"color: #7f7f7f\">plan.py</span></a><span style=\"color: #7f7f7f\">:231</span>\n",
       "</pre>\n"
      ],
      "text/plain": [
       "<rich.jupyter.JupyterRenderable at 0x7fd1ebb7cbe0>"
      ]
     },
     "metadata": {},
     "output_type": "display_data"
    },
    {
     "data": {
      "text/html": [
       "<pre style=\"white-space:pre;overflow-x:auto;line-height:normal;font-family:Menlo,'DejaVu Sans Mono',consolas,'Courier New',monospace\"><span style=\"color: #7fbfbf\">           </span><span style=\"color: #000080\">INFO</span>     FL-Plan hash is <span style=\"color: #000080\">d9cd524bd6c126b8de80970c984669fddbbc31fff8c63c6313968248aa371129a0f73347bba26193ebaa013578e423c2</span>                 <a href=\"file:///home/davidyuk/openfl/openfl/federated/plan/plan.py\"><span style=\"color: #7f7f7f\">plan.py</span></a><span style=\"color: #7f7f7f\">:231</span>\n",
       "</pre>\n"
      ],
      "text/plain": [
       "<rich.jupyter.JupyterRenderable at 0x7fd1ebb6d1c0>"
      ]
     },
     "metadata": {},
     "output_type": "display_data"
    },
    {
     "data": {
      "text/html": [
       "<pre style=\"white-space:pre;overflow-x:auto;line-height:normal;font-family:Menlo,'DejaVu Sans Mono',consolas,'Courier New',monospace\"><span style=\"color: #7fbfbf\">           </span><span style=\"color: #000080\">INFO</span>     Building <span style=\"color: #800000\">🡆</span> Object <span style=\"color: #800000\">CoreTaskRunner</span> from <span style=\"color: #800000\">openfl.federated.task.task_runner</span> Module.                                                  <a href=\"file:///home/davidyuk/openfl/openfl/federated/plan/plan.py\"><span style=\"color: #7f7f7f\">plan.py</span></a><span style=\"color: #7f7f7f\">:170</span>\n",
       "</pre>\n"
      ],
      "text/plain": [
       "<rich.jupyter.JupyterRenderable at 0x7fd1ebb6de20>"
      ]
     },
     "metadata": {},
     "output_type": "display_data"
    },
    {
     "data": {
      "text/html": [
       "<pre style=\"white-space:pre;overflow-x:auto;line-height:normal;font-family:Menlo,'DejaVu Sans Mono',consolas,'Courier New',monospace\"><span style=\"color: #7fbfbf\">           </span><span style=\"color: #000080\">INFO</span>     Settings <span style=\"color: #800000\">🡆</span> <span style=\"font-weight: bold\">{}</span>                                                                                                                    <a href=\"file:///home/davidyuk/openfl/openfl/federated/plan/plan.py\"><span style=\"color: #7f7f7f\">plan.py</span></a><span style=\"color: #7f7f7f\">:173</span>\n",
       "</pre>\n"
      ],
      "text/plain": [
       "<rich.jupyter.JupyterRenderable at 0x7fd1ebb6d9d0>"
      ]
     },
     "metadata": {},
     "output_type": "display_data"
    },
    {
     "data": {
      "text/html": [
       "<pre style=\"white-space:pre;overflow-x:auto;line-height:normal;font-family:Menlo,'DejaVu Sans Mono',consolas,'Courier New',monospace\"><span style=\"color: #7fbfbf\">           </span><span style=\"color: #000080\">INFO</span>     Override <span style=\"color: #800000\">🡆</span> <span style=\"font-weight: bold\">{</span><span style=\"color: #008000\">'required_plugin_components'</span>: <span style=\"font-weight: bold\">{</span><span style=\"color: #008000\">'framework_adapters'</span>:                                                                 <a href=\"file:///home/davidyuk/openfl/openfl/federated/plan/plan.py\"><span style=\"color: #7f7f7f\">plan.py</span></a><span style=\"color: #7f7f7f\">:175</span>\n",
       "                    <span style=\"color: #008000\">'openfl.plugins.frameworks_adapters.pytorch_adapter.FrameworkAdapterPlugin'</span><span style=\"font-weight: bold\">}}</span>                                                               \n",
       "</pre>\n"
      ],
      "text/plain": [
       "<rich.jupyter.JupyterRenderable at 0x7fd1ebb6d9a0>"
      ]
     },
     "metadata": {},
     "output_type": "display_data"
    },
    {
     "data": {
      "text/html": [
       "<pre style=\"white-space:pre;overflow-x:auto;line-height:normal;font-family:Menlo,'DejaVu Sans Mono',consolas,'Courier New',monospace\"><span style=\"color: #7fbfbf\">           </span><span style=\"color: #000080\">INFO</span>     Building <span style=\"color: #800000\">🡆</span> Object <span style=\"color: #800000\">FrameworkAdapterPlugin</span> from <span style=\"color: #800000\">openfl.plugins.frameworks_adapters.pytorch_adapter</span> Module.                         <a href=\"file:///home/davidyuk/openfl/openfl/federated/plan/plan.py\"><span style=\"color: #7f7f7f\">plan.py</span></a><span style=\"color: #7f7f7f\">:170</span>\n",
       "</pre>\n"
      ],
      "text/plain": [
       "<rich.jupyter.JupyterRenderable at 0x7fd1ebb6d340>"
      ]
     },
     "metadata": {},
     "output_type": "display_data"
    },
    {
     "data": {
      "text/html": [
       "<pre style=\"white-space:pre;overflow-x:auto;line-height:normal;font-family:Menlo,'DejaVu Sans Mono',consolas,'Courier New',monospace\"><span style=\"color: #7fbfbf\">           </span><span style=\"color: #000080\">INFO</span>     Settings <span style=\"color: #800000\">🡆</span> <span style=\"font-weight: bold\">{}</span>                                                                                                                    <a href=\"file:///home/davidyuk/openfl/openfl/federated/plan/plan.py\"><span style=\"color: #7f7f7f\">plan.py</span></a><span style=\"color: #7f7f7f\">:173</span>\n",
       "</pre>\n"
      ],
      "text/plain": [
       "<rich.jupyter.JupyterRenderable at 0x7fd1ce8c0820>"
      ]
     },
     "metadata": {},
     "output_type": "display_data"
    },
    {
     "data": {
      "text/html": [
       "<pre style=\"white-space:pre;overflow-x:auto;line-height:normal;font-family:Menlo,'DejaVu Sans Mono',consolas,'Courier New',monospace\"><span style=\"color: #7fbfbf\">           </span><span style=\"color: #000080\">INFO</span>     Override <span style=\"color: #800000\">🡆</span> <span style=\"font-weight: bold\">{}</span>                                                                                                                    <a href=\"file:///home/davidyuk/openfl/openfl/federated/plan/plan.py\"><span style=\"color: #7f7f7f\">plan.py</span></a><span style=\"color: #7f7f7f\">:175</span>\n",
       "</pre>\n"
      ],
      "text/plain": [
       "<rich.jupyter.JupyterRenderable at 0x7fd1ebb6d490>"
      ]
     },
     "metadata": {},
     "output_type": "display_data"
    },
    {
     "data": {
      "text/html": [
       "<pre style=\"white-space:pre;overflow-x:auto;line-height:normal;font-family:Menlo,'DejaVu Sans Mono',consolas,'Courier New',monospace\"><span style=\"color: #7fbfbf\">           </span><span style=\"color: #800000\">WARNING</span>  tried to remove tensor: __opt_state_needed not present in the tensor dict                                                       <a href=\"file:///home/davidyuk/openfl/openfl/utilities/utils.py\"><span style=\"color: #7f7f7f\">utils.py</span></a><span style=\"color: #7f7f7f\">:144</span>\n",
       "</pre>\n"
      ],
      "text/plain": [
       "<rich.jupyter.JupyterRenderable at 0x7fd1ebb6dee0>"
      ]
     },
     "metadata": {},
     "output_type": "display_data"
    },
    {
     "data": {
      "text/html": [
       "<pre style=\"white-space:pre;overflow-x:auto;line-height:normal;font-family:Menlo,'DejaVu Sans Mono',consolas,'Courier New',monospace\"><span style=\"color: #7fbfbf\">           </span><span style=\"color: #800000\">WARNING</span>  tried to remove tensor: __opt_state_needed not present in the tensor dict                                                       <a href=\"file:///home/davidyuk/openfl/openfl/utilities/utils.py\"><span style=\"color: #7f7f7f\">utils.py</span></a><span style=\"color: #7f7f7f\">:144</span>\n",
       "</pre>\n"
      ],
      "text/plain": [
       "<rich.jupyter.JupyterRenderable at 0x7fd1ebb6dee0>"
      ]
     },
     "metadata": {},
     "output_type": "display_data"
    },
    {
     "data": {
      "text/html": [
       "<pre style=\"white-space:pre;overflow-x:auto;line-height:normal;font-family:Menlo,'DejaVu Sans Mono',consolas,'Courier New',monospace\"><span style=\"color: #7fbfbf\">           </span><span style=\"color: #000080\">INFO</span>     SetNewExperiment                                                                                                      <a href=\"file:///home/davidyuk/openfl/openfl/transport/grpc/director_client.py\"><span style=\"color: #7f7f7f\">director_client.py</span></a><span style=\"color: #7f7f7f\">:128</span>\n",
       "</pre>\n"
      ],
      "text/plain": [
       "<rich.jupyter.JupyterRenderable at 0x7fd1ebb6d070>"
      ]
     },
     "metadata": {},
     "output_type": "display_data"
    },
    {
     "data": {
      "text/html": [
       "<pre style=\"white-space:pre;overflow-x:auto;line-height:normal;font-family:Menlo,'DejaVu Sans Mono',consolas,'Courier New',monospace\"><span style=\"color: #7fbfbf\">[10:01:08] </span><span style=\"color: #000080\">INFO</span>     Experiment was accepted and launched.                                                                                      <a href=\"file:///home/davidyuk/openfl/openfl/interface/interactive_api/experiment.py\"><span style=\"color: #7f7f7f\">experiment.py</span></a><span style=\"color: #7f7f7f\">:116</span>\n",
       "</pre>\n"
      ],
      "text/plain": [
       "<rich.jupyter.JupyterRenderable at 0x7fd1ebb6dee0>"
      ]
     },
     "metadata": {},
     "output_type": "display_data"
    },
    {
     "data": {
      "text/html": [
       "<pre style=\"white-space:pre;overflow-x:auto;line-height:normal;font-family:Menlo,'DejaVu Sans Mono',consolas,'Courier New',monospace\"><span style=\"color: #7fbfbf\">           </span><span style=\"color: #000080\">INFO</span>     You can watch the experiment through tensorboard:                                                                          <a href=\"file:///home/davidyuk/openfl/openfl/interface/interactive_api/experiment.py\"><span style=\"color: #7f7f7f\">experiment.py</span></a><span style=\"color: #7f7f7f\">:117</span>\n",
       "</pre>\n"
      ],
      "text/plain": [
       "<rich.jupyter.JupyterRenderable at 0x7fd1ebb6d670>"
      ]
     },
     "metadata": {},
     "output_type": "display_data"
    },
    {
     "data": {
      "text/html": [
       "<pre style=\"white-space:pre;overflow-x:auto;line-height:normal;font-family:Menlo,'DejaVu Sans Mono',consolas,'Courier New',monospace\"><span style=\"color: #7fbfbf\">           </span><span style=\"color: #000080\">INFO</span>     <span style=\"color: #0000ff; text-decoration: underline\">http://idavidyu-mobl.ccr.corp.intel.com:6006</span>                                                                               <a href=\"file:///home/davidyuk/openfl/openfl/interface/interactive_api/experiment.py\"><span style=\"color: #7f7f7f\">experiment.py</span></a><span style=\"color: #7f7f7f\">:118</span>\n",
       "</pre>\n"
      ],
      "text/plain": [
       "<rich.jupyter.JupyterRenderable at 0x7fd1ebb6df10>"
      ]
     },
     "metadata": {},
     "output_type": "display_data"
    }
   ],
>>>>>>> 4e855906
   "source": [
    "MI = ModelInterface(model=best_model, optimizer=optimizer_adam, framework_plugin=framework_adapter)\n",
    "fl_experiment.start_experiment(model_provider=MI, task_keeper=TI, data_loader=fed_dataset, rounds_to_train=4, \\\n",
    "                              opt_treatment='CONTINUE_GLOBAL')"
   ]
  },
  {
   "cell_type": "code",
   "execution_count": 21,
   "id": "1bd786d2",
   "metadata": {},
   "outputs": [
    {
     "ename": "KeyError",
     "evalue": "'inc.conv.0.weight'",
     "output_type": "error",
     "traceback": [
      "\u001b[0;31m---------------------------------------------------------------------------\u001b[0m",
      "\u001b[0;31mKeyError\u001b[0m                                  Traceback (most recent call last)",
      "\u001b[0;32m<ipython-input-21-09ef539320f7>\u001b[0m in \u001b[0;36m<module>\u001b[0;34m\u001b[0m\n\u001b[0;32m----> 1\u001b[0;31m \u001b[0mnew_best_model\u001b[0m \u001b[0;34m=\u001b[0m \u001b[0mfl_experiment\u001b[0m\u001b[0;34m.\u001b[0m\u001b[0mget_best_model\u001b[0m\u001b[0;34m(\u001b[0m\u001b[0;34m)\u001b[0m\u001b[0;34m\u001b[0m\u001b[0;34m\u001b[0m\u001b[0m\n\u001b[0m\u001b[1;32m      2\u001b[0m \u001b[0;31m# Validating trained model\u001b[0m\u001b[0;34m\u001b[0m\u001b[0;34m\u001b[0m\u001b[0;34m\u001b[0m\u001b[0m\n\u001b[1;32m      3\u001b[0m \u001b[0mvalidate\u001b[0m\u001b[0;34m(\u001b[0m\u001b[0mbest_model\u001b[0m\u001b[0;34m,\u001b[0m \u001b[0mfed_dataset\u001b[0m\u001b[0;34m.\u001b[0m\u001b[0mget_valid_loader\u001b[0m\u001b[0;34m(\u001b[0m\u001b[0;34m)\u001b[0m\u001b[0;34m,\u001b[0m \u001b[0;34m'cpu'\u001b[0m\u001b[0;34m)\u001b[0m\u001b[0;34m\u001b[0m\u001b[0;34m\u001b[0m\u001b[0m\n",
      "\u001b[0;32m~/openfl/openfl/interface/interactive_api/experiment.py\u001b[0m in \u001b[0;36mget_best_model\u001b[0;34m(self)\u001b[0m\n\u001b[1;32m     42\u001b[0m         \u001b[0;31m# Next line relies on aggregator inner field where model dicts are stored\u001b[0m\u001b[0;34m\u001b[0m\u001b[0;34m\u001b[0m\u001b[0;34m\u001b[0m\u001b[0m\n\u001b[1;32m     43\u001b[0m         \u001b[0mtensor_dict\u001b[0m \u001b[0;34m=\u001b[0m \u001b[0mself\u001b[0m\u001b[0;34m.\u001b[0m\u001b[0mfederation\u001b[0m\u001b[0;34m.\u001b[0m\u001b[0mdir_client\u001b[0m\u001b[0;34m.\u001b[0m\u001b[0mget_best_model\u001b[0m\u001b[0;34m(\u001b[0m\u001b[0;34m)\u001b[0m\u001b[0;34m\u001b[0m\u001b[0;34m\u001b[0m\u001b[0m\n\u001b[0;32m---> 44\u001b[0;31m         \u001b[0mself\u001b[0m\u001b[0;34m.\u001b[0m\u001b[0mtask_runner_stub\u001b[0m\u001b[0;34m.\u001b[0m\u001b[0mrebuild_model\u001b[0m\u001b[0;34m(\u001b[0m\u001b[0mtensor_dict\u001b[0m\u001b[0;34m,\u001b[0m \u001b[0mvalidation\u001b[0m\u001b[0;34m=\u001b[0m\u001b[0;32mTrue\u001b[0m\u001b[0;34m,\u001b[0m \u001b[0mdevice\u001b[0m\u001b[0;34m=\u001b[0m\u001b[0;34m'cpu'\u001b[0m\u001b[0;34m)\u001b[0m\u001b[0;34m\u001b[0m\u001b[0;34m\u001b[0m\u001b[0m\n\u001b[0m\u001b[1;32m     45\u001b[0m         \u001b[0;32mreturn\u001b[0m \u001b[0mself\u001b[0m\u001b[0;34m.\u001b[0m\u001b[0mtask_runner_stub\u001b[0m\u001b[0;34m.\u001b[0m\u001b[0mmodel\u001b[0m\u001b[0;34m\u001b[0m\u001b[0;34m\u001b[0m\u001b[0m\n\u001b[1;32m     46\u001b[0m \u001b[0;34m\u001b[0m\u001b[0m\n",
      "\u001b[0;32m~/openfl/openfl/federated/task/task_runner.py\u001b[0m in \u001b[0;36mrebuild_model\u001b[0;34m(self, input_tensor_dict, validation, device)\u001b[0m\n\u001b[1;32m    221\u001b[0m         \u001b[0;32mif\u001b[0m \u001b[0mself\u001b[0m\u001b[0;34m.\u001b[0m\u001b[0mopt_treatment\u001b[0m \u001b[0;34m==\u001b[0m \u001b[0;34m'RESET'\u001b[0m\u001b[0;34m:\u001b[0m\u001b[0;34m\u001b[0m\u001b[0;34m\u001b[0m\u001b[0m\n\u001b[1;32m    222\u001b[0m             \u001b[0mself\u001b[0m\u001b[0;34m.\u001b[0m\u001b[0mreset_opt_vars\u001b[0m\u001b[0;34m(\u001b[0m\u001b[0;34m)\u001b[0m\u001b[0;34m\u001b[0m\u001b[0;34m\u001b[0m\u001b[0m\n\u001b[0;32m--> 223\u001b[0;31m             \u001b[0mself\u001b[0m\u001b[0;34m.\u001b[0m\u001b[0mset_tensor_dict\u001b[0m\u001b[0;34m(\u001b[0m\u001b[0minput_tensor_dict\u001b[0m\u001b[0;34m,\u001b[0m \u001b[0mwith_opt_vars\u001b[0m\u001b[0;34m=\u001b[0m\u001b[0;32mFalse\u001b[0m\u001b[0;34m,\u001b[0m \u001b[0mdevice\u001b[0m\u001b[0;34m=\u001b[0m\u001b[0mdevice\u001b[0m\u001b[0;34m)\u001b[0m\u001b[0;34m\u001b[0m\u001b[0;34m\u001b[0m\u001b[0m\n\u001b[0m\u001b[1;32m    224\u001b[0m         elif (self.training_round_completed\n\u001b[1;32m    225\u001b[0m               and self.opt_treatment == 'CONTINUE_GLOBAL' and not validation):\n",
      "\u001b[0;32m~/openfl/openfl/federated/task/task_runner.py\u001b[0m in \u001b[0;36mset_tensor_dict\u001b[0;34m(self, tensor_dict, with_opt_vars, device)\u001b[0m\n\u001b[1;32m    374\u001b[0m         \u001b[0mkwargs\u001b[0m \u001b[0;34m=\u001b[0m \u001b[0;34m{\u001b[0m\u001b[0;34m'device'\u001b[0m\u001b[0;34m:\u001b[0m \u001b[0mdevice\u001b[0m\u001b[0;34m,\u001b[0m \u001b[0;34m}\u001b[0m\u001b[0;34m\u001b[0m\u001b[0;34m\u001b[0m\u001b[0m\n\u001b[1;32m    375\u001b[0m \u001b[0;34m\u001b[0m\u001b[0m\n\u001b[0;32m--> 376\u001b[0;31m         \u001b[0;32mreturn\u001b[0m \u001b[0mself\u001b[0m\u001b[0;34m.\u001b[0m\u001b[0mframework_adapter\u001b[0m\u001b[0;34m.\u001b[0m\u001b[0mset_tensor_dict\u001b[0m\u001b[0;34m(\u001b[0m\u001b[0;34m*\u001b[0m\u001b[0margs\u001b[0m\u001b[0;34m,\u001b[0m \u001b[0;34m**\u001b[0m\u001b[0mkwargs\u001b[0m\u001b[0;34m)\u001b[0m\u001b[0;34m\u001b[0m\u001b[0;34m\u001b[0m\u001b[0m\n\u001b[0m",
      "\u001b[0;32m~/openfl/openfl/plugins/frameworks_adapters/pytorch_adapter.py\u001b[0m in \u001b[0;36mset_tensor_dict\u001b[0;34m(model, tensor_dict, optimizer, device)\u001b[0m\n\u001b[1;32m     45\u001b[0m         \u001b[0;31m# everything\u001b[0m\u001b[0;34m\u001b[0m\u001b[0;34m\u001b[0m\u001b[0;34m\u001b[0m\u001b[0m\n\u001b[1;32m     46\u001b[0m         \u001b[0;32mfor\u001b[0m \u001b[0mk\u001b[0m \u001b[0;32min\u001b[0m \u001b[0mmodel\u001b[0m\u001b[0;34m.\u001b[0m\u001b[0mstate_dict\u001b[0m\u001b[0;34m(\u001b[0m\u001b[0;34m)\u001b[0m\u001b[0;34m:\u001b[0m\u001b[0;34m\u001b[0m\u001b[0;34m\u001b[0m\u001b[0m\n\u001b[0;32m---> 47\u001b[0;31m             \u001b[0mnew_state\u001b[0m\u001b[0;34m[\u001b[0m\u001b[0mk\u001b[0m\u001b[0;34m]\u001b[0m \u001b[0;34m=\u001b[0m \u001b[0mpt\u001b[0m\u001b[0;34m.\u001b[0m\u001b[0mfrom_numpy\u001b[0m\u001b[0;34m(\u001b[0m\u001b[0mtensor_dict\u001b[0m\u001b[0;34m.\u001b[0m\u001b[0mpop\u001b[0m\u001b[0;34m(\u001b[0m\u001b[0mk\u001b[0m\u001b[0;34m)\u001b[0m\u001b[0;34m)\u001b[0m\u001b[0;34m.\u001b[0m\u001b[0mto\u001b[0m\u001b[0;34m(\u001b[0m\u001b[0mdevice\u001b[0m\u001b[0;34m)\u001b[0m\u001b[0;34m\u001b[0m\u001b[0;34m\u001b[0m\u001b[0m\n\u001b[0m\u001b[1;32m     48\u001b[0m \u001b[0;34m\u001b[0m\u001b[0m\n\u001b[1;32m     49\u001b[0m         \u001b[0;31m# set model state\u001b[0m\u001b[0;34m\u001b[0m\u001b[0;34m\u001b[0m\u001b[0;34m\u001b[0m\u001b[0m\n",
      "\u001b[0;31mKeyError\u001b[0m: 'inc.conv.0.weight'"
     ]
    }
   ],
   "source": [
    "best_model = fl_experiment.get_best_model()\n",
    "# Validating trained model\n",
    "validate(best_model, fed_dataset.get_valid_loader(), 'cpu')"
   ]
  },
  {
   "cell_type": "code",
   "execution_count": null,
   "id": "2dcdbfeb",
   "metadata": {},
   "outputs": [],
   "source": [
    "a = (np.zeros((2,4)), np.ones(2,), 2*np.ones(2,))\n",
    "a = [elem for elem in a if elem.shape==2 else elem.newaxis()]\n",
    "np.concatenate(a)"
   ]
  },
  {
   "cell_type": "code",
   "execution_count": null,
   "id": "70863215",
   "metadata": {},
   "outputs": [],
   "source": [
    "class A:\n",
    "    def __init__(self, **kwargs):\n",
    "        print(\"Class A\", kwargs)\n",
    "        \n",
    "class B:\n",
    "    def __init__(self, **kwargs):\n",
    "        super().__init__()\n",
    "        print(\"Class B\", kwargs)\n",
    "        \n",
    "class C(B, A):\n",
    "    def __init__(self, **kwargs):\n",
    "        super().__init__()\n",
    "        print(\"Class C\", kwargs)\n",
    "        \n",
    "# class A:\n",
    "#     def __init__(self, **kwargs):\n",
    "#         print(\"Class A\", kwargs)"
   ]
  },
  {
   "cell_type": "code",
   "execution_count": null,
   "id": "4ba44919",
   "metadata": {},
   "outputs": [],
   "source": [
    "c = C(x=1, z=5)"
   ]
  },
  {
   "cell_type": "code",
   "execution_count": null,
   "id": "0637f26f",
   "metadata": {},
   "outputs": [],
   "source": []
  },
  {
   "cell_type": "code",
   "execution_count": null,
   "id": "e00ff26c",
   "metadata": {},
   "outputs": [],
   "source": []
  }
 ],
 "metadata": {
  "kernelspec": {
   "display_name": "Python 3",
   "language": "python",
   "name": "python3"
  },
  "language_info": {
   "codemirror_mode": {
    "name": "ipython",
    "version": 3
   },
   "file_extension": ".py",
   "mimetype": "text/x-python",
   "name": "python",
   "nbconvert_exporter": "python",
   "pygments_lexer": "ipython3",
   "version": "3.8.7"
  }
 },
 "nbformat": 4,
 "nbformat_minor": 5
}<|MERGE_RESOLUTION|>--- conflicted
+++ resolved
@@ -48,15 +48,6 @@
      "name": "stdout",
      "output_type": "stream",
      "text": [
-<<<<<<< HEAD
-      "Requirement already satisfied: torchvision in /home/radionov/.envs/pki_dir/lib/python3.8/site-packages (0.10.0)\n",
-      "Requirement already satisfied: torch==1.9.0 in /home/radionov/.envs/pki_dir/lib/python3.8/site-packages (from torchvision) (1.9.0)\n",
-      "Requirement already satisfied: numpy in /home/radionov/.envs/pki_dir/lib/python3.8/site-packages (from torchvision) (1.21.0)\n",
-      "Requirement already satisfied: pillow>=5.3.0 in /home/radionov/.envs/pki_dir/lib/python3.8/site-packages (from torchvision) (8.2.0)\n",
-      "Requirement already satisfied: typing-extensions in /home/radionov/.envs/pki_dir/lib/python3.8/site-packages (from torch==1.9.0->torchvision) (3.10.0.0)\n",
-      "\u001b[33mWARNING: You are using pip version 21.0.1; however, version 21.1.3 is available.\n",
-      "You should consider upgrading via the '/home/radionov/.envs/pki_dir/bin/python -m pip install --upgrade pip' command.\u001b[0m\n"
-=======
       "Requirement already satisfied: torchvision in /home/davidyuk/.virtualenvs/openfl/lib/python3.8/site-packages (0.9.1)\n",
       "Requirement already satisfied: pillow>=4.1.1 in /home/davidyuk/.virtualenvs/openfl/lib/python3.8/site-packages (from torchvision) (8.2.0)\n",
       "Requirement already satisfied: torch==1.8.1 in /home/davidyuk/.virtualenvs/openfl/lib/python3.8/site-packages (from torchvision) (1.8.1)\n",
@@ -64,7 +55,6 @@
       "Requirement already satisfied: typing-extensions in /home/davidyuk/.virtualenvs/openfl/lib/python3.8/site-packages (from torch==1.8.1->torchvision) (3.10.0.0)\n",
       "\u001b[33mWARNING: You are using pip version 21.1; however, version 21.1.3 is available.\n",
       "You should consider upgrading via the '/home/davidyuk/.virtualenvs/openfl/bin/python -m pip install --upgrade pip' command.\u001b[0m\n"
->>>>>>> 4e855906
      ]
     }
    ],
@@ -119,17 +109,10 @@
      "data": {
       "text/plain": [
        "[node_info {\n",
-<<<<<<< HEAD
-       "  name: \"one\"\n",
-       "}\n",
-       "shard_description: \"Kvasir dataset, shard number 1 out of 2\"\n",
-       "n_samples: 500\n",
-=======
        "  name: \"1,150\"\n",
        "}\n",
        "shard_description: \"Kvasir dataset, shard number 1 out of 150\"\n",
        "n_samples: 7\n",
->>>>>>> 4e855906
        "sample_shape: \"529\"\n",
        "sample_shape: \"622\"\n",
        "sample_shape: \"3\"\n",
@@ -322,11 +305,7 @@
      "name": "stderr",
      "output_type": "stream",
      "text": [
-<<<<<<< HEAD
-      "/home/radionov/.envs/pki_dir/lib/python3.8/site-packages/torchvision/transforms/transforms.py:280: UserWarning: Argument interpolation should be of type InterpolationMode instead of int. Please, use InterpolationMode enum.\n",
-=======
       "/home/davidyuk/.virtualenvs/openfl/lib/python3.8/site-packages/torchvision/transforms/transforms.py:257: UserWarning: Argument interpolation should be of type InterpolationMode instead of int. Please, use InterpolationMode enum.\n",
->>>>>>> 4e855906
       "  warnings.warn(\n"
      ]
     },
@@ -334,12 +313,8 @@
      "name": "stdout",
      "output_type": "stream",
      "text": [
-<<<<<<< HEAD
-      "torch.Size([8, 3, 332, 332])\n",
-=======
       "torch.Size([4, 3, 332, 332])\n",
       "torch.Size([4, 3, 332, 332])\n",
->>>>>>> 4e855906
       "torch.Size([1, 3, 332, 332])\n"
      ]
     }
@@ -588,120 +563,71 @@
     {
      "data": {
       "text/html": [
-<<<<<<< HEAD
-       "<pre style=\"white-space:pre;overflow-x:auto;line-height:normal;font-family:Menlo,'DejaVu Sans Mono',consolas,'Courier New',monospace\"><span style=\"color: #7fbfbf\">[07/06/21 16:43:10] </span><span style=\"color: #000080\">INFO</span>     <span style=\"font-weight: bold\">[</span><span style=\"color: #000080; font-weight: bold\">2021</span>-<span style=\"color: #000080; font-weight: bold\">07</span>-<span style=\"color: #000080; font-weight: bold\">06</span> <span style=\"color: #00ff00; font-weight: bold\">16:43:10</span>,<span style=\"color: #000080; font-weight: bold\">864</span><span style=\"font-weight: bold\">][</span>INFO<span style=\"font-weight: bold\">]</span> - Building <span style=\"color: #800000\">🡆</span> Object <span style=\"color: #800000\">CloudpickleSerializer</span> from                                          <a href=\"file:///home/radionov/.envs/pki_dir/lib/python3.8/site-packages/openfl/federated/plan/plan.py\"><span style=\"color: #7f7f7f\">plan.py</span></a><span style=\"color: #7f7f7f\">:170</span>\n",
-       "                             <span style=\"color: #800000\">openfl.plugins.interface_serializer.cloudpickle_serializer</span> Module.                                                                 \n",
-       "</pre>\n"
-      ],
-      "text/plain": [
-       "<rich.jupyter.JupyterRenderable at 0x7f68d9132e80>"
-=======
        "<pre style=\"white-space:pre;overflow-x:auto;line-height:normal;font-family:Menlo,'DejaVu Sans Mono',consolas,'Courier New',monospace\"><span style=\"color: #7fbfbf\">[09:57:42] </span><span style=\"color: #000080\">INFO</span>     Building <span style=\"color: #800000\">🡆</span> Object <span style=\"color: #800000\">CloudpickleSerializer</span> from <span style=\"color: #800000\">openfl.plugins.interface_serializer.cloudpickle_serializer</span> Module.                  <a href=\"file:///home/davidyuk/openfl/openfl/federated/plan/plan.py\"><span style=\"color: #7f7f7f\">plan.py</span></a><span style=\"color: #7f7f7f\">:170</span>\n",
        "</pre>\n"
       ],
       "text/plain": [
        "<rich.jupyter.JupyterRenderable at 0x7fd1bc31e7f0>"
->>>>>>> 4e855906
-      ]
-     },
-     "metadata": {},
-     "output_type": "display_data"
-    },
-    {
-     "data": {
-      "text/html": [
-<<<<<<< HEAD
-       "<pre style=\"white-space:pre;overflow-x:auto;line-height:normal;font-family:Menlo,'DejaVu Sans Mono',consolas,'Courier New',monospace\"><span style=\"color: #7fbfbf\">                    </span><span style=\"color: #000080\">INFO</span>     <span style=\"font-weight: bold\">[</span><span style=\"color: #000080; font-weight: bold\">2021</span>-<span style=\"color: #000080; font-weight: bold\">07</span>-<span style=\"color: #000080; font-weight: bold\">06</span> <span style=\"color: #00ff00; font-weight: bold\">16:43:10</span>,<span style=\"color: #000080; font-weight: bold\">870</span><span style=\"font-weight: bold\">][</span>INFO<span style=\"font-weight: bold\">]</span> - Settings <span style=\"color: #800000\">🡆</span> <span style=\"font-weight: bold\">{}</span>                                                                         <a href=\"file:///home/radionov/.envs/pki_dir/lib/python3.8/site-packages/openfl/federated/plan/plan.py\"><span style=\"color: #7f7f7f\">plan.py</span></a><span style=\"color: #7f7f7f\">:173</span>\n",
-       "</pre>\n"
-      ],
-      "text/plain": [
-       "<rich.jupyter.JupyterRenderable at 0x7f68d9132c40>"
-=======
+      ]
+     },
+     "metadata": {},
+     "output_type": "display_data"
+    },
+    {
+     "data": {
+      "text/html": [
        "<pre style=\"white-space:pre;overflow-x:auto;line-height:normal;font-family:Menlo,'DejaVu Sans Mono',consolas,'Courier New',monospace\"><span style=\"color: #7fbfbf\">           </span><span style=\"color: #000080\">INFO</span>     Settings <span style=\"color: #800000\">🡆</span> <span style=\"font-weight: bold\">{}</span>                                                                                                                    <a href=\"file:///home/davidyuk/openfl/openfl/federated/plan/plan.py\"><span style=\"color: #7f7f7f\">plan.py</span></a><span style=\"color: #7f7f7f\">:173</span>\n",
        "</pre>\n"
       ],
       "text/plain": [
        "<rich.jupyter.JupyterRenderable at 0x7fd1bc31ec70>"
->>>>>>> 4e855906
-      ]
-     },
-     "metadata": {},
-     "output_type": "display_data"
-    },
-    {
-     "data": {
-      "text/html": [
-<<<<<<< HEAD
-       "<pre style=\"white-space:pre;overflow-x:auto;line-height:normal;font-family:Menlo,'DejaVu Sans Mono',consolas,'Courier New',monospace\"><span style=\"color: #7fbfbf\">                    </span><span style=\"color: #000080\">INFO</span>     <span style=\"font-weight: bold\">[</span><span style=\"color: #000080; font-weight: bold\">2021</span>-<span style=\"color: #000080; font-weight: bold\">07</span>-<span style=\"color: #000080; font-weight: bold\">06</span> <span style=\"color: #00ff00; font-weight: bold\">16:43:10</span>,<span style=\"color: #000080; font-weight: bold\">873</span><span style=\"font-weight: bold\">][</span>INFO<span style=\"font-weight: bold\">]</span> - Override <span style=\"color: #800000\">🡆</span> <span style=\"font-weight: bold\">{}</span>                                                                         <a href=\"file:///home/radionov/.envs/pki_dir/lib/python3.8/site-packages/openfl/federated/plan/plan.py\"><span style=\"color: #7f7f7f\">plan.py</span></a><span style=\"color: #7f7f7f\">:175</span>\n",
-       "</pre>\n"
-      ],
-      "text/plain": [
-       "<rich.jupyter.JupyterRenderable at 0x7f68d9132ac0>"
-=======
+      ]
+     },
+     "metadata": {},
+     "output_type": "display_data"
+    },
+    {
+     "data": {
+      "text/html": [
        "<pre style=\"white-space:pre;overflow-x:auto;line-height:normal;font-family:Menlo,'DejaVu Sans Mono',consolas,'Courier New',monospace\"><span style=\"color: #7fbfbf\">           </span><span style=\"color: #000080\">INFO</span>     Override <span style=\"color: #800000\">🡆</span> <span style=\"font-weight: bold\">{}</span>                                                                                                                    <a href=\"file:///home/davidyuk/openfl/openfl/federated/plan/plan.py\"><span style=\"color: #7f7f7f\">plan.py</span></a><span style=\"color: #7f7f7f\">:175</span>\n",
        "</pre>\n"
       ],
       "text/plain": [
        "<rich.jupyter.JupyterRenderable at 0x7fd14b0e77f0>"
->>>>>>> 4e855906
-      ]
-     },
-     "metadata": {},
-     "output_type": "display_data"
-    },
-    {
-     "data": {
-      "text/html": [
-<<<<<<< HEAD
-       "<pre style=\"white-space:pre;overflow-x:auto;line-height:normal;font-family:Menlo,'DejaVu Sans Mono',consolas,'Courier New',monospace\"><span style=\"color: #7fbfbf\">                    </span><span style=\"color: #000080\">INFO</span>     <span style=\"font-weight: bold\">[</span><span style=\"color: #000080; font-weight: bold\">2021</span>-<span style=\"color: #000080; font-weight: bold\">07</span>-<span style=\"color: #000080; font-weight: bold\">06</span> <span style=\"color: #00ff00; font-weight: bold\">16:43:10</span>,<span style=\"color: #000080; font-weight: bold\">878</span><span style=\"font-weight: bold\">][</span>INFO<span style=\"font-weight: bold\">]</span> - Building <span style=\"color: #800000\">🡆</span> Object <span style=\"color: #800000\">FrameworkAdapterPlugin</span> from                                         <a href=\"file:///home/radionov/.envs/pki_dir/lib/python3.8/site-packages/openfl/federated/plan/plan.py\"><span style=\"color: #7f7f7f\">plan.py</span></a><span style=\"color: #7f7f7f\">:170</span>\n",
-       "                             <span style=\"color: #800000\">openfl.plugins.frameworks_adapters.pytorch_adapter</span> Module.                                                                         \n",
-       "</pre>\n"
-      ],
-      "text/plain": [
-       "<rich.jupyter.JupyterRenderable at 0x7f68d91329d0>"
-=======
+      ]
+     },
+     "metadata": {},
+     "output_type": "display_data"
+    },
+    {
+     "data": {
+      "text/html": [
        "<pre style=\"white-space:pre;overflow-x:auto;line-height:normal;font-family:Menlo,'DejaVu Sans Mono',consolas,'Courier New',monospace\"><span style=\"color: #7fbfbf\">           </span><span style=\"color: #000080\">INFO</span>     Building <span style=\"color: #800000\">🡆</span> Object <span style=\"color: #800000\">FrameworkAdapterPlugin</span> from <span style=\"color: #800000\">openfl.plugins.frameworks_adapters.pytorch_adapter</span> Module.                         <a href=\"file:///home/davidyuk/openfl/openfl/federated/plan/plan.py\"><span style=\"color: #7f7f7f\">plan.py</span></a><span style=\"color: #7f7f7f\">:170</span>\n",
        "</pre>\n"
       ],
       "text/plain": [
        "<rich.jupyter.JupyterRenderable at 0x7fd1f3ba4b80>"
->>>>>>> 4e855906
-      ]
-     },
-     "metadata": {},
-     "output_type": "display_data"
-    },
-    {
-     "data": {
-      "text/html": [
-<<<<<<< HEAD
-       "<pre style=\"white-space:pre;overflow-x:auto;line-height:normal;font-family:Menlo,'DejaVu Sans Mono',consolas,'Courier New',monospace\"><span style=\"color: #7fbfbf\">                    </span><span style=\"color: #000080\">INFO</span>     <span style=\"font-weight: bold\">[</span><span style=\"color: #000080; font-weight: bold\">2021</span>-<span style=\"color: #000080; font-weight: bold\">07</span>-<span style=\"color: #000080; font-weight: bold\">06</span> <span style=\"color: #00ff00; font-weight: bold\">16:43:10</span>,<span style=\"color: #000080; font-weight: bold\">880</span><span style=\"font-weight: bold\">][</span>INFO<span style=\"font-weight: bold\">]</span> - Settings <span style=\"color: #800000\">🡆</span> <span style=\"font-weight: bold\">{}</span>                                                                         <a href=\"file:///home/radionov/.envs/pki_dir/lib/python3.8/site-packages/openfl/federated/plan/plan.py\"><span style=\"color: #7f7f7f\">plan.py</span></a><span style=\"color: #7f7f7f\">:173</span>\n",
-       "</pre>\n"
-      ],
-      "text/plain": [
-       "<rich.jupyter.JupyterRenderable at 0x7f68d9132f70>"
-=======
+      ]
+     },
+     "metadata": {},
+     "output_type": "display_data"
+    },
+    {
+     "data": {
+      "text/html": [
        "<pre style=\"white-space:pre;overflow-x:auto;line-height:normal;font-family:Menlo,'DejaVu Sans Mono',consolas,'Courier New',monospace\"><span style=\"color: #7fbfbf\">           </span><span style=\"color: #000080\">INFO</span>     Settings <span style=\"color: #800000\">🡆</span> <span style=\"font-weight: bold\">{}</span>                                                                                                                    <a href=\"file:///home/davidyuk/openfl/openfl/federated/plan/plan.py\"><span style=\"color: #7f7f7f\">plan.py</span></a><span style=\"color: #7f7f7f\">:173</span>\n",
        "</pre>\n"
       ],
       "text/plain": [
        "<rich.jupyter.JupyterRenderable at 0x7fd1f33f23d0>"
->>>>>>> 4e855906
-      ]
-     },
-     "metadata": {},
-     "output_type": "display_data"
-    },
-    {
-     "data": {
-      "text/html": [
-<<<<<<< HEAD
-       "<pre style=\"white-space:pre;overflow-x:auto;line-height:normal;font-family:Menlo,'DejaVu Sans Mono',consolas,'Courier New',monospace\"><span style=\"color: #7fbfbf\">                    </span><span style=\"color: #000080\">INFO</span>     <span style=\"font-weight: bold\">[</span><span style=\"color: #000080; font-weight: bold\">2021</span>-<span style=\"color: #000080; font-weight: bold\">07</span>-<span style=\"color: #000080; font-weight: bold\">06</span> <span style=\"color: #00ff00; font-weight: bold\">16:43:10</span>,<span style=\"color: #000080; font-weight: bold\">882</span><span style=\"font-weight: bold\">][</span>INFO<span style=\"font-weight: bold\">]</span> - Override <span style=\"color: #800000\">🡆</span> <span style=\"font-weight: bold\">{}</span>                                                                         <a href=\"file:///home/radionov/.envs/pki_dir/lib/python3.8/site-packages/openfl/federated/plan/plan.py\"><span style=\"color: #7f7f7f\">plan.py</span></a><span style=\"color: #7f7f7f\">:175</span>\n",
-       "</pre>\n"
-      ],
-      "text/plain": [
-       "<rich.jupyter.JupyterRenderable at 0x7f68d9132a30>"
-=======
+      ]
+     },
+     "metadata": {},
+     "output_type": "display_data"
+    },
+    {
+     "data": {
+      "text/html": [
        "<pre style=\"white-space:pre;overflow-x:auto;line-height:normal;font-family:Menlo,'DejaVu Sans Mono',consolas,'Courier New',monospace\"><span style=\"color: #7fbfbf\">           </span><span style=\"color: #000080\">INFO</span>     Override <span style=\"color: #800000\">🡆</span> <span style=\"font-weight: bold\">{}</span>                                                                                                                    <a href=\"file:///home/davidyuk/openfl/openfl/federated/plan/plan.py\"><span style=\"color: #7f7f7f\">plan.py</span></a><span style=\"color: #7f7f7f\">:175</span>\n",
        "</pre>\n"
       ],
@@ -903,7 +829,6 @@
       ],
       "text/plain": [
        "<rich.jupyter.JupyterRenderable at 0x7fd1ce8c0d30>"
->>>>>>> 4e855906
       ]
      },
      "metadata": {},
@@ -1140,290 +1065,8 @@
    "cell_type": "code",
    "execution_count": 20,
    "id": "3940e75e",
-<<<<<<< HEAD
-   "metadata": {},
-   "outputs": [],
-=======
-   "metadata": {
-    "scrolled": true
-   },
-   "outputs": [
-    {
-     "data": {
-      "text/html": [
-       "<pre style=\"white-space:pre;overflow-x:auto;line-height:normal;font-family:Menlo,'DejaVu Sans Mono',consolas,'Courier New',monospace\"><span style=\"color: #7fbfbf\">[10:01:03] </span><span style=\"color: #000080\">INFO</span>     Building <span style=\"color: #800000\">🡆</span> Object <span style=\"color: #800000\">CloudpickleSerializer</span> from <span style=\"color: #800000\">openfl.plugins.interface_serializer.cloudpickle_serializer</span> Module.                  <a href=\"file:///home/davidyuk/openfl/openfl/federated/plan/plan.py\"><span style=\"color: #7f7f7f\">plan.py</span></a><span style=\"color: #7f7f7f\">:170</span>\n",
-       "</pre>\n"
-      ],
-      "text/plain": [
-       "<rich.jupyter.JupyterRenderable at 0x7fd1ce92b160>"
-      ]
-     },
-     "metadata": {},
-     "output_type": "display_data"
-    },
-    {
-     "data": {
-      "text/html": [
-       "<pre style=\"white-space:pre;overflow-x:auto;line-height:normal;font-family:Menlo,'DejaVu Sans Mono',consolas,'Courier New',monospace\"><span style=\"color: #7fbfbf\">           </span><span style=\"color: #000080\">INFO</span>     Settings <span style=\"color: #800000\">🡆</span> <span style=\"font-weight: bold\">{}</span>                                                                                                                    <a href=\"file:///home/davidyuk/openfl/openfl/federated/plan/plan.py\"><span style=\"color: #7f7f7f\">plan.py</span></a><span style=\"color: #7f7f7f\">:173</span>\n",
-       "</pre>\n"
-      ],
-      "text/plain": [
-       "<rich.jupyter.JupyterRenderable at 0x7fd1ce8b5850>"
-      ]
-     },
-     "metadata": {},
-     "output_type": "display_data"
-    },
-    {
-     "data": {
-      "text/html": [
-       "<pre style=\"white-space:pre;overflow-x:auto;line-height:normal;font-family:Menlo,'DejaVu Sans Mono',consolas,'Courier New',monospace\"><span style=\"color: #7fbfbf\">           </span><span style=\"color: #000080\">INFO</span>     Override <span style=\"color: #800000\">🡆</span> <span style=\"font-weight: bold\">{}</span>                                                                                                                    <a href=\"file:///home/davidyuk/openfl/openfl/federated/plan/plan.py\"><span style=\"color: #7f7f7f\">plan.py</span></a><span style=\"color: #7f7f7f\">:175</span>\n",
-       "</pre>\n"
-      ],
-      "text/plain": [
-       "<rich.jupyter.JupyterRenderable at 0x7fd1ce8b5d90>"
-      ]
-     },
-     "metadata": {},
-     "output_type": "display_data"
-    },
-    {
-     "data": {
-      "text/html": [
-       "<pre style=\"white-space:pre;overflow-x:auto;line-height:normal;font-family:Menlo,'DejaVu Sans Mono',consolas,'Courier New',monospace\"><span style=\"color: #7fbfbf\">           </span><span style=\"color: #000080\">INFO</span>     Building <span style=\"color: #800000\">🡆</span> Object <span style=\"color: #800000\">FrameworkAdapterPlugin</span> from <span style=\"color: #800000\">openfl.plugins.frameworks_adapters.pytorch_adapter</span> Module.                         <a href=\"file:///home/davidyuk/openfl/openfl/federated/plan/plan.py\"><span style=\"color: #7f7f7f\">plan.py</span></a><span style=\"color: #7f7f7f\">:170</span>\n",
-       "</pre>\n"
-      ],
-      "text/plain": [
-       "<rich.jupyter.JupyterRenderable at 0x7fd1ce92be50>"
-      ]
-     },
-     "metadata": {},
-     "output_type": "display_data"
-    },
-    {
-     "data": {
-      "text/html": [
-       "<pre style=\"white-space:pre;overflow-x:auto;line-height:normal;font-family:Menlo,'DejaVu Sans Mono',consolas,'Courier New',monospace\"><span style=\"color: #7fbfbf\">           </span><span style=\"color: #000080\">INFO</span>     Settings <span style=\"color: #800000\">🡆</span> <span style=\"font-weight: bold\">{}</span>                                                                                                                    <a href=\"file:///home/davidyuk/openfl/openfl/federated/plan/plan.py\"><span style=\"color: #7f7f7f\">plan.py</span></a><span style=\"color: #7f7f7f\">:173</span>\n",
-       "</pre>\n"
-      ],
-      "text/plain": [
-       "<rich.jupyter.JupyterRenderable at 0x7fd1ce92b2b0>"
-      ]
-     },
-     "metadata": {},
-     "output_type": "display_data"
-    },
-    {
-     "data": {
-      "text/html": [
-       "<pre style=\"white-space:pre;overflow-x:auto;line-height:normal;font-family:Menlo,'DejaVu Sans Mono',consolas,'Courier New',monospace\"><span style=\"color: #7fbfbf\">           </span><span style=\"color: #000080\">INFO</span>     Override <span style=\"color: #800000\">🡆</span> <span style=\"font-weight: bold\">{}</span>                                                                                                                    <a href=\"file:///home/davidyuk/openfl/openfl/federated/plan/plan.py\"><span style=\"color: #7f7f7f\">plan.py</span></a><span style=\"color: #7f7f7f\">:175</span>\n",
-       "</pre>\n"
-      ],
-      "text/plain": [
-       "<rich.jupyter.JupyterRenderable at 0x7fd1ce92ba60>"
-      ]
-     },
-     "metadata": {},
-     "output_type": "display_data"
-    },
-    {
-     "data": {
-      "text/html": [
-       "<pre style=\"white-space:pre;overflow-x:auto;line-height:normal;font-family:Menlo,'DejaVu Sans Mono',consolas,'Courier New',monospace\"><span style=\"color: #7fbfbf\">[10:01:06] </span><span style=\"color: #000080\">INFO</span>     Starting experiment!                                                                                                       <a href=\"file:///home/davidyuk/openfl/openfl/interface/interactive_api/experiment.py\"><span style=\"color: #7f7f7f\">experiment.py</span></a><span style=\"color: #7f7f7f\">:100</span>\n",
-       "</pre>\n"
-      ],
-      "text/plain": [
-       "<rich.jupyter.JupyterRenderable at 0x7fd1ebb81b20>"
-      ]
-     },
-     "metadata": {},
-     "output_type": "display_data"
-    },
-    {
-     "data": {
-      "text/html": [
-       "<pre style=\"white-space:pre;overflow-x:auto;line-height:normal;font-family:Menlo,'DejaVu Sans Mono',consolas,'Courier New',monospace\"><span style=\"color: #7fbfbf\">           </span><span style=\"color: #000080\">INFO</span>     FL-Plan hash is <span style=\"color: #000080\">d9cd524bd6c126b8de80970c984669fddbbc31fff8c63c6313968248aa371129a0f73347bba26193ebaa013578e423c2</span>                 <a href=\"file:///home/davidyuk/openfl/openfl/federated/plan/plan.py\"><span style=\"color: #7f7f7f\">plan.py</span></a><span style=\"color: #7f7f7f\">:231</span>\n",
-       "</pre>\n"
-      ],
-      "text/plain": [
-       "<rich.jupyter.JupyterRenderable at 0x7fd1ebb7cbe0>"
-      ]
-     },
-     "metadata": {},
-     "output_type": "display_data"
-    },
-    {
-     "data": {
-      "text/html": [
-       "<pre style=\"white-space:pre;overflow-x:auto;line-height:normal;font-family:Menlo,'DejaVu Sans Mono',consolas,'Courier New',monospace\"><span style=\"color: #7fbfbf\">           </span><span style=\"color: #000080\">INFO</span>     FL-Plan hash is <span style=\"color: #000080\">d9cd524bd6c126b8de80970c984669fddbbc31fff8c63c6313968248aa371129a0f73347bba26193ebaa013578e423c2</span>                 <a href=\"file:///home/davidyuk/openfl/openfl/federated/plan/plan.py\"><span style=\"color: #7f7f7f\">plan.py</span></a><span style=\"color: #7f7f7f\">:231</span>\n",
-       "</pre>\n"
-      ],
-      "text/plain": [
-       "<rich.jupyter.JupyterRenderable at 0x7fd1ebb6d1c0>"
-      ]
-     },
-     "metadata": {},
-     "output_type": "display_data"
-    },
-    {
-     "data": {
-      "text/html": [
-       "<pre style=\"white-space:pre;overflow-x:auto;line-height:normal;font-family:Menlo,'DejaVu Sans Mono',consolas,'Courier New',monospace\"><span style=\"color: #7fbfbf\">           </span><span style=\"color: #000080\">INFO</span>     Building <span style=\"color: #800000\">🡆</span> Object <span style=\"color: #800000\">CoreTaskRunner</span> from <span style=\"color: #800000\">openfl.federated.task.task_runner</span> Module.                                                  <a href=\"file:///home/davidyuk/openfl/openfl/federated/plan/plan.py\"><span style=\"color: #7f7f7f\">plan.py</span></a><span style=\"color: #7f7f7f\">:170</span>\n",
-       "</pre>\n"
-      ],
-      "text/plain": [
-       "<rich.jupyter.JupyterRenderable at 0x7fd1ebb6de20>"
-      ]
-     },
-     "metadata": {},
-     "output_type": "display_data"
-    },
-    {
-     "data": {
-      "text/html": [
-       "<pre style=\"white-space:pre;overflow-x:auto;line-height:normal;font-family:Menlo,'DejaVu Sans Mono',consolas,'Courier New',monospace\"><span style=\"color: #7fbfbf\">           </span><span style=\"color: #000080\">INFO</span>     Settings <span style=\"color: #800000\">🡆</span> <span style=\"font-weight: bold\">{}</span>                                                                                                                    <a href=\"file:///home/davidyuk/openfl/openfl/federated/plan/plan.py\"><span style=\"color: #7f7f7f\">plan.py</span></a><span style=\"color: #7f7f7f\">:173</span>\n",
-       "</pre>\n"
-      ],
-      "text/plain": [
-       "<rich.jupyter.JupyterRenderable at 0x7fd1ebb6d9d0>"
-      ]
-     },
-     "metadata": {},
-     "output_type": "display_data"
-    },
-    {
-     "data": {
-      "text/html": [
-       "<pre style=\"white-space:pre;overflow-x:auto;line-height:normal;font-family:Menlo,'DejaVu Sans Mono',consolas,'Courier New',monospace\"><span style=\"color: #7fbfbf\">           </span><span style=\"color: #000080\">INFO</span>     Override <span style=\"color: #800000\">🡆</span> <span style=\"font-weight: bold\">{</span><span style=\"color: #008000\">'required_plugin_components'</span>: <span style=\"font-weight: bold\">{</span><span style=\"color: #008000\">'framework_adapters'</span>:                                                                 <a href=\"file:///home/davidyuk/openfl/openfl/federated/plan/plan.py\"><span style=\"color: #7f7f7f\">plan.py</span></a><span style=\"color: #7f7f7f\">:175</span>\n",
-       "                    <span style=\"color: #008000\">'openfl.plugins.frameworks_adapters.pytorch_adapter.FrameworkAdapterPlugin'</span><span style=\"font-weight: bold\">}}</span>                                                               \n",
-       "</pre>\n"
-      ],
-      "text/plain": [
-       "<rich.jupyter.JupyterRenderable at 0x7fd1ebb6d9a0>"
-      ]
-     },
-     "metadata": {},
-     "output_type": "display_data"
-    },
-    {
-     "data": {
-      "text/html": [
-       "<pre style=\"white-space:pre;overflow-x:auto;line-height:normal;font-family:Menlo,'DejaVu Sans Mono',consolas,'Courier New',monospace\"><span style=\"color: #7fbfbf\">           </span><span style=\"color: #000080\">INFO</span>     Building <span style=\"color: #800000\">🡆</span> Object <span style=\"color: #800000\">FrameworkAdapterPlugin</span> from <span style=\"color: #800000\">openfl.plugins.frameworks_adapters.pytorch_adapter</span> Module.                         <a href=\"file:///home/davidyuk/openfl/openfl/federated/plan/plan.py\"><span style=\"color: #7f7f7f\">plan.py</span></a><span style=\"color: #7f7f7f\">:170</span>\n",
-       "</pre>\n"
-      ],
-      "text/plain": [
-       "<rich.jupyter.JupyterRenderable at 0x7fd1ebb6d340>"
-      ]
-     },
-     "metadata": {},
-     "output_type": "display_data"
-    },
-    {
-     "data": {
-      "text/html": [
-       "<pre style=\"white-space:pre;overflow-x:auto;line-height:normal;font-family:Menlo,'DejaVu Sans Mono',consolas,'Courier New',monospace\"><span style=\"color: #7fbfbf\">           </span><span style=\"color: #000080\">INFO</span>     Settings <span style=\"color: #800000\">🡆</span> <span style=\"font-weight: bold\">{}</span>                                                                                                                    <a href=\"file:///home/davidyuk/openfl/openfl/federated/plan/plan.py\"><span style=\"color: #7f7f7f\">plan.py</span></a><span style=\"color: #7f7f7f\">:173</span>\n",
-       "</pre>\n"
-      ],
-      "text/plain": [
-       "<rich.jupyter.JupyterRenderable at 0x7fd1ce8c0820>"
-      ]
-     },
-     "metadata": {},
-     "output_type": "display_data"
-    },
-    {
-     "data": {
-      "text/html": [
-       "<pre style=\"white-space:pre;overflow-x:auto;line-height:normal;font-family:Menlo,'DejaVu Sans Mono',consolas,'Courier New',monospace\"><span style=\"color: #7fbfbf\">           </span><span style=\"color: #000080\">INFO</span>     Override <span style=\"color: #800000\">🡆</span> <span style=\"font-weight: bold\">{}</span>                                                                                                                    <a href=\"file:///home/davidyuk/openfl/openfl/federated/plan/plan.py\"><span style=\"color: #7f7f7f\">plan.py</span></a><span style=\"color: #7f7f7f\">:175</span>\n",
-       "</pre>\n"
-      ],
-      "text/plain": [
-       "<rich.jupyter.JupyterRenderable at 0x7fd1ebb6d490>"
-      ]
-     },
-     "metadata": {},
-     "output_type": "display_data"
-    },
-    {
-     "data": {
-      "text/html": [
-       "<pre style=\"white-space:pre;overflow-x:auto;line-height:normal;font-family:Menlo,'DejaVu Sans Mono',consolas,'Courier New',monospace\"><span style=\"color: #7fbfbf\">           </span><span style=\"color: #800000\">WARNING</span>  tried to remove tensor: __opt_state_needed not present in the tensor dict                                                       <a href=\"file:///home/davidyuk/openfl/openfl/utilities/utils.py\"><span style=\"color: #7f7f7f\">utils.py</span></a><span style=\"color: #7f7f7f\">:144</span>\n",
-       "</pre>\n"
-      ],
-      "text/plain": [
-       "<rich.jupyter.JupyterRenderable at 0x7fd1ebb6dee0>"
-      ]
-     },
-     "metadata": {},
-     "output_type": "display_data"
-    },
-    {
-     "data": {
-      "text/html": [
-       "<pre style=\"white-space:pre;overflow-x:auto;line-height:normal;font-family:Menlo,'DejaVu Sans Mono',consolas,'Courier New',monospace\"><span style=\"color: #7fbfbf\">           </span><span style=\"color: #800000\">WARNING</span>  tried to remove tensor: __opt_state_needed not present in the tensor dict                                                       <a href=\"file:///home/davidyuk/openfl/openfl/utilities/utils.py\"><span style=\"color: #7f7f7f\">utils.py</span></a><span style=\"color: #7f7f7f\">:144</span>\n",
-       "</pre>\n"
-      ],
-      "text/plain": [
-       "<rich.jupyter.JupyterRenderable at 0x7fd1ebb6dee0>"
-      ]
-     },
-     "metadata": {},
-     "output_type": "display_data"
-    },
-    {
-     "data": {
-      "text/html": [
-       "<pre style=\"white-space:pre;overflow-x:auto;line-height:normal;font-family:Menlo,'DejaVu Sans Mono',consolas,'Courier New',monospace\"><span style=\"color: #7fbfbf\">           </span><span style=\"color: #000080\">INFO</span>     SetNewExperiment                                                                                                      <a href=\"file:///home/davidyuk/openfl/openfl/transport/grpc/director_client.py\"><span style=\"color: #7f7f7f\">director_client.py</span></a><span style=\"color: #7f7f7f\">:128</span>\n",
-       "</pre>\n"
-      ],
-      "text/plain": [
-       "<rich.jupyter.JupyterRenderable at 0x7fd1ebb6d070>"
-      ]
-     },
-     "metadata": {},
-     "output_type": "display_data"
-    },
-    {
-     "data": {
-      "text/html": [
-       "<pre style=\"white-space:pre;overflow-x:auto;line-height:normal;font-family:Menlo,'DejaVu Sans Mono',consolas,'Courier New',monospace\"><span style=\"color: #7fbfbf\">[10:01:08] </span><span style=\"color: #000080\">INFO</span>     Experiment was accepted and launched.                                                                                      <a href=\"file:///home/davidyuk/openfl/openfl/interface/interactive_api/experiment.py\"><span style=\"color: #7f7f7f\">experiment.py</span></a><span style=\"color: #7f7f7f\">:116</span>\n",
-       "</pre>\n"
-      ],
-      "text/plain": [
-       "<rich.jupyter.JupyterRenderable at 0x7fd1ebb6dee0>"
-      ]
-     },
-     "metadata": {},
-     "output_type": "display_data"
-    },
-    {
-     "data": {
-      "text/html": [
-       "<pre style=\"white-space:pre;overflow-x:auto;line-height:normal;font-family:Menlo,'DejaVu Sans Mono',consolas,'Courier New',monospace\"><span style=\"color: #7fbfbf\">           </span><span style=\"color: #000080\">INFO</span>     You can watch the experiment through tensorboard:                                                                          <a href=\"file:///home/davidyuk/openfl/openfl/interface/interactive_api/experiment.py\"><span style=\"color: #7f7f7f\">experiment.py</span></a><span style=\"color: #7f7f7f\">:117</span>\n",
-       "</pre>\n"
-      ],
-      "text/plain": [
-       "<rich.jupyter.JupyterRenderable at 0x7fd1ebb6d670>"
-      ]
-     },
-     "metadata": {},
-     "output_type": "display_data"
-    },
-    {
-     "data": {
-      "text/html": [
-       "<pre style=\"white-space:pre;overflow-x:auto;line-height:normal;font-family:Menlo,'DejaVu Sans Mono',consolas,'Courier New',monospace\"><span style=\"color: #7fbfbf\">           </span><span style=\"color: #000080\">INFO</span>     <span style=\"color: #0000ff; text-decoration: underline\">http://idavidyu-mobl.ccr.corp.intel.com:6006</span>                                                                               <a href=\"file:///home/davidyuk/openfl/openfl/interface/interactive_api/experiment.py\"><span style=\"color: #7f7f7f\">experiment.py</span></a><span style=\"color: #7f7f7f\">:118</span>\n",
-       "</pre>\n"
-      ],
-      "text/plain": [
-       "<rich.jupyter.JupyterRenderable at 0x7fd1ebb6df10>"
-      ]
-     },
-     "metadata": {},
-     "output_type": "display_data"
-    }
-   ],
->>>>>>> 4e855906
+   "metadata": {},
+   "outputs": [],
    "source": [
     "MI = ModelInterface(model=best_model, optimizer=optimizer_adam, framework_plugin=framework_adapter)\n",
     "fl_experiment.start_experiment(model_provider=MI, task_keeper=TI, data_loader=fed_dataset, rounds_to_train=4, \\\n",

# Copyright 2020-2024 Intel Corporation
# SPDX-License-Identifier: Apache-2.0
<<<<<<< HEAD
"""Openfl version information."""
__version__ = '1.5'
=======


"""openfl version information."""
__version__ = "1.5"
>>>>>>> 660ad325
<|MERGE_RESOLUTION|>--- conflicted
+++ resolved
@@ -1,11 +1,6 @@
 # Copyright 2020-2024 Intel Corporation
 # SPDX-License-Identifier: Apache-2.0
-<<<<<<< HEAD
-"""Openfl version information."""
-__version__ = '1.5'
-=======
 
 
 """openfl version information."""
-__version__ = "1.5"
->>>>>>> 660ad325
+__version__ = "1.5"
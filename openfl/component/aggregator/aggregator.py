--- conflicted
+++ resolved
@@ -58,23 +58,24 @@
         \* - plan setting.
     """
 
-<<<<<<< HEAD
-    def __init__(self,
-                 aggregator_uuid,
-                 federation_uuid,
-                 authorized_cols,
-                 init_state_path,
-                 best_state_path,
-                 last_state_path,
-                 assigner,
-                 straggler_handling_policy=None,
-                 rounds_to_train=256,
-                 single_col_cert_common_name=None,
-                 compression_pipeline=None,
-                 db_store_rounds=1,
-                 write_logs=False,
-                 log_metric_callback=None,
-                 **kwargs):
+    def __init__(
+        self,
+        aggregator_uuid,
+        federation_uuid,
+        authorized_cols,
+        init_state_path,
+        best_state_path,
+        last_state_path,
+        assigner,
+        straggler_handling_policy=None,
+        rounds_to_train=256,
+        single_col_cert_common_name=None,
+        compression_pipeline=None,
+        db_store_rounds=1,
+        write_logs=False,
+        log_metric_callback=None,
+        **kwargs,
+    ):
         """Initializes the Aggregator.
 
         Args:
@@ -104,27 +105,6 @@
                 to None.
             **kwargs: Additional keyword arguments.
         """
-=======
-    def __init__(
-        self,
-        aggregator_uuid,
-        federation_uuid,
-        authorized_cols,
-        init_state_path,
-        best_state_path,
-        last_state_path,
-        assigner,
-        straggler_handling_policy=None,
-        rounds_to_train=256,
-        single_col_cert_common_name=None,
-        compression_pipeline=None,
-        db_store_rounds=1,
-        write_logs=False,
-        log_metric_callback=None,
-        **kwargs,
-    ):
-        """Initialize."""
->>>>>>> 660ad325
         self.round_number = 0
         self.single_col_cert_common_name = single_col_cert_common_name
 
@@ -278,16 +258,9 @@
         )
         utils.dump_proto(self.model, file_path)
 
-<<<<<<< HEAD
-    def valid_collaborator_cn_and_id(self, cert_common_name,
-                                     collaborator_common_name):
-        """Determine if the collaborator certificate and ID are valid for this
-        federation.
-=======
     def valid_collaborator_cn_and_id(self, cert_common_name, collaborator_common_name):
         """
         Determine if the collaborator certificate and ID are valid for this federation.
->>>>>>> 660ad325
 
         Args:
             cert_common_name (str): Common name for security certificate.
@@ -425,11 +398,6 @@
 
         return tasks, self.round_number, sleep_time, time_to_quit
 
-<<<<<<< HEAD
-    def get_aggregated_tensor(self, collaborator_name, tensor_name,
-                              round_number, report, tags, require_lossless):
-        """RPC called by collaborator.
-=======
     def get_aggregated_tensor(
         self,
         collaborator_name,
@@ -441,7 +409,6 @@
     ):
         """
         RPC called by collaborator.
->>>>>>> 660ad325
 
         Performs local lookup to determine if there is an aggregated tensor available
         that matches the request.
@@ -461,14 +428,9 @@
             ValueError: if Aggregator does not have an aggregated tensor for {tensor_key}.
         """
         self.logger.debug(
-<<<<<<< HEAD
-            f'Retrieving aggregated tensor {tensor_name},{round_number},{tags} '
-            f'for collaborator {collaborator_name}')
-=======
             f"Retrieving aggregated tensor {tensor_name},{round_number},{tags} "
             f"for collaborator {collaborator_name}"
         )
->>>>>>> 660ad325
 
         if "compressed" in tags or require_lossless:
             compress_lossless = True
@@ -483,21 +445,11 @@
         if "lossy_compressed" in tags:
             tags = change_tags(tags, remove_field="lossy_compressed")
 
-<<<<<<< HEAD
-        tensor_key = TensorKey(tensor_name, self.uuid, round_number, report,
-                               tags)
-        tensor_name, origin, round_number, report, tags = tensor_key
-
-        if 'aggregated' in tags and 'delta' in tags and round_number != 0:
-            agg_tensor_key = TensorKey(tensor_name, origin, round_number,
-                                       report, ('aggregated', ))
-=======
         tensor_key = TensorKey(tensor_name, self.uuid, round_number, report, tags)
         tensor_name, origin, round_number, report, tags = tensor_key
 
         if "aggregated" in tags and "delta" in tags and round_number != 0:
             agg_tensor_key = TensorKey(tensor_name, origin, round_number, report, ("aggregated",))
->>>>>>> 660ad325
         else:
             agg_tensor_key = tensor_key
 
@@ -512,13 +464,9 @@
                 break
 
         if nparray is None:
-<<<<<<< HEAD
             raise ValueError(
                 f'Aggregator does not have an aggregated tensor for {tensor_key}'
             )
-=======
-            raise ValueError(f"Aggregator does not have an aggregated tensor for {tensor_key}")
->>>>>>> 660ad325
 
         # quite a bit happens in here, including compression, delta handling,
         # etc...
@@ -527,7 +475,6 @@
             agg_tensor_key,
             nparray,
             send_model_deltas=True,
-<<<<<<< HEAD
             compress_lossless=compress_lossless)
 
         return named_tensor
@@ -548,16 +495,6 @@
         Returns:
             tensor_key (TensorKey): Tensor key.
             nparray (np.array): Numpy array.
-=======
-            compress_lossless=compress_lossless,
-        )
-
-        return named_tensor
-
-    def _nparray_to_named_tensor(self, tensor_key, nparray, send_model_deltas, compress_lossless):
-        """
-        Construct the NamedTensor Protobuf.
->>>>>>> 660ad325
 
         """
         tensor_name, origin, round_number, report, tags = tensor_key
@@ -565,12 +502,8 @@
         if "aggregated" in tags and send_model_deltas:
             # Should get the pretrained model to create the delta. If training
             # has happened, Model should already be stored in the TensorDB
-<<<<<<< HEAD
             model_tk = TensorKey(tensor_name, origin, round_number - 1, report,
                                  ('model', ))
-=======
-            model_tk = TensorKey(tensor_name, origin, round_number - 1, report, ("model",))
->>>>>>> 660ad325
 
             model_nparray = self.tensor_db.get_tensor_from_cache(model_tk)
 
@@ -579,47 +512,27 @@
                 "aggregated model is present"
             )
             delta_tensor_key, delta_nparray = self.tensor_codec.generate_delta(
-<<<<<<< HEAD
                 tensor_key, nparray, model_nparray)
             delta_comp_tensor_key, delta_comp_nparray, metadata = self.tensor_codec.compress(
                 delta_tensor_key, delta_nparray, lossless=compress_lossless)
-=======
-                tensor_key, nparray, model_nparray
-            )
-            delta_comp_tensor_key, delta_comp_nparray, metadata = self.tensor_codec.compress(
-                delta_tensor_key, delta_nparray, lossless=compress_lossless
-            )
->>>>>>> 660ad325
             named_tensor = utils.construct_named_tensor(
                 delta_comp_tensor_key,
                 delta_comp_nparray,
                 metadata,
-<<<<<<< HEAD
-                lossless=compress_lossless)
-=======
                 lossless=compress_lossless,
             )
->>>>>>> 660ad325
 
         else:
             # Assume every other tensor requires lossless compression
             compressed_tensor_key, compressed_nparray, metadata = self.tensor_codec.compress(
-<<<<<<< HEAD
-                tensor_key, nparray, require_lossless=True)
-=======
                 tensor_key, nparray, require_lossless=True
             )
->>>>>>> 660ad325
             named_tensor = utils.construct_named_tensor(
                 compressed_tensor_key,
                 compressed_nparray,
                 metadata,
-<<<<<<< HEAD
-                lossless=compress_lossless)
-=======
                 lossless=compress_lossless,
             )
->>>>>>> 660ad325
 
         return named_tensor
 
@@ -643,11 +556,6 @@
         task_key = TaskResultKey(task_name, collaborator, round_num)
         return task_key in self.collaborator_tasks_results
 
-<<<<<<< HEAD
-    def send_local_task_results(self, collaborator_name, round_number,
-                                task_name, data_size, named_tensors):
-        """RPC called by collaborator.
-=======
     def send_local_task_results(
         self,
         collaborator_name,
@@ -658,7 +566,6 @@
     ):
         """
         RPC called by collaborator.
->>>>>>> 660ad325
 
         Transmits collaborator's task results to the aggregator.
 
@@ -674,27 +581,13 @@
         """
         if self._time_to_quit() or self._is_task_done(task_name):
             self.logger.warning(
-<<<<<<< HEAD
-                f'STRAGGLER: Collaborator {collaborator_name} is reporting results '
-                'after task {task_name} has finished.')
-=======
                 f"STRAGGLER: Collaborator {collaborator_name} is reporting results "
                 "after task {task_name} has finished."
             )
->>>>>>> 660ad325
             return
 
         if self.round_number != round_number:
             self.logger.warning(
-<<<<<<< HEAD
-                f'Collaborator {collaborator_name} is reporting results'
-                f' for the wrong round: {round_number}. Ignoring...')
-            return
-
-        self.logger.info(
-            f'Collaborator {collaborator_name} is sending task results '
-            f'for {task_name}, round {round_number}')
-=======
                 f"Collaborator {collaborator_name} is reporting results"
                 f" for the wrong round: {round_number}. Ignoring..."
             )
@@ -704,24 +597,15 @@
             f"Collaborator {collaborator_name} is sending task results "
             f"for {task_name}, round {round_number}"
         )
->>>>>>> 660ad325
 
         task_key = TaskResultKey(task_name, collaborator_name, round_number)
 
         # we mustn't have results already
-<<<<<<< HEAD
-        if self._collaborator_task_completed(collaborator_name, task_name,
-                                             round_number):
-            raise ValueError(
-                f'Aggregator already has task results from collaborator {collaborator_name}'
-                f' for task {task_key}')
-=======
         if self._collaborator_task_completed(collaborator_name, task_name, round_number):
             raise ValueError(
                 f"Aggregator already has task results from collaborator {collaborator_name}"
                 f" for task {task_key}"
             )
->>>>>>> 660ad325
 
         # By giving task_key it's own weight, we can support different
         # training/validation weights
@@ -776,22 +660,6 @@
                 The numpy array associated with the returned tensorkey.
         """
         raw_bytes = named_tensor.data_bytes
-<<<<<<< HEAD
-        metadata = [{
-            'int_to_float': proto.int_to_float,
-            'int_list': proto.int_list,
-            'bool_list': proto.bool_list
-        } for proto in named_tensor.transformer_metadata]
-        # The tensor has already been transfered to aggregator,
-        # so the newly constructed tensor should have the aggregator origin
-        tensor_key = TensorKey(named_tensor.name, self.uuid,
-                               named_tensor.round_number, named_tensor.report,
-                               tuple(named_tensor.tags))
-        tensor_name, origin, round_number, report, tags = tensor_key
-        assert ('compressed' in tags or 'lossy_compressed'
-                in tags), (f'Named tensor {tensor_key} is not compressed')
-        if 'compressed' in tags:
-=======
         metadata = [
             {
                 "int_to_float": proto.int_to_float,
@@ -814,43 +682,27 @@
             "compressed" in tags or "lossy_compressed" in tags
         ), f"Named tensor {tensor_key} is not compressed"
         if "compressed" in tags:
->>>>>>> 660ad325
             dec_tk, decompressed_nparray = self.tensor_codec.decompress(
                 tensor_key,
                 data=raw_bytes,
                 transformer_metadata=metadata,
-<<<<<<< HEAD
-                require_lossless=True)
-=======
                 require_lossless=True,
             )
->>>>>>> 660ad325
             dec_name, dec_origin, dec_round_num, dec_report, dec_tags = dec_tk
             # Need to add the collaborator tag to the resulting tensor
             new_tags = change_tags(dec_tags, add_field=collaborator_name)
 
             # layer.agg.n.trained.delta.col_i
-<<<<<<< HEAD
-            decompressed_tensor_key = TensorKey(dec_name, dec_origin,
-                                                dec_round_num, dec_report,
-                                                new_tags)
-        if 'lossy_compressed' in tags:
-=======
             decompressed_tensor_key = TensorKey(
                 dec_name, dec_origin, dec_round_num, dec_report, new_tags
             )
         if "lossy_compressed" in tags:
->>>>>>> 660ad325
             dec_tk, decompressed_nparray = self.tensor_codec.decompress(
                 tensor_key,
                 data=raw_bytes,
                 transformer_metadata=metadata,
-<<<<<<< HEAD
-                require_lossless=False)
-=======
                 require_lossless=False,
             )
->>>>>>> 660ad325
             dec_name, dec_origin, dec_round_num, dec_report, dec_tags = dec_tk
             new_tags = change_tags(dec_tags, add_field=collaborator_name)
             # layer.agg.n.trained.delta.lossy_decompressed.col_i
@@ -858,21 +710,6 @@
                                                 dec_round_num, dec_report,
                                                 new_tags)
 
-<<<<<<< HEAD
-        if 'delta' in tags:
-            base_model_tensor_key = TensorKey(tensor_name, origin,
-                                              round_number, report,
-                                              ('model', ))
-            base_model_nparray = self.tensor_db.get_tensor_from_cache(
-                base_model_tensor_key)
-            if base_model_nparray is None:
-                raise ValueError(
-                    f'Base model {base_model_tensor_key} not present in TensorDB'
-                )
-            final_tensor_key, final_nparray = self.tensor_codec.apply_delta(
-                decompressed_tensor_key, decompressed_nparray,
-                base_model_nparray)
-=======
         if "delta" in tags:
             base_model_tensor_key = TensorKey(tensor_name, origin, round_number, report, ("model",))
             base_model_nparray = self.tensor_db.get_tensor_from_cache(base_model_tensor_key)
@@ -883,17 +720,11 @@
                 decompressed_nparray,
                 base_model_nparray,
             )
->>>>>>> 660ad325
         else:
             final_tensor_key = decompressed_tensor_key
             final_nparray = decompressed_nparray
 
-<<<<<<< HEAD
-        assert (final_nparray
-                is not None), f'Could not create tensorkey {final_tensor_key}'
-=======
         assert final_nparray is not None, f"Could not create tensorkey {final_tensor_key}"
->>>>>>> 660ad325
         self.tensor_db.cache_tensor({final_tensor_key: final_nparray})
         self.logger.debug("Created TensorKey: %s", final_tensor_key)
 
@@ -933,20 +764,6 @@
 
         # First insert the aggregated model layer with the
         # correct tensorkey
-<<<<<<< HEAD
-        agg_tag_tk = TensorKey(tensor_name, origin, round_number + 1, report,
-                               ('aggregated', ))
-        self.tensor_db.cache_tensor({agg_tag_tk: agg_results})
-
-        # Create delta and save it in TensorDB
-        base_model_tk = TensorKey(tensor_name, origin, round_number, report,
-                                  ('model', ))
-        base_model_nparray = self.tensor_db.get_tensor_from_cache(
-            base_model_tk)
-        if base_model_nparray is not None:
-            delta_tk, delta_nparray = self.tensor_codec.generate_delta(
-                agg_tag_tk, agg_results, base_model_nparray)
-=======
         agg_tag_tk = TensorKey(tensor_name, origin, round_number + 1, report, ("aggregated",))
         self.tensor_db.cache_tensor({agg_tag_tk: agg_results})
 
@@ -957,7 +774,6 @@
             delta_tk, delta_nparray = self.tensor_codec.generate_delta(
                 agg_tag_tk, agg_results, base_model_nparray
             )
->>>>>>> 660ad325
         else:
             # This condition is possible for base model
             # optimizer states (i.e. Adam/iter:0, SGD, etc.)
@@ -976,32 +792,20 @@
 
         # Decompress lossless/lossy
         decompressed_delta_tk, decompressed_delta_nparray = self.tensor_codec.decompress(
-<<<<<<< HEAD
-            compressed_delta_tk, compressed_delta_nparray, metadata)
-=======
             compressed_delta_tk, compressed_delta_nparray, metadata
         )
->>>>>>> 660ad325
 
         self.tensor_db.cache_tensor(
             {decompressed_delta_tk: decompressed_delta_nparray})
 
         # Apply delta (unless delta couldn't be created)
         if base_model_nparray is not None:
-<<<<<<< HEAD
-            self.logger.debug(
-                f'Applying delta for layer {decompressed_delta_tk[0]}')
-            new_model_tk, new_model_nparray = self.tensor_codec.apply_delta(
-                decompressed_delta_tk, decompressed_delta_nparray,
-                base_model_nparray)
-=======
             self.logger.debug("Applying delta for layer %s", decompressed_delta_tk[0])
             new_model_tk, new_model_nparray = self.tensor_codec.apply_delta(
                 decompressed_delta_tk,
                 decompressed_delta_nparray,
                 base_model_nparray,
             )
->>>>>>> 660ad325
         else:
             new_model_tk, new_model_nparray = (
                 decompressed_delta_tk,
@@ -1011,13 +815,6 @@
         # Now that the model has been compressed/decompressed
         # with delta operations,
         # Relabel the tags to 'model'
-<<<<<<< HEAD
-        (new_model_tensor_name, new_model_origin, new_model_round_number,
-         new_model_report, new_model_tags) = new_model_tk
-        final_model_tk = TensorKey(new_model_tensor_name, new_model_origin,
-                                   new_model_round_number, new_model_report,
-                                   ('model', ))
-=======
         (
             new_model_tensor_name,
             new_model_origin,
@@ -1032,7 +829,6 @@
             new_model_report,
             ("model",),
         )
->>>>>>> 660ad325
 
         # Finally, cache the updated model tensor
         self.tensor_db.cache_tensor({final_model_tk: new_model_nparray})
@@ -1083,18 +879,6 @@
                 collaborators_for_task[0] in tags
             ), f"Tensor {tensor_key} in task {task_name} has not been processed correctly"
             # Strip the collaborator label, and lookup aggregated tensor
-<<<<<<< HEAD
-            new_tags = change_tags(tags,
-                                   remove_field=collaborators_for_task[0])
-            agg_tensor_key = TensorKey(tensor_name, origin, round_number,
-                                       report, new_tags)
-            agg_function = WeightedAverage(
-            ) if 'metric' in tags else task_agg_function
-            agg_results = self.tensor_db.get_aggregated_tensor(
-                agg_tensor_key,
-                collaborator_weight_dict,
-                aggregation_function=agg_function)
-=======
             new_tags = change_tags(tags, remove_field=collaborators_for_task[0])
             agg_tensor_key = TensorKey(tensor_name, origin, round_number, report, new_tags)
             agg_function = WeightedAverage() if "metric" in tags else task_agg_function
@@ -1103,7 +887,6 @@
                 collaborator_weight_dict,
                 aggregation_function=agg_function,
             )
->>>>>>> 660ad325
 
             if report:
                 # Caution: This schema must be followed. It is also used in
@@ -1124,15 +907,6 @@
                     # Compare the accuracy of the model, potentially save it
                     if self.best_model_score is None or self.best_model_score < agg_results:
                         self.logger.metric(
-<<<<<<< HEAD
-                            f'Round {round_number}: saved the best '
-                            f'model with score {agg_results:f}')
-                        self.best_model_score = agg_results
-                        self._save_model(round_number, self.best_state_path)
-            if 'trained' in tags:
-                self._prepare_trained(tensor_name, origin, round_number,
-                                      report, agg_results)
-=======
                             f"Round {round_number}: saved the best "
                             f"model with score {agg_results:f}"
                         )
@@ -1140,7 +914,6 @@
                         self._save_model(round_number, self.best_state_path)
             if "trained" in tags:
                 self._prepare_trained(tensor_name, origin, round_number, report, agg_results)
->>>>>>> 660ad325
 
     def _end_of_round_check(self):
         """Check if the round complete.
@@ -1184,7 +957,6 @@
         self.tensor_db.clean_up(self.db_store_rounds)
 
     def _is_task_done(self, task_name):
-<<<<<<< HEAD
         """Check that task is done.
 
         Args:
@@ -1193,21 +965,11 @@
         Returns:
             bool: Whether the task is done.
         """
-        all_collaborators = self.assigner.get_collaborators_for_task(
-            task_name, self.round_number)
-
-        collaborators_done = []
-        for c in all_collaborators:
-            if self._collaborator_task_completed(c, task_name,
-                                                 self.round_number):
-=======
-        """Check that task is done."""
         all_collaborators = self.assigner.get_collaborators_for_task(task_name, self.round_number)
 
         collaborators_done = []
         for c in all_collaborators:
             if self._collaborator_task_completed(c, task_name, self.round_number):
->>>>>>> 660ad325
                 collaborators_done.append(c)
 
         straggler_check = self.straggler_handling_policy.straggler_cutoff_check(
@@ -1219,16 +981,10 @@
                 if c not in collaborators_done:
                     self.stragglers.append(c)
             self.logger.info(
-<<<<<<< HEAD
-                f'\tEnding task {task_name} early due to straggler cutoff policy'
-            )
-            self.logger.warning(f'\tIdentified stragglers: {self.stragglers}')
-=======
                 "\tEnding task %s early due to straggler cutoff policy",
                 task_name,
             )
             self.logger.warning("\tIdentified stragglers: %s", self.stragglers)
->>>>>>> 660ad325
 
         # all are done or straggler policy calls for early round end.
         return straggler_check or len(all_collaborators) == len(
@@ -1243,33 +999,11 @@
         tasks_for_round = self.assigner.get_all_tasks_for_round(
             self.round_number)
 
-<<<<<<< HEAD
-        return all(
-            self._is_task_done(task_name) for task_name in tasks_for_round)
-=======
         return all(self._is_task_done(task_name) for task_name in tasks_for_round)
->>>>>>> 660ad325
 
     def _log_big_warning(self):
         """Warn user about single collaborator cert mode."""
         self.logger.warning(
-<<<<<<< HEAD
-            f'\n{the_dragon}\nYOU ARE RUNNING IN SINGLE COLLABORATOR CERT MODE! THIS IS'
-            f' NOT PROPER PKI AND '
-            f'SHOULD ONLY BE USED IN DEVELOPMENT SETTINGS!!!! YE HAVE BEEN'
-            f' WARNED!!!')
-
-    def stop(self, failed_collaborator: str = None) -> None:
-        """Stop aggregator execution.
-
-        Args:
-            failed_collaborator (str, optional): Failed collaborator. Defaults to None.
-
-        Returns:
-            None
-        """
-        self.logger.info('Force stopping the aggregator execution.')
-=======
             f"\n{the_dragon}\nYOU ARE RUNNING IN SINGLE COLLABORATOR CERT MODE! THIS IS"
             f" NOT PROPER PKI AND "
             f"SHOULD ONLY BE USED IN DEVELOPMENT SETTINGS!!!! YE HAVE BEEN"
@@ -1277,9 +1011,15 @@
         )
 
     def stop(self, failed_collaborator: str = None) -> None:
-        """Stop aggregator execution."""
+        """Stop aggregator execution.
+
+        Args:
+            failed_collaborator (str, optional): Failed collaborator. Defaults to None.
+
+        Returns:
+            None
+        """
         self.logger.info("Force stopping the aggregator execution.")
->>>>>>> 660ad325
         # We imitate quit_job_sent_to the failed collaborator
         # So the experiment set to a finished state
         if failed_collaborator:
@@ -1287,17 +1027,10 @@
 
         # This code does not actually send `quit` tasks to collaborators,
         # it just mimics it by filling arrays.
-<<<<<<< HEAD
-        for collaborator_name in filter(lambda c: c != failed_collaborator,
-                                        self.authorized_cols):
-            self.logger.info(
-                f'Sending signal to collaborator {collaborator_name} to shutdown...'
-=======
         for collaborator_name in filter(lambda c: c != failed_collaborator, self.authorized_cols):
             self.logger.info(
                 "Sending signal to collaborator %s to shutdown...",
                 collaborator_name,
->>>>>>> 660ad325
             )
             self.quit_job_sent_to.append(collaborator_name)
 

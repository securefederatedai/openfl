# Copyright 2020-2024 Intel Corporation
# SPDX-License-Identifier: Apache-2.0
<<<<<<< HEAD
=======


>>>>>>> 660ad325
"""Random grouped assigner module."""

import numpy as np

from openfl.component.assigner.assigner import Assigner


class RandomGroupedAssigner(Assigner):
    r"""The task assigner maintains a list of tasks.

    Also it decides the policy for which collaborator should run those tasks
    There may be many types of policies implemented, but a natural place to
    start is with a:

        - RandomGroupedAssigner :
            Given a set of task groups, and a percentage,
            assign that task group to that percentage of collaborators in the
            federation.
            After assigning the tasks to collaborator, those tasks should be
            carried out each round (no reassignment between rounds).
        - GroupedAssigner :
            Given task groups and a list of collaborators that belong to that
            task group, carry out tasks for each round of experiment.

    Attributes:
        task_groups* (list of object): Task groups to assign.

    .. note::
        \* - Plan setting.
    """

    def __init__(self, task_groups, **kwargs):
        """Initializes the RandomGroupedAssigner.

        Args:
            task_groups (list of object): Task groups to assign.
            **kwargs: Additional keyword arguments.
        """
        self.task_groups = task_groups
        super().__init__(**kwargs)

    def define_task_assignments(self):
<<<<<<< HEAD
        """Define task assignments for each round and collaborator.

        This method uses the assigner function to assign tasks to
        collaborators for each round.
        It also maps tasks to their respective aggregation functions.

        Args:
            None

        Returns:
            None
        """
        assert (np.abs(1.0 - np.sum([group['percentage']
                                     for group in self.task_groups])) < 0.01), (
            'Task group percentages must sum to 100%')

        # Start by finding all of the tasks in all specified groups
        self.all_tasks_in_groups = list(
            {task
             for group in self.task_groups
             for task in group['tasks']})
=======
        """All of the logic to set up the map of tasks to collaborators is done here."""
        assert (
            np.abs(1.0 - np.sum([group["percentage"] for group in self.task_groups])) < 0.01
        ), "Task group percentages must sum to 100%"

        # Start by finding all of the tasks in all specified groups
        self.all_tasks_in_groups = list(
            {task for group in self.task_groups for task in group["tasks"]}
        )
>>>>>>> 660ad325

        # Initialize the map of collaborators for a given task on a given round
        for task in self.all_tasks_in_groups:
            self.collaborators_for_task[task] = {i: [] for i in range(self.rounds)}

        for col in self.authorized_cols:
            self.collaborator_tasks[col] = {i: [] for i in range(self.rounds)}

        col_list_size = len(self.authorized_cols)
        for round_num in range(self.rounds):
<<<<<<< HEAD
            randomized_col_idx = np.random.choice(len(self.authorized_cols),
                                                  len(self.authorized_cols),
                                                  replace=False)
=======
            randomized_col_idx = np.random.choice(
                len(self.authorized_cols),
                len(self.authorized_cols),
                replace=False,
            )
>>>>>>> 660ad325
            col_idx = 0
            for group in self.task_groups:
                num_col_in_group = int(group["percentage"] * col_list_size)
                rand_col_group_list = [
                    self.authorized_cols[i]
                    for i in randomized_col_idx[col_idx : col_idx + num_col_in_group]
                ]
<<<<<<< HEAD
                self.task_group_collaborators[
                    group['name']] = rand_col_group_list
=======
                self.task_group_collaborators[group["name"]] = rand_col_group_list
>>>>>>> 660ad325
                for col in rand_col_group_list:
                    self.collaborator_tasks[col][round_num] = group["tasks"]
                # Now populate reverse lookup of tasks->group
                for task in group["tasks"]:
                    # This should append the list of collaborators performing
                    # that task
                    self.collaborators_for_task[task][
                        round_num] += rand_col_group_list
                col_idx += num_col_in_group
<<<<<<< HEAD
            assert (col_idx == col_list_size
                    ), 'Task groups were not divided properly'
=======
            assert col_idx == col_list_size, "Task groups were not divided properly"
>>>>>>> 660ad325

    def get_tasks_for_collaborator(self, collaborator_name, round_number):
        """Get tasks for a specific collaborator in a specific round.

        Args:
            collaborator_name (str): Name of the collaborator.
            round_number (int): Round number.

        Returns:
            list: List of tasks for the collaborator in the specified round.
        """
        return self.collaborator_tasks[collaborator_name][round_number]

    def get_collaborators_for_task(self, task_name, round_number):
        """Get collaborators for a specific task in a specific round.

        Args:
            task_name (str): Name of the task.
            round_number (int): Round number.

        Returns:
            list: List of collaborators for the task in the specified round.
        """
        return self.collaborators_for_task[task_name][round_number]<|MERGE_RESOLUTION|>--- conflicted
+++ resolved
@@ -1,10 +1,7 @@
 # Copyright 2020-2024 Intel Corporation
 # SPDX-License-Identifier: Apache-2.0
-<<<<<<< HEAD
-=======
 
 
->>>>>>> 660ad325
 """Random grouped assigner module."""
 
 import numpy as np
@@ -47,7 +44,6 @@
         super().__init__(**kwargs)
 
     def define_task_assignments(self):
-<<<<<<< HEAD
         """Define task assignments for each round and collaborator.
 
         This method uses the assigner function to assign tasks to
@@ -60,17 +56,6 @@
         Returns:
             None
         """
-        assert (np.abs(1.0 - np.sum([group['percentage']
-                                     for group in self.task_groups])) < 0.01), (
-            'Task group percentages must sum to 100%')
-
-        # Start by finding all of the tasks in all specified groups
-        self.all_tasks_in_groups = list(
-            {task
-             for group in self.task_groups
-             for task in group['tasks']})
-=======
-        """All of the logic to set up the map of tasks to collaborators is done here."""
         assert (
             np.abs(1.0 - np.sum([group["percentage"] for group in self.task_groups])) < 0.01
         ), "Task group percentages must sum to 100%"
@@ -79,7 +64,6 @@
         self.all_tasks_in_groups = list(
             {task for group in self.task_groups for task in group["tasks"]}
         )
->>>>>>> 660ad325
 
         # Initialize the map of collaborators for a given task on a given round
         for task in self.all_tasks_in_groups:
@@ -90,17 +74,11 @@
 
         col_list_size = len(self.authorized_cols)
         for round_num in range(self.rounds):
-<<<<<<< HEAD
-            randomized_col_idx = np.random.choice(len(self.authorized_cols),
-                                                  len(self.authorized_cols),
-                                                  replace=False)
-=======
             randomized_col_idx = np.random.choice(
                 len(self.authorized_cols),
                 len(self.authorized_cols),
                 replace=False,
             )
->>>>>>> 660ad325
             col_idx = 0
             for group in self.task_groups:
                 num_col_in_group = int(group["percentage"] * col_list_size)
@@ -108,12 +86,7 @@
                     self.authorized_cols[i]
                     for i in randomized_col_idx[col_idx : col_idx + num_col_in_group]
                 ]
-<<<<<<< HEAD
-                self.task_group_collaborators[
-                    group['name']] = rand_col_group_list
-=======
                 self.task_group_collaborators[group["name"]] = rand_col_group_list
->>>>>>> 660ad325
                 for col in rand_col_group_list:
                     self.collaborator_tasks[col][round_num] = group["tasks"]
                 # Now populate reverse lookup of tasks->group
@@ -123,12 +96,7 @@
                     self.collaborators_for_task[task][
                         round_num] += rand_col_group_list
                 col_idx += num_col_in_group
-<<<<<<< HEAD
-            assert (col_idx == col_list_size
-                    ), 'Task groups were not divided properly'
-=======
             assert col_idx == col_list_size, "Task groups were not divided properly"
->>>>>>> 660ad325
 
     def get_tasks_for_collaborator(self, collaborator_name, round_number):
         """Get tasks for a specific collaborator in a specific round.

--- conflicted
+++ resolved
@@ -1,10 +1,7 @@
 # Copyright 2020-2024 Intel Corporation
 # SPDX-License-Identifier: Apache-2.0
-<<<<<<< HEAD
-=======
-
-
->>>>>>> 660ad325
+
+
 """Collaborator module."""
 
 from enum import Enum
@@ -70,20 +67,21 @@
         \* - Plan setting.
     """
 
-<<<<<<< HEAD
-    def __init__(self,
-                 collaborator_name,
-                 aggregator_uuid,
-                 federation_uuid,
-                 client,
-                 task_runner,
-                 task_config,
-                 opt_treatment='RESET',
-                 device_assignment_policy='CPU_ONLY',
-                 delta_updates=False,
-                 compression_pipeline=None,
-                 db_store_rounds=1,
-                 **kwargs):
+    def __init__(
+        self,
+        collaborator_name,
+        aggregator_uuid,
+        federation_uuid,
+        client,
+        task_runner,
+        task_config,
+        opt_treatment="RESET",
+        device_assignment_policy="CPU_ONLY",
+        delta_updates=False,
+        compression_pipeline=None,
+        db_store_rounds=1,
+        **kwargs,
+    ):
         """Initialize the Collaborator object.
 
         Args:
@@ -106,24 +104,6 @@
                 the database. Defaults to 1.
             **kwargs: Variable length argument list.
         """
-=======
-    def __init__(
-        self,
-        collaborator_name,
-        aggregator_uuid,
-        federation_uuid,
-        client,
-        task_runner,
-        task_config,
-        opt_treatment="RESET",
-        device_assignment_policy="CPU_ONLY",
-        delta_updates=False,
-        compression_pipeline=None,
-        db_store_rounds=1,
-        **kwargs,
-    ):
-        """Initialize."""
->>>>>>> 660ad325
         self.single_col_cert_common_name = None
 
         if self.single_col_cert_common_name is None:
@@ -212,14 +192,9 @@
                 for task in tasks:
                     self.do_task(task, round_number)
                 self.logger.info(
-<<<<<<< HEAD
-                    f'All tasks completed on {self.collaborator_name} '
-                    f'for round {round_number}...')
-=======
                     f"All tasks completed on {self.collaborator_name} "
                     f"for round {round_number}..."
                 )
->>>>>>> 660ad325
                 break
 
     def get_tasks(self):
@@ -266,12 +241,8 @@
 
         # this would return a list of what tensors we require as TensorKeys
         required_tensorkeys_relative = self.task_runner.get_required_tensorkeys_for_function(
-<<<<<<< HEAD
-            func_name, **kwargs)
-=======
             func_name, **kwargs
         )
->>>>>>> 660ad325
 
         # models actually return "relative" tensorkeys of (name, LOCAL|GLOBAL,
         # round_offset)
@@ -296,12 +267,7 @@
 
         # print('Required tensorkeys = {}'.format(
         # [tk[0] for tk in required_tensorkeys]))
-<<<<<<< HEAD
-        input_tensor_dict = self.get_numpy_dict_for_tensorkeys(
-            required_tensorkeys)
-=======
         input_tensor_dict = self.get_numpy_dict_for_tensorkeys(required_tensorkeys)
->>>>>>> 660ad325
 
         # now we have whatever the model needs to do the task
         if hasattr(self.task_runner, "TASK_REGISTRY"):
@@ -314,20 +280,12 @@
             # those are parameters that the eperiment owner registered for
             # the task.
             # There is another set of parameters that created on the
-<<<<<<< HEAD
-            # collaborator side, for instance, local processing unit
-            # identifiers:
-            if (self.device_assignment_policy is DevicePolicy.CUDA_PREFERRED
-                    and len(self.cuda_devices) > 0):
-                kwargs['device'] = f'cuda:{self.cuda_devices[0]}'
-=======
             # collaborator side, for instance, local processing unit identifier:s
             if (
                 self.device_assignment_policy is DevicePolicy.CUDA_PREFERRED
                 and len(self.cuda_devices) > 0
             ):
                 kwargs["device"] = f"cuda:{self.cuda_devices[0]}"
->>>>>>> 660ad325
             else:
                 kwargs["device"] = "cpu"
         else:
@@ -377,12 +335,7 @@
         """
         # try to get from the store
         tensor_name, origin, round_number, report, tags = tensor_key
-<<<<<<< HEAD
-        self.logger.debug(
-            f'Attempting to retrieve tensor {tensor_key} from local store')
-=======
         self.logger.debug("Attempting to retrieve tensor %s from local store", tensor_key)
->>>>>>> 660ad325
         nparray = self.tensor_db.get_tensor_from_cache(tensor_key)
 
         # if None and origin is our client, request it from the client
@@ -394,14 +347,6 @@
                 prior_round = round_number - 1
                 while prior_round >= 0:
                     nparray = self.tensor_db.get_tensor_from_cache(
-<<<<<<< HEAD
-                        TensorKey(tensor_name, origin, prior_round, report,
-                                  tags))
-                    if nparray is not None:
-                        self.logger.debug(
-                            f'Found tensor {tensor_name} in local TensorDB '
-                            f'for round {prior_round}')
-=======
                         TensorKey(tensor_name, origin, prior_round, report, tags)
                     )
                     if nparray is not None:
@@ -409,7 +354,6 @@
                             f"Found tensor {tensor_name} in local TensorDB "
                             f"for round {prior_round}"
                         )
->>>>>>> 660ad325
                         return nparray
                     prior_round -= 1
                 self.logger.info(
@@ -429,12 +373,7 @@
                 # of the model.
                 # If it exists locally, should pull the remote delta because
                 # this is the least costly path
-<<<<<<< HEAD
-                prior_model_layer = self.tensor_db.get_tensor_from_cache(
-                    tensor_dependencies[0])
-=======
                 prior_model_layer = self.tensor_db.get_tensor_from_cache(tensor_dependencies[0])
->>>>>>> 660ad325
                 if prior_model_layer is not None:
                     uncompressed_delta = self.get_aggregated_tensor_from_aggregator(
                         tensor_dependencies[1])
@@ -452,13 +391,6 @@
                     )
                     # The original model tensor should be fetched from client
                     nparray = self.get_aggregated_tensor_from_aggregator(
-<<<<<<< HEAD
-                        tensor_key, require_lossless=True)
-            elif 'model' in tags:
-                # Pulling the model for the first time
-                nparray = self.get_aggregated_tensor_from_aggregator(
-                    tensor_key, require_lossless=True)
-=======
                         tensor_key, require_lossless=True
                     )
             elif "model" in tags:
@@ -466,23 +398,14 @@
                 nparray = self.get_aggregated_tensor_from_aggregator(
                     tensor_key, require_lossless=True
                 )
->>>>>>> 660ad325
         else:
             self.logger.debug("Found tensor %s in local TensorDB", tensor_key)
 
         return nparray
 
-<<<<<<< HEAD
-    def get_aggregated_tensor_from_aggregator(self,
-                                              tensor_key,
-                                              require_lossless=False):
-        """Return the decompressed tensor associated with the requested tensor
-        key.
-=======
     def get_aggregated_tensor_from_aggregator(self, tensor_key, require_lossless=False):
         """
         Return the decompressed tensor associated with the requested tensor key.
->>>>>>> 660ad325
 
         If the key requests a compressed tensor (in the tag), the tensor will
         be decompressed before returning.
@@ -502,13 +425,6 @@
         """
         tensor_name, origin, round_number, report, tags = tensor_key
 
-<<<<<<< HEAD
-        self.logger.debug(f'Requesting aggregated tensor {tensor_key}')
-        tensor = self.client.get_aggregated_tensor(self.collaborator_name,
-                                                   tensor_name, round_number,
-                                                   report, tags,
-                                                   require_lossless)
-=======
         self.logger.debug("Requesting aggregated tensor %s", tensor_key)
         tensor = self.client.get_aggregated_tensor(
             self.collaborator_name,
@@ -518,7 +434,6 @@
             tags,
             require_lossless,
         )
->>>>>>> 660ad325
 
         # this translates to a numpy array and includes decompression, as
         # necessary
@@ -530,7 +445,6 @@
         return nparray
 
     def send_task_results(self, tensor_dict, round_number, task_name):
-<<<<<<< HEAD
         """Send task results to the aggregator.
 
         Args:
@@ -538,13 +452,7 @@
             round_number (int):  Actual round number.
             task_name (string): Task name.
         """
-        named_tensors = [
-            self.nparray_to_named_tensor(k, v) for k, v in tensor_dict.items()
-        ]
-=======
-        """Send task results to the aggregator."""
         named_tensors = [self.nparray_to_named_tensor(k, v) for k, v in tensor_dict.items()]
->>>>>>> 660ad325
 
         # for general tasks, there may be no notion of data size to send.
         # But that raises the question how to properly aggregate results.
@@ -569,11 +477,6 @@
                     f" {tensor_name}\t{tensor_dict[tensor]:f}"
                 )
 
-<<<<<<< HEAD
-        self.client.send_local_task_results(self.collaborator_name,
-                                            round_number, task_name, data_size,
-                                            named_tensors)
-=======
         self.client.send_local_task_results(
             self.collaborator_name,
             round_number,
@@ -581,7 +484,6 @@
             data_size,
             named_tensors,
         )
->>>>>>> 660ad325
 
     def nparray_to_named_tensor(self, tensor_key, nparray):
         """Construct the NamedTensor Protobuf.
@@ -605,57 +507,34 @@
             # has happened,
             # Model should already be stored in the TensorDB
             model_nparray = self.tensor_db.get_tensor_from_cache(
-<<<<<<< HEAD
-                TensorKey(tensor_name, origin, round_number, report,
-                          ('model', )))
-=======
                 TensorKey(tensor_name, origin, round_number, report, ("model",))
             )
->>>>>>> 660ad325
 
             # The original model will not be present for the optimizer on the
             # first round.
             if model_nparray is not None:
                 delta_tensor_key, delta_nparray = self.tensor_codec.generate_delta(
-<<<<<<< HEAD
-                    tensor_key, nparray, model_nparray)
-                delta_comp_tensor_key, delta_comp_nparray, metadata = self.tensor_codec.compress(
-                    delta_tensor_key, delta_nparray)
-=======
                     tensor_key, nparray, model_nparray
                 )
                 delta_comp_tensor_key, delta_comp_nparray, metadata = self.tensor_codec.compress(
                     delta_tensor_key, delta_nparray
                 )
->>>>>>> 660ad325
 
                 named_tensor = utils.construct_named_tensor(
                     delta_comp_tensor_key,
                     delta_comp_nparray,
                     metadata,
-<<<<<<< HEAD
-                    lossless=False)
-=======
                     lossless=False,
                 )
->>>>>>> 660ad325
                 return named_tensor
 
         # Assume every other tensor requires lossless compression
         compressed_tensor_key, compressed_nparray, metadata = self.tensor_codec.compress(
-<<<<<<< HEAD
-            tensor_key, nparray, require_lossless=True)
-        named_tensor = utils.construct_named_tensor(compressed_tensor_key,
-                                                    compressed_nparray,
-                                                    metadata,
-                                                    lossless=True)
-=======
             tensor_key, nparray, require_lossless=True
         )
         named_tensor = utils.construct_named_tensor(
             compressed_tensor_key, compressed_nparray, metadata, lossless=True
         )
->>>>>>> 660ad325
 
         return named_tensor
 
@@ -671,18 +550,6 @@
         # do the stuff we do now for decompression and frombuffer and stuff
         # This should probably be moved back to protoutils
         raw_bytes = named_tensor.data_bytes
-<<<<<<< HEAD
-        metadata = [{
-            'int_to_float': proto.int_to_float,
-            'int_list': proto.int_list,
-            'bool_list': proto.bool_list
-        } for proto in named_tensor.transformer_metadata]
-        # The tensor has already been transfered to collaborator, so
-        # the newly constructed tensor should have the collaborator origin
-        tensor_key = TensorKey(named_tensor.name, self.collaborator_name,
-                               named_tensor.round_number, named_tensor.report,
-                               tuple(named_tensor.tags))
-=======
         metadata = [
             {
                 "int_to_float": proto.int_to_float,
@@ -700,26 +567,18 @@
             named_tensor.report,
             tuple(named_tensor.tags),
         )
->>>>>>> 660ad325
         tensor_name, origin, round_number, report, tags = tensor_key
         if "compressed" in tags:
             decompressed_tensor_key, decompressed_nparray = self.tensor_codec.decompress(
                 tensor_key,
                 data=raw_bytes,
                 transformer_metadata=metadata,
-<<<<<<< HEAD
-                require_lossless=True)
-        elif 'lossy_compressed' in tags:
-            decompressed_tensor_key, decompressed_nparray = self.tensor_codec.decompress(
-                tensor_key, data=raw_bytes, transformer_metadata=metadata)
-=======
                 require_lossless=True,
             )
         elif "lossy_compressed" in tags:
             decompressed_tensor_key, decompressed_nparray = self.tensor_codec.decompress(
                 tensor_key, data=raw_bytes, transformer_metadata=metadata
             )
->>>>>>> 660ad325
         else:
             # There could be a case where the compression pipeline is bypassed
             # entirely
@@ -727,11 +586,6 @@
             decompressed_tensor_key = tensor_key
             decompressed_nparray = raw_bytes
 
-<<<<<<< HEAD
-        self.tensor_db.cache_tensor(
-            {decompressed_tensor_key: decompressed_nparray})
-=======
         self.tensor_db.cache_tensor({decompressed_tensor_key: decompressed_nparray})
->>>>>>> 660ad325
 
         return decompressed_nparray
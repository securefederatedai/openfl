--- conflicted
+++ resolved
@@ -171,7 +171,9 @@
             self.experiments_registry.remove(experiment_name)
 
     def envoy_health_check(
-            self, *, envoy_name: str, is_experiment_running: bool,
+            self, *,
+            envoy_name: str,
+            is_experiment_running: bool,
             cuda_devices_status: list = None,
     ) -> int:
         """Accept health check from envoy."""
@@ -194,21 +196,12 @@
     def get_envoys(self) -> list:
         """Get a status information about envoys."""
         logger.info(f'Shard registry: {self._shard_registry}')
-<<<<<<< HEAD
-        envoy_infos = []
-        for envoy in self._shard_registry.values():
-            envoy_info = director_pb2.EnvoyInfo(
-                shard_info=envoy['shard_info'],
-                is_online=time.time() < envoy['last_updated'] + envoy['valid_duration'],
-                is_experiment_running=envoy['is_experiment_running'],
-                experiment_name=self.col_exp[envoy['shard_info'].node_info.name],
-=======
         for envoy_info in self._shard_registry.values():
             envoy_info['is_online'] = (
-                time.time() < envoy_info['last_updated']
-                + envoy_info['valid_duration']
->>>>>>> e8ff5326
+                time.time() < envoy_info['last_updated'] + envoy_info['valid_duration']
             )
+            envoy_name = envoy_info['shard_info']['node_info']['name']
+            envoy_info['experiment_name'] = self.col_exp[envoy_name]
 
         return self._shard_registry.values()
 

# Copyright (C) 2020-2021 Intel Corporation
# SPDX-License-Identifier: Apache-2.0

"""Experiment module."""

import asyncio
import logging
from contextlib import asynccontextmanager
from pathlib import Path
from typing import Iterable
from typing import List
from typing import Union

from openfl.docker import docker
from openfl.federated import Plan
from openfl.transport import AggregatorGRPCServer
from openfl.utilities.workspace import ExperimentWorkspace

logger = logging.getLogger(__name__)


class Status:
    """Experiment's statuses."""

    PENDING = 'pending'
    FINISHED = 'finished'
    IN_PROGRESS = 'in_progress'
    FAILED = 'failed'


class Experiment:
    """Experiment class."""

    def __init__(
            self, *,
            name: str,
            archive_path: Union[Path, str],
            collaborators: List[str],
            sender: str,
            init_tensor_dict_path: Union[Path, str],
            plan_path: Union[Path, str] = 'plan/plan.yaml',
            users: Iterable[str] = None,
    ) -> None:
        """Initialize an experiment object."""
        self.name = name
        if isinstance(archive_path, str):
            archive_path = Path(archive_path)
        self.archive_path = archive_path
        self.collaborators = collaborators
        self.sender = sender
        self.init_tensor_dict_path = Path(init_tensor_dict_path)
        if isinstance(plan_path, str):
            plan_path = Path(plan_path)
        self.plan_path = plan_path
        self.plan = None
        self.users = set() if users is None else set(users)
        self.status = Status.PENDING
        self.aggregator = None

    async def start(
            self, *,
            tls: bool = True,
            root_certificate: Union[Path, str] = None,
            private_key: Union[Path, str] = None,
            certificate: Union[Path, str] = None,
    ) -> None:
        """Run experiment."""
        self.status = Status.IN_PROGRESS
        try:
            logger.info(f'New experiment {self.name} for '
                        f'collaborators {self.collaborators}')

            # with ExperimentWorkspace(self.name, self.archive_path):
            #     aggregator_grpc_server = self._create_aggregator_grpc_server(
            #         tls=tls,
            #         root_certificate=root_certificate,
            #         private_key=private_key,
            #         certificate=certificate,
            #     )
            #     self.aggregator = aggregator_grpc_server.aggregator
            #     await self._run_aggregator_grpc_server(
            #         aggregator_grpc_server=aggregator_grpc_server,
            #     )
            await self._run_aggregator(
                data_file_path=self.archive_path,
                tls=tls,
                root_certificate=root_certificate,
                private_key=private_key,
                certificate=certificate,
            )
            self.status = Status.FINISHED
            logger.info(f'Experiment "{self.name}" was finished successfully.')
        except Exception as e:
            self.status = Status.FAILED
            logger.error(f'Experiment "{self.name}" was failed with error: {e}.')

    async def _run_aggregator(
            self, *,
            data_file_path: Path,
            tls: bool = False,
            root_certificate: Union[Path, str] = None,
            private_key: Union[Path, str] = None,
            certificate: Union[Path, str] = None,
<<<<<<< HEAD
    ) -> None:
        docker_client = docker.Docker()
        docker_context_path = docker.create_aggregator_context(
            data_file_path=data_file_path,
            init_tensor_dict_path=self.init_tensor_dict_path,
        )
        image_tag = await docker_client.build_image(
            context_path=docker_context_path,
            tag='aggregator',
        )
        cmd = (
            f'python run.py '
            f'--init_tensor_dict_path init_tensor_dict.pickle '
            f'--collaborators {" ".join(self.collaborators)} '
            f'--root_certificate {root_certificate} '
            f'--private_key {private_key} '
            f'--certificate {certificate} '
            f'{"--tls " if tls else "--no-tls "}'
=======
    ) -> AggregatorGRPCServer:
        self.plan = Plan.parse(plan_config_path=Path(self.plan_path))
        self.plan.authorized_cols = list(self.collaborators)

        logger.info('🧿 Starting the Aggregator Service.')
        aggregator_grpc_server = self.plan.interactive_api_get_server(
            tensor_dict=self.init_tensor_dict,
            root_certificate=root_certificate,
            certificate=certificate,
            private_key=private_key,
            tls=tls,
>>>>>>> aee9f574
        )

        container = await docker_client.create_container(
            name=f'{self.name.lower()}_aggregator',
            image_tag=image_tag,
            cmd=cmd,
        )

        await docker_client.start_and_monitor_container(container=container)

    # def _create_aggregator_grpc_server(
    #         self, *,
    #         tls: bool = True,
    #         root_certificate: Union[Path, str] = None,
    #         private_key: Union[Path, str] = None,
    #         certificate: Union[Path, str] = None,
    # ) -> AggregatorGRPCServer:
    #     plan = Plan.parse(plan_config_path=Path(self.plan_path))
    #     plan.authorized_cols = list(self.collaborators)
    #
    #     logger.info('🧿 Starting the Aggregator Service.')
    #     aggregator_grpc_server = plan.interactive_api_get_server(
    #         tensor_dict=self.init_tensor_dict,
    #         root_certificate=root_certificate,
    #         certificate=certificate,
    #         private_key=private_key,
    #         tls=tls,
    #     )
    #     return aggregator_grpc_server
    #
    # @staticmethod
    # async def _run_aggregator_grpc_server(aggregator_grpc_server: AggregatorGRPCServer) -> None:
    #     """Run aggregator."""
    #     logger.info('🧿 Starting the Aggregator Service.')
    #     grpc_server = aggregator_grpc_server.get_server()
    #     grpc_server.start()
    #     logger.info('Starting Aggregator gRPC Server')
    #
    #     try:
    #         while not aggregator_grpc_server.aggregator.all_quit_jobs_sent():
    #             # Awaiting quit job sent to collaborators
    #             await asyncio.sleep(10)
    #     except KeyboardInterrupt:
    #         pass
    #     finally:
    #         grpc_server.stop(0)
    #         # Temporary solution to free RAM used by TensorDB
    #         aggregator_grpc_server.aggregator.tensor_db.clean_up(0)


class ExperimentsRegistry:
    """ExperimentsList class."""

    def __init__(self) -> None:
        """Initialize an experiments list object."""
        self.__active_experiment_name = None
        self.__pending_experiments = []
        self.__archived_experiments = []
        self.__dict = {}

    @property
    def active_experiment(self) -> Union[Experiment, None]:
        """Get active experiment."""
        if self.__active_experiment_name is None:
            return None
        return self.__dict[self.__active_experiment_name]

    @property
    def pending_experiments(self) -> List[str]:
        """Get queue of not started experiments."""
        return self.__pending_experiments

    def add(self, experiment: Experiment) -> None:
        """Add experiment to queue of not started experiments."""
        self.__dict[experiment.name] = experiment
        self.__pending_experiments.append(experiment.name)

    def remove(self, name: str) -> None:
        """Remove experiment from everywhere."""
        if self.__active_experiment_name == name:
            self.__active_experiment_name = None
        if name in self.__pending_experiments:
            self.__pending_experiments.remove(name)
        if name in self.__archived_experiments:
            self.__archived_experiments.remove(name)
        if name in self.__dict:
            del self.__dict[name]

    def __getitem__(self, key: str) -> Experiment:
        """Get experiment by name."""
        return self.__dict[key]

    def get(self, key: str, default=None) -> Experiment:
        """Get experiment by name."""
        return self.__dict.get(key, default)

    def get_user_experiments(self, user: str) -> List[Experiment]:
        """Get list of experiments for specific user."""
        return [
            exp
            for exp in self.__dict.values()
            if user in exp.users
        ]

    def __contains__(self, key: str) -> bool:
        """Check if experiment exists."""
        return key in self.__dict

    def finish_active(self) -> None:
        """Finish active experiment."""
        self.__archived_experiments.insert(0, self.__active_experiment_name)
        self.__active_experiment_name = None

    @asynccontextmanager
    async def get_next_experiment(self):
        """Context manager.

        On enter get experiment from pending_experiments.
        On exit put finished experiment to archive_experiments.
        """
        while True:
            if self.active_experiment is None and self.pending_experiments:
                break
            await asyncio.sleep(10)

        try:
            self.__active_experiment_name = self.pending_experiments.pop(0)
            yield self.active_experiment
        finally:
            self.finish_active()<|MERGE_RESOLUTION|>--- conflicted
+++ resolved
@@ -11,6 +11,8 @@
 from typing import List
 from typing import Union
 
+import numpy as np
+
 from openfl.docker import docker
 from openfl.federated import Plan
 from openfl.transport import AggregatorGRPCServer
@@ -40,6 +42,7 @@
             init_tensor_dict_path: Union[Path, str],
             plan_path: Union[Path, str] = 'plan/plan.yaml',
             users: Iterable[str] = None,
+            use_docker: bool = False,
     ) -> None:
         """Initialize an experiment object."""
         self.name = name
@@ -56,6 +59,7 @@
         self.users = set() if users is None else set(users)
         self.status = Status.PENDING
         self.aggregator = None
+        self._use_docker = use_docker
 
     async def start(
             self, *,
@@ -70,38 +74,40 @@
             logger.info(f'New experiment {self.name} for '
                         f'collaborators {self.collaborators}')
 
-            # with ExperimentWorkspace(self.name, self.archive_path):
-            #     aggregator_grpc_server = self._create_aggregator_grpc_server(
-            #         tls=tls,
-            #         root_certificate=root_certificate,
-            #         private_key=private_key,
-            #         certificate=certificate,
-            #     )
-            #     self.aggregator = aggregator_grpc_server.aggregator
-            #     await self._run_aggregator_grpc_server(
-            #         aggregator_grpc_server=aggregator_grpc_server,
-            #     )
-            await self._run_aggregator(
-                data_file_path=self.archive_path,
-                tls=tls,
-                root_certificate=root_certificate,
-                private_key=private_key,
-                certificate=certificate,
-            )
+            if self._use_docker:
+                await self._run_aggregator_in_docker(
+                    data_file_path=self.archive_path,
+                    tls=tls,
+                    root_certificate=root_certificate,
+                    private_key=private_key,
+                    certificate=certificate,
+                )
+            else:
+                with ExperimentWorkspace(self.name, self.archive_path):
+                    aggregator_grpc_server = self._create_aggregator_grpc_server(
+                        tls=tls,
+                        root_certificate=root_certificate,
+                        private_key=private_key,
+                        certificate=certificate,
+                    )
+                    self.aggregator = aggregator_grpc_server.aggregator
+                    await self._run_aggregator_grpc_server(
+                        aggregator_grpc_server=aggregator_grpc_server,
+                    )
+
             self.status = Status.FINISHED
             logger.info(f'Experiment "{self.name}" was finished successfully.')
         except Exception as e:
             self.status = Status.FAILED
             logger.error(f'Experiment "{self.name}" was failed with error: {e}.')
 
-    async def _run_aggregator(
+    async def _run_aggregator_in_docker(
             self, *,
             data_file_path: Path,
             tls: bool = False,
             root_certificate: Union[Path, str] = None,
             private_key: Union[Path, str] = None,
             certificate: Union[Path, str] = None,
-<<<<<<< HEAD
     ) -> None:
         docker_client = docker.Docker()
         docker_context_path = docker.create_aggregator_context(
@@ -120,68 +126,55 @@
             f'--private_key {private_key} '
             f'--certificate {certificate} '
             f'{"--tls " if tls else "--no-tls "}'
-=======
+        )
+
+        container = await docker_client.create_container(
+            name=f'{self.name.lower()}_aggregator',
+            image_tag=image_tag,
+            cmd=cmd,
+        )
+
+        await docker_client.start_and_monitor_container(container=container)
+
+    def _create_aggregator_grpc_server(
+            self, *,
+            tls: bool = True,
+            root_certificate: Union[Path, str] = None,
+            private_key: Union[Path, str] = None,
+            certificate: Union[Path, str] = None,
     ) -> AggregatorGRPCServer:
-        self.plan = Plan.parse(plan_config_path=Path(self.plan_path))
-        self.plan.authorized_cols = list(self.collaborators)
+        plan = Plan.parse(plan_config_path=Path(self.plan_path))
+        plan.authorized_cols = list(self.collaborators)
 
         logger.info('🧿 Starting the Aggregator Service.')
-        aggregator_grpc_server = self.plan.interactive_api_get_server(
-            tensor_dict=self.init_tensor_dict,
+        init_tensor_dict = np.load(str(self.init_tensor_dict_path), allow_pickle=True)
+        aggregator_grpc_server = plan.interactive_api_get_server(
+            tensor_dict=init_tensor_dict,
             root_certificate=root_certificate,
             certificate=certificate,
             private_key=private_key,
             tls=tls,
->>>>>>> aee9f574
-        )
-
-        container = await docker_client.create_container(
-            name=f'{self.name.lower()}_aggregator',
-            image_tag=image_tag,
-            cmd=cmd,
-        )
-
-        await docker_client.start_and_monitor_container(container=container)
-
-    # def _create_aggregator_grpc_server(
-    #         self, *,
-    #         tls: bool = True,
-    #         root_certificate: Union[Path, str] = None,
-    #         private_key: Union[Path, str] = None,
-    #         certificate: Union[Path, str] = None,
-    # ) -> AggregatorGRPCServer:
-    #     plan = Plan.parse(plan_config_path=Path(self.plan_path))
-    #     plan.authorized_cols = list(self.collaborators)
-    #
-    #     logger.info('🧿 Starting the Aggregator Service.')
-    #     aggregator_grpc_server = plan.interactive_api_get_server(
-    #         tensor_dict=self.init_tensor_dict,
-    #         root_certificate=root_certificate,
-    #         certificate=certificate,
-    #         private_key=private_key,
-    #         tls=tls,
-    #     )
-    #     return aggregator_grpc_server
-    #
-    # @staticmethod
-    # async def _run_aggregator_grpc_server(aggregator_grpc_server: AggregatorGRPCServer) -> None:
-    #     """Run aggregator."""
-    #     logger.info('🧿 Starting the Aggregator Service.')
-    #     grpc_server = aggregator_grpc_server.get_server()
-    #     grpc_server.start()
-    #     logger.info('Starting Aggregator gRPC Server')
-    #
-    #     try:
-    #         while not aggregator_grpc_server.aggregator.all_quit_jobs_sent():
-    #             # Awaiting quit job sent to collaborators
-    #             await asyncio.sleep(10)
-    #     except KeyboardInterrupt:
-    #         pass
-    #     finally:
-    #         grpc_server.stop(0)
-    #         # Temporary solution to free RAM used by TensorDB
-    #         aggregator_grpc_server.aggregator.tensor_db.clean_up(0)
-
+        )
+        return aggregator_grpc_server
+
+    @staticmethod
+    async def _run_aggregator_grpc_server(aggregator_grpc_server: AggregatorGRPCServer) -> None:
+        """Run aggregator."""
+        logger.info('🧿 Starting the Aggregator Service.')
+        grpc_server = aggregator_grpc_server.get_server()
+        grpc_server.start()
+        logger.info('Starting Aggregator gRPC Server')
+
+        try:
+            while not aggregator_grpc_server.aggregator.all_quit_jobs_sent():
+                # Awaiting quit job sent to collaborators
+                await asyncio.sleep(10)
+        except KeyboardInterrupt:
+            pass
+        finally:
+            grpc_server.stop(0)
+            # Temporary solution to free RAM used by TensorDB
+            aggregator_grpc_server.aggregator.tensor_db.clean_up(0)
 
 class ExperimentsRegistry:
     """ExperimentsList class."""

# Copyright 2020-2024 Intel Corporation
# SPDX-License-Identifier: Apache-2.0

<<<<<<< HEAD
"""Envoy package."""

from .envoy import Envoy


__all__ = [
    'Envoy',
]
=======

"""Envoy package."""
>>>>>>> 660ad325
<|MERGE_RESOLUTION|>--- conflicted
+++ resolved
@@ -1,7 +1,7 @@
 # Copyright 2020-2024 Intel Corporation
 # SPDX-License-Identifier: Apache-2.0
 
-<<<<<<< HEAD
+
 """Envoy package."""
 
 from .envoy import Envoy
@@ -9,8 +9,4 @@
 
 __all__ = [
     'Envoy',
-]
-=======
-
-"""Envoy package."""
->>>>>>> 660ad325
+]
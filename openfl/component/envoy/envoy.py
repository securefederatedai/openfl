# Copyright (C) 2020-2021 Intel Corporation
# SPDX-License-Identifier: Apache-2.0

"""Envoy module."""

import logging
import time
import uuid
from concurrent.futures import ThreadPoolExecutor
from pathlib import Path

from click import echo

from openfl.federated import Plan
from openfl.transport.grpc.director_client import ShardDirectorClient
from openfl.utilities.workspace import ExperimentWorkspace

logger = logging.getLogger(__name__)

DEFAULT_TIMEOUT_IN_SECONDS = 60  # TODO: make configurable
DEFAULT_RETRY_TIMEOUT_IN_SECONDS = 5


class Envoy:
    """Envoy class."""

    def __init__(self, shard_name, director_uri, shard_descriptor,
                 root_certificate: str = None, private_key: str = None, certificate: str = None,
                 tls: bool = True) -> None:
        """Initialize a envoy object."""
        self.name = shard_name
        self.root_certificate = Path(
            root_certificate).absolute() if root_certificate is not None else None
        self.private_key = Path(private_key).absolute() if root_certificate is not None else None
        self.certificate = Path(certificate).absolute() if root_certificate is not None else None
        self.director_client = ShardDirectorClient(director_uri, shard_name=shard_name,
                                                   tls=tls,
                                                   root_certificate=root_certificate,
                                                   private_key=private_key,
                                                   certificate=certificate)
        self.shard_descriptor = shard_descriptor
        self.executor = ThreadPoolExecutor()
        self.running_experiments = {}
        self.is_experiment_running = False
        self._health_check_future = None

    def run(self):
        """Run of the envoy working cycle."""
        while True:
            try:
                # Workspace import should not be done by gRPC client!
                experiment_name = self.director_client.wait_experiment()
                data_stream = self.director_client.get_experiment_data(experiment_name)
            except Exception as exc:
                logger.error(f'Failed to get experiment: {exc}')
                time.sleep(DEFAULT_RETRY_TIMEOUT_IN_SECONDS)
                continue
            data_file_path = self._save_data_stream_to_file(data_stream)
            self.is_experiment_running = True
            try:
                with ExperimentWorkspace(
                        experiment_name, data_file_path, is_install_requirements=True
                ):
                    self._run_collaborator(experiment_name)
            except Exception as exc:
                logger.error(f'Collaborator failed: {exc}')
            finally:
                # Workspace cleaning should not be done by gRPC client!
                self.is_experiment_running = False

    @staticmethod
    def _save_data_stream_to_file(data_stream):
        data_file_path = Path(str(uuid.uuid4())).absolute()
        with open(data_file_path, 'wb') as data_file:
            for response in data_stream:
                if response.size == len(response.npbytes):
                    data_file.write(response.npbytes)
                else:
                    raise Exception('Broken archive')
        return data_file_path

    def send_health_check(self):
        """Send health check to the director."""
        logger.info('The health check sender is started.')
        while True:
            self.director_client.send_health_check(
                self.name,
                self.is_experiment_running,
                DEFAULT_TIMEOUT_IN_SECONDS
            )
            time.sleep(DEFAULT_TIMEOUT_IN_SECONDS / 2)

    def _run_collaborator(self, experiment_name, plan='plan/plan.yaml', ):
        """Run the collaborator for the experiment running."""
        plan = Plan.parse(plan_config_path=Path(plan))

        # TODO: Need to restructure data loader config file loader
        echo(f'Data = {plan.cols_data_paths}')
        logger.info('🧿 Starting a Collaborator Service.')

<<<<<<< HEAD
        col = plan.get_collaborator(self.name, self.root_ca, self.key,
                                    self.cert, shard_descriptor=self.shard_descriptor)
        col.run()
=======
        col = plan.get_collaborator(self.name, self.root_certificate, self.private_key,
                                    self.certificate, shard_descriptor=self.shard_descriptor)
        try:
            col.run()
        finally:
            os.chdir(cwd)
>>>>>>> 8dfe170b

    def start(self):
        """Start the envoy."""
        try:
            is_accepted = self.director_client.report_shard_info(self.shard_descriptor)
        except Exception as exc:
            logger.exception(str(exc))
            logger.exception('Failed to report shard info')
        else:
            if is_accepted:
                # Shard accepted for participation in the federation
                logger.info('Shard accepted')
                self._health_check_future = self.executor.submit(self.send_health_check)
                self.run()
            else:
                # Shut down
                logger.error('Report shard info was not accepted')<|MERGE_RESOLUTION|>--- conflicted
+++ resolved
@@ -98,18 +98,9 @@
         echo(f'Data = {plan.cols_data_paths}')
         logger.info('🧿 Starting a Collaborator Service.')
 
-<<<<<<< HEAD
-        col = plan.get_collaborator(self.name, self.root_ca, self.key,
-                                    self.cert, shard_descriptor=self.shard_descriptor)
-        col.run()
-=======
         col = plan.get_collaborator(self.name, self.root_certificate, self.private_key,
                                     self.certificate, shard_descriptor=self.shard_descriptor)
-        try:
-            col.run()
-        finally:
-            os.chdir(cwd)
->>>>>>> 8dfe170b
+        col.run()
 
     def start(self):
         """Start the envoy."""

--- conflicted
+++ resolved
@@ -90,7 +90,6 @@
             data_file_path = self._save_data_stream_to_file(data_stream)
             self.is_experiment_running = True
             try:
-<<<<<<< HEAD
                 if self.docker_config.use_docker:
                     await self._run_collaborator_in_docker(
                         experiment_name=experiment_name.lower(),
@@ -98,20 +97,12 @@
                     )
                 else:
                     with ExperimentWorkspace(
-                            self.name + ' ' + experiment_name,
+                            self.name + '_' + experiment_name,
                             data_file_path,
                             is_install_requirements=True
                     ):
                         self._run_collaborator()
 
-=======
-                with ExperimentWorkspace(
-                        self.name + '_' + experiment_name,
-                        data_file_path,
-                        is_install_requirements=True
-                ):
-                    self._run_collaborator()
->>>>>>> 488054fe
             except Exception as exc:
                 logger.exception(f'Collaborator failed with error: {exc}:')
                 self.director_client.set_experiment_failed(

# Copyright 2020-2024 Intel Corporation
# SPDX-License-Identifier: Apache-2.0


"""Cutoff time based Straggler Handling function."""
import time
import threading
from typing import Callable
from logging import getLogger

import numpy as np

from openfl.component.straggler_handling_functions.straggler_handling_function import (
    StragglerHandlingPolicy,
)


<<<<<<< HEAD
class CutoffTimeBasedStragglerHandling(StragglerHandlingPolicy):
    def __init__(
        self, round_start_time=None, straggler_cutoff_time=np.inf, minimum_reporting=1, **kwargs
    ):
        if minimum_reporting <= 0:
            raise ValueError("minimum_reporting must be >0")

=======
class CutoffTimeBasedStragglerHandling(StragglerHandlingFunction):
    """Cutoff time based Straggler Handling function."""

    def __init__(
        self, round_start_time=None, straggler_cutoff_time=np.inf, minimum_reporting=1, **kwargs
    ):
        """
         Initialize a CutoffTimeBasedStragglerHandling object.

        Args:
            round_start_time (optional): The start time of the round. Defaults
                to None.
            straggler_cutoff_time (float, optional): The cutoff time for
                stragglers. Defaults to np.inf.
            minimum_reporting (int, optional): The minimum number of
                collaborators that should report. Defaults to 1.
            **kwargs: Variable length argument list.
        """
>>>>>>> 992f78b9
        self.round_start_time = round_start_time
        self.straggler_cutoff_time = straggler_cutoff_time
        self.minimum_reporting = minimum_reporting
        self.__is_policy_applied_for_round = False
        self.logger = getLogger(__name__)

        if self.straggler_cutoff_time == np.inf:
            self.logger.warning(
                "CutoffTimeBasedStragglerHandling is disabled as straggler_cutoff_time "
                "is set to np.inf."
            )

    def reset_policy_for_round(self) -> None:
        """
        Reset policy variable for the next round.
        """
        self.__is_policy_applied_for_round = False

    def start_policy(self, callback: Callable) -> None:
        """
        Start time-based straggler handling policy for collaborator for
        a particular round.

        Args:
            callback: Callable
                Callback function for when straggler_cutoff_time elapses

<<<<<<< HEAD
        Returns:
            None
        """
        # If straggler_cutoff_time is set to infinite or
        # if the timer already expired for the current round do not start
        # the timer again until next round.
        if self.straggler_cutoff_time == np.inf or self.__is_policy_applied_for_round:
            return
        self.round_start_time = time.time()
        if hasattr(self, "timer"):
            self.timer.cancel()
            delattr(self, "timer")
        self.timer = threading.Timer(
            self.straggler_cutoff_time, callback,
=======
    def straggler_time_expired(self):
        """Check if the straggler time has expired.

        Returns:
            bool: True if the straggler time has expired, False otherwise.
        """
        return self.round_start_time is not None and (
            (time.time() - self.round_start_time) > self.straggler_cutoff_time
>>>>>>> 992f78b9
        )
        self.timer.daemon = True
        self.timer.start()

<<<<<<< HEAD
    def straggler_cutoff_check(
        self, num_collaborators_done: int, num_all_collaborators: int,
    ) -> bool:
        """
        If minimum_reporting collaborators have reported results within
        straggler_cutoff_time then return True, otherwise False.

        Args:
            num_collaborators_done: int
                Number of collaborators finished.
            num_all_collaborators: int
                Total number of collaborators.

        Returns:
            bool
        """
        if not self.__straggler_time_expired():
            return False
        # Check if time has expired and policy is not applied
        elif self.__straggler_time_expired() and not self.__is_policy_applied_for_round:
            # Stop timer from restarting for current round and
            # if set to True wait for ALL collaborators instead of minimum_reporting
            self.__is_policy_applied_for_round = True
            # Check if minimum_reporting collaborators have reported results
            if self.__minimum_collaborators_reported(num_collaborators_done):
                self.logger.info(
                    f"{num_collaborators_done} collaborators reported results within "
                    "cutoff time. Applying cutoff policy and proceeding with end of round."
                )
                return True
            self.logger.info(
                "Disregarding straggler handling policy and waiting for ALL "
                f"{num_all_collaborators} collaborator(s) to report results."
            )
            return False
        # If straggler_cutoff_time is set to infinite,
        # OR
        # If minimum_reporting collaborators have not reported results within cutoff
        # time,
        # then disregard the policy and wait for ALL collaborators to report
        # results.
        elif (
            self.straggler_cutoff_time == np.inf
            or (self.__straggler_time_expired() and self.__is_policy_applied_for_round)
        ):
            return num_all_collaborators == num_collaborators_done
        # Something has gone, unhandled scenario, raising error.
        raise ValueError(
            "Unhandled scenario"
            f"{self.__straggler_time_expired()=}"
            f"{self.__is_policy_applied_for_round=}"
            f"{self.straggler_cutoff_time=}"
        )

    def __straggler_time_expired(self) -> bool:
        """
        Determines if straggler_cutoff_time is elapsed.
        """
        return (
            self.round_start_time is not None
            and ((time.time() - self.round_start_time) > self.straggler_cutoff_time)
=======
    def minimum_collaborators_reported(self, num_collaborators_done):
        """Check if the minimum number of collaborators have reported.

        Args:
            num_collaborators_done (int): The number of collaborators that
                have reported.

        Returns:
            bool: True if the minimum number of collaborators have reported,
                False otherwise.
        """
        return num_collaborators_done >= self.minimum_reporting

    def straggler_cutoff_check(self, num_collaborators_done, all_collaborators=None):
        """Check if the straggler cutoff conditions are met.

        Args:
            num_collaborators_done (int): The number of collaborators that
                have reported.
            all_collaborators (optional): All the collaborators. Defaults to
                None.

        Returns:
            bool: True if the straggler cutoff conditions are met, False
                otherwise.
        """
        cutoff = self.straggler_time_expired() and self.minimum_collaborators_reported(
            num_collaborators_done
>>>>>>> 992f78b9
        )

    def __minimum_collaborators_reported(self, num_collaborators_done) -> bool:
        """
        If minimum required collaborators have reported results, then return True
        otherwise False.
        """
        return num_collaborators_done >= self.minimum_reporting<|MERGE_RESOLUTION|>--- conflicted
+++ resolved
@@ -15,18 +15,7 @@
 )
 
 
-<<<<<<< HEAD
 class CutoffTimeBasedStragglerHandling(StragglerHandlingPolicy):
-    def __init__(
-        self, round_start_time=None, straggler_cutoff_time=np.inf, minimum_reporting=1, **kwargs
-    ):
-        if minimum_reporting <= 0:
-            raise ValueError("minimum_reporting must be >0")
-
-=======
-class CutoffTimeBasedStragglerHandling(StragglerHandlingFunction):
-    """Cutoff time based Straggler Handling function."""
-
     def __init__(
         self, round_start_time=None, straggler_cutoff_time=np.inf, minimum_reporting=1, **kwargs
     ):
@@ -42,7 +31,9 @@
                 collaborators that should report. Defaults to 1.
             **kwargs: Variable length argument list.
         """
->>>>>>> 992f78b9
+        if minimum_reporting <= 0:
+            raise ValueError("minimum_reporting must be >0")
+
         self.round_start_time = round_start_time
         self.straggler_cutoff_time = straggler_cutoff_time
         self.minimum_reporting = minimum_reporting
@@ -70,7 +61,6 @@
             callback: Callable
                 Callback function for when straggler_cutoff_time elapses
 
-<<<<<<< HEAD
         Returns:
             None
         """
@@ -85,21 +75,10 @@
             delattr(self, "timer")
         self.timer = threading.Timer(
             self.straggler_cutoff_time, callback,
-=======
-    def straggler_time_expired(self):
-        """Check if the straggler time has expired.
-
-        Returns:
-            bool: True if the straggler time has expired, False otherwise.
-        """
-        return self.round_start_time is not None and (
-            (time.time() - self.round_start_time) > self.straggler_cutoff_time
->>>>>>> 992f78b9
         )
         self.timer.daemon = True
         self.timer.start()
 
-<<<<<<< HEAD
     def straggler_cutoff_check(
         self, num_collaborators_done: int, num_all_collaborators: int,
     ) -> bool:
@@ -155,14 +134,17 @@
         )
 
     def __straggler_time_expired(self) -> bool:
-        """
-        Determines if straggler_cutoff_time is elapsed.
+        """Check if the straggler time has expired.
+
+        Returns:
+            bool: True if the straggler time has expired, False otherwise.
         """
         return (
             self.round_start_time is not None
             and ((time.time() - self.round_start_time) > self.straggler_cutoff_time)
-=======
-    def minimum_collaborators_reported(self, num_collaborators_done):
+        )
+
+    def __minimum_collaborators_reported(self, num_collaborators_done) -> bool:
         """Check if the minimum number of collaborators have reported.
 
         Args:
@@ -173,29 +155,4 @@
             bool: True if the minimum number of collaborators have reported,
                 False otherwise.
         """
-        return num_collaborators_done >= self.minimum_reporting
-
-    def straggler_cutoff_check(self, num_collaborators_done, all_collaborators=None):
-        """Check if the straggler cutoff conditions are met.
-
-        Args:
-            num_collaborators_done (int): The number of collaborators that
-                have reported.
-            all_collaborators (optional): All the collaborators. Defaults to
-                None.
-
-        Returns:
-            bool: True if the straggler cutoff conditions are met, False
-                otherwise.
-        """
-        cutoff = self.straggler_time_expired() and self.minimum_collaborators_reported(
-            num_collaborators_done
->>>>>>> 992f78b9
-        )
-
-    def __minimum_collaborators_reported(self, num_collaborators_done) -> bool:
-        """
-        If minimum required collaborators have reported results, then return True
-        otherwise False.
-        """
         return num_collaborators_done >= self.minimum_reporting
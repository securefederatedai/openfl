--- conflicted
+++ resolved
@@ -3,22 +3,7 @@
 
 
 """Percentage based Straggler Handling function."""
-<<<<<<< HEAD
 from logging import getLogger
-from openfl.component.straggler_handling_functions import StragglerHandlingPolicy
-
-
-class PercentageBasedStragglerHandling(StragglerHandlingPolicy):
-    def __init__(
-        self,
-        percent_collaborators_needed=1.0,
-        minimum_reporting=1,
-        **kwargs
-    ):
-        if minimum_reporting <= 0:
-            raise ValueError(f"minimum_reporting cannot be {minimum_reporting}")
-
-=======
 from openfl.component.straggler_handling_functions.straggler_handling_function import (
     StragglerHandlingFunction,
 )
@@ -26,7 +11,9 @@
 
 class PercentageBasedStragglerHandling(StragglerHandlingFunction):
     def __init__(self, percent_collaborators_needed=1.0, minimum_reporting=1, **kwargs):
->>>>>>> 660ad325
+        if minimum_reporting <= 0:
+            raise ValueError(f"minimum_reporting cannot be {minimum_reporting}")
+
         self.percent_collaborators_needed = percent_collaborators_needed
         self.minimum_reporting = minimum_reporting
         self.logger = getLogger(__name__)
@@ -55,17 +42,9 @@
             and self.__minimum_collaborators_reported(num_collaborators_done)
         )
 
-<<<<<<< HEAD
     def __minimum_collaborators_reported(self, num_collaborators_done) -> bool:
         """
         If minimum required collaborators have reported results, then return True
         otherwise False.
         """
-        return num_collaborators_done >= self.minimum_reporting
-=======
-    def straggler_cutoff_check(self, num_collaborators_done, all_collaborators):
-        cutoff = (
-            num_collaborators_done >= self.percent_collaborators_needed * len(all_collaborators)
-        ) and self.minimum_collaborators_reported(num_collaborators_done)
-        return cutoff
->>>>>>> 660ad325
+        return num_collaborators_done >= self.minimum_reporting
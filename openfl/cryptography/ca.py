# Copyright 2020-2024 Intel Corporation
# SPDX-License-Identifier: Apache-2.0
<<<<<<< HEAD
=======


>>>>>>> 660ad325
"""Cryptography CA utilities."""

import datetime
import uuid
from typing import Tuple

from cryptography import x509
from cryptography.hazmat.backends import default_backend
from cryptography.hazmat.primitives import hashes
from cryptography.hazmat.primitives.asymmetric import rsa
from cryptography.hazmat.primitives.asymmetric.rsa import RSAPrivateKey
from cryptography.x509.base import Certificate, CertificateSigningRequest
from cryptography.x509.extensions import ExtensionNotFound
from cryptography.x509.name import Name
from cryptography.x509.oid import ExtensionOID, NameOID


def generate_root_cert(
<<<<<<< HEAD
        days_to_expiration: int = 365) -> Tuple[RSAPrivateKey, Certificate]:
    """Generate a root certificate and its corresponding private key.

    Args:
        days_to_expiration (int, optional): The number of days until the
            certificate expires. Defaults to 365.

    Returns:
        Tuple[RSAPrivateKey, Certificate]: The private key and the certificate.
    """
=======
    days_to_expiration: int = 365,
) -> Tuple[RSAPrivateKey, Certificate]:
    """Generate_root_certificate."""
>>>>>>> 660ad325
    now = datetime.datetime.utcnow()
    expiration_delta = days_to_expiration * datetime.timedelta(1, 0, 0)

    # Generate private key
<<<<<<< HEAD
    root_private_key = rsa.generate_private_key(public_exponent=65537,
                                                key_size=3072,
                                                backend=default_backend())
=======
    root_private_key = rsa.generate_private_key(
        public_exponent=65537, key_size=3072, backend=default_backend()
    )
>>>>>>> 660ad325

    # Generate public key
    root_public_key = root_private_key.public_key()
    builder = x509.CertificateBuilder()
<<<<<<< HEAD
    subject = x509.Name([
        x509.NameAttribute(NameOID.DOMAIN_COMPONENT, u'org'),
        x509.NameAttribute(NameOID.DOMAIN_COMPONENT, u'simple'),
        x509.NameAttribute(NameOID.COMMON_NAME, u'Simple Root CA'),
        x509.NameAttribute(NameOID.ORGANIZATION_NAME, u'Simple Inc'),
        x509.NameAttribute(NameOID.ORGANIZATIONAL_UNIT_NAME,
                           u'Simple Root CA'),
    ])
=======
    subject = x509.Name(
        [
            x509.NameAttribute(NameOID.DOMAIN_COMPONENT, "org"),
            x509.NameAttribute(NameOID.DOMAIN_COMPONENT, "simple"),
            x509.NameAttribute(NameOID.COMMON_NAME, "Simple Root CA"),
            x509.NameAttribute(NameOID.ORGANIZATION_NAME, "Simple Inc"),
            x509.NameAttribute(NameOID.ORGANIZATIONAL_UNIT_NAME, "Simple Root CA"),
        ]
    )
>>>>>>> 660ad325
    issuer = subject
    builder = builder.subject_name(subject)
    builder = builder.issuer_name(issuer)

    builder = builder.not_valid_before(now)
    builder = builder.not_valid_after(now + expiration_delta)
    builder = builder.serial_number(int(uuid.uuid4()))
    builder = builder.public_key(root_public_key)
    builder = builder.add_extension(
        x509.BasicConstraints(ca=True, path_length=None),
        critical=True,
    )

    # Sign the CSR
<<<<<<< HEAD
    certificate = builder.sign(private_key=root_private_key,
                               algorithm=hashes.SHA384(),
                               backend=default_backend())
=======
    certificate = builder.sign(
        private_key=root_private_key,
        algorithm=hashes.SHA384(),
        backend=default_backend(),
    )
>>>>>>> 660ad325

    return root_private_key, certificate


def generate_signing_csr() -> Tuple[RSAPrivateKey, CertificateSigningRequest]:
    """Generate a Certificate Signing Request (CSR) and its corresponding
    private key.

    Returns:
        Tuple[RSAPrivateKey, CertificateSigningRequest]: The private key and
            the CSR.
    """
    # Generate private key
<<<<<<< HEAD
    signing_private_key = rsa.generate_private_key(public_exponent=65537,
                                                   key_size=3072,
                                                   backend=default_backend())

    builder = x509.CertificateSigningRequestBuilder()
    subject = x509.Name([
        x509.NameAttribute(NameOID.DOMAIN_COMPONENT, u'org'),
        x509.NameAttribute(NameOID.DOMAIN_COMPONENT, u'simple'),
        x509.NameAttribute(NameOID.COMMON_NAME, u'Simple Signing CA'),
        x509.NameAttribute(NameOID.ORGANIZATION_NAME, u'Simple Inc'),
        x509.NameAttribute(NameOID.ORGANIZATIONAL_UNIT_NAME,
                           u'Simple Signing CA'),
    ])
=======
    signing_private_key = rsa.generate_private_key(
        public_exponent=65537, key_size=3072, backend=default_backend()
    )

    builder = x509.CertificateSigningRequestBuilder()
    subject = x509.Name(
        [
            x509.NameAttribute(NameOID.DOMAIN_COMPONENT, "org"),
            x509.NameAttribute(NameOID.DOMAIN_COMPONENT, "simple"),
            x509.NameAttribute(NameOID.COMMON_NAME, "Simple Signing CA"),
            x509.NameAttribute(NameOID.ORGANIZATION_NAME, "Simple Inc"),
            x509.NameAttribute(NameOID.ORGANIZATIONAL_UNIT_NAME, "Simple Signing CA"),
        ]
    )
>>>>>>> 660ad325
    builder = builder.subject_name(subject)
    builder = builder.add_extension(
        x509.BasicConstraints(ca=True, path_length=None),
        critical=True,
    )

    # Sign the CSR
<<<<<<< HEAD
    csr = builder.sign(private_key=signing_private_key,
                       algorithm=hashes.SHA384(),
                       backend=default_backend())
=======
    csr = builder.sign(
        private_key=signing_private_key,
        algorithm=hashes.SHA384(),
        backend=default_backend(),
    )
>>>>>>> 660ad325

    return signing_private_key, csr


<<<<<<< HEAD
def sign_certificate(csr: CertificateSigningRequest,
                     issuer_private_key: RSAPrivateKey,
                     issuer_name: Name,
                     days_to_expiration: int = 365,
                     ca: bool = False) -> Certificate:
    """Sign a incoming Certificate Signing Request (CSR) with the issuer's
    private key.
=======
def sign_certificate(
    csr: CertificateSigningRequest,
    issuer_private_key: RSAPrivateKey,
    issuer_name: Name,
    days_to_expiration: int = 365,
    ca: bool = False,
) -> Certificate:
    """
    Sign the incoming CSR request.
>>>>>>> 660ad325

    Args:
        csr (CertificateSigningRequest): The CSR to be signed.
        issuer_private_key (RSAPrivateKey): Root CA private key if the request
            is for the signing CA; Signing CA private key otherwise.
        issuer_name (Name): The name of the issuer.
        days_to_expiration (int, optional): The number of days until the
            certificate expires. Defaults to 365.
        ca (bool, optional): Whether the certificate is for a certificate
            authority (CA). Defaults to False.

    Returns:
        Certificate: The signed certificate.
    """
    now = datetime.datetime.utcnow()
    expiration_delta = days_to_expiration * datetime.timedelta(1, 0, 0)

    builder = x509.CertificateBuilder()
    builder = builder.subject_name(csr.subject)
    builder = builder.issuer_name(issuer_name)
    builder = builder.not_valid_before(now)
    builder = builder.not_valid_after(now + expiration_delta)
    builder = builder.serial_number(int(uuid.uuid4()))
    builder = builder.public_key(csr.public_key())
    builder = builder.add_extension(
        x509.BasicConstraints(ca=ca, path_length=None),
        critical=True,
    )
    try:
        builder = builder.add_extension(
            csr.extensions.get_extension_for_oid(ExtensionOID.SUBJECT_ALTERNATIVE_NAME).value,
            critical=False,
        )
    except ExtensionNotFound:
        pass  # Might not have alternative name

<<<<<<< HEAD
    signed_cert = builder.sign(private_key=issuer_private_key,
                               algorithm=hashes.SHA384(),
                               backend=default_backend())
=======
    signed_cert = builder.sign(
        private_key=issuer_private_key,
        algorithm=hashes.SHA384(),
        backend=default_backend(),
    )
>>>>>>> 660ad325
    return signed_cert<|MERGE_RESOLUTION|>--- conflicted
+++ resolved
@@ -1,10 +1,7 @@
 # Copyright 2020-2024 Intel Corporation
 # SPDX-License-Identifier: Apache-2.0
-<<<<<<< HEAD
-=======
 
 
->>>>>>> 660ad325
 """Cryptography CA utilities."""
 
 import datetime
@@ -23,8 +20,8 @@
 
 
 def generate_root_cert(
-<<<<<<< HEAD
-        days_to_expiration: int = 365) -> Tuple[RSAPrivateKey, Certificate]:
+    days_to_expiration: int = 365,
+) -> Tuple[RSAPrivateKey, Certificate]:
     """Generate a root certificate and its corresponding private key.
 
     Args:
@@ -34,38 +31,17 @@
     Returns:
         Tuple[RSAPrivateKey, Certificate]: The private key and the certificate.
     """
-=======
-    days_to_expiration: int = 365,
-) -> Tuple[RSAPrivateKey, Certificate]:
-    """Generate_root_certificate."""
->>>>>>> 660ad325
     now = datetime.datetime.utcnow()
     expiration_delta = days_to_expiration * datetime.timedelta(1, 0, 0)
 
     # Generate private key
-<<<<<<< HEAD
-    root_private_key = rsa.generate_private_key(public_exponent=65537,
-                                                key_size=3072,
-                                                backend=default_backend())
-=======
     root_private_key = rsa.generate_private_key(
         public_exponent=65537, key_size=3072, backend=default_backend()
     )
->>>>>>> 660ad325
 
     # Generate public key
     root_public_key = root_private_key.public_key()
     builder = x509.CertificateBuilder()
-<<<<<<< HEAD
-    subject = x509.Name([
-        x509.NameAttribute(NameOID.DOMAIN_COMPONENT, u'org'),
-        x509.NameAttribute(NameOID.DOMAIN_COMPONENT, u'simple'),
-        x509.NameAttribute(NameOID.COMMON_NAME, u'Simple Root CA'),
-        x509.NameAttribute(NameOID.ORGANIZATION_NAME, u'Simple Inc'),
-        x509.NameAttribute(NameOID.ORGANIZATIONAL_UNIT_NAME,
-                           u'Simple Root CA'),
-    ])
-=======
     subject = x509.Name(
         [
             x509.NameAttribute(NameOID.DOMAIN_COMPONENT, "org"),
@@ -75,7 +51,6 @@
             x509.NameAttribute(NameOID.ORGANIZATIONAL_UNIT_NAME, "Simple Root CA"),
         ]
     )
->>>>>>> 660ad325
     issuer = subject
     builder = builder.subject_name(subject)
     builder = builder.issuer_name(issuer)
@@ -90,17 +65,11 @@
     )
 
     # Sign the CSR
-<<<<<<< HEAD
-    certificate = builder.sign(private_key=root_private_key,
-                               algorithm=hashes.SHA384(),
-                               backend=default_backend())
-=======
     certificate = builder.sign(
         private_key=root_private_key,
         algorithm=hashes.SHA384(),
         backend=default_backend(),
     )
->>>>>>> 660ad325
 
     return root_private_key, certificate
 
@@ -114,21 +83,6 @@
             the CSR.
     """
     # Generate private key
-<<<<<<< HEAD
-    signing_private_key = rsa.generate_private_key(public_exponent=65537,
-                                                   key_size=3072,
-                                                   backend=default_backend())
-
-    builder = x509.CertificateSigningRequestBuilder()
-    subject = x509.Name([
-        x509.NameAttribute(NameOID.DOMAIN_COMPONENT, u'org'),
-        x509.NameAttribute(NameOID.DOMAIN_COMPONENT, u'simple'),
-        x509.NameAttribute(NameOID.COMMON_NAME, u'Simple Signing CA'),
-        x509.NameAttribute(NameOID.ORGANIZATION_NAME, u'Simple Inc'),
-        x509.NameAttribute(NameOID.ORGANIZATIONAL_UNIT_NAME,
-                           u'Simple Signing CA'),
-    ])
-=======
     signing_private_key = rsa.generate_private_key(
         public_exponent=65537, key_size=3072, backend=default_backend()
     )
@@ -143,7 +97,6 @@
             x509.NameAttribute(NameOID.ORGANIZATIONAL_UNIT_NAME, "Simple Signing CA"),
         ]
     )
->>>>>>> 660ad325
     builder = builder.subject_name(subject)
     builder = builder.add_extension(
         x509.BasicConstraints(ca=True, path_length=None),
@@ -151,30 +104,15 @@
     )
 
     # Sign the CSR
-<<<<<<< HEAD
-    csr = builder.sign(private_key=signing_private_key,
-                       algorithm=hashes.SHA384(),
-                       backend=default_backend())
-=======
     csr = builder.sign(
         private_key=signing_private_key,
         algorithm=hashes.SHA384(),
         backend=default_backend(),
     )
->>>>>>> 660ad325
 
     return signing_private_key, csr
 
 
-<<<<<<< HEAD
-def sign_certificate(csr: CertificateSigningRequest,
-                     issuer_private_key: RSAPrivateKey,
-                     issuer_name: Name,
-                     days_to_expiration: int = 365,
-                     ca: bool = False) -> Certificate:
-    """Sign a incoming Certificate Signing Request (CSR) with the issuer's
-    private key.
-=======
 def sign_certificate(
     csr: CertificateSigningRequest,
     issuer_private_key: RSAPrivateKey,
@@ -183,8 +121,8 @@
     ca: bool = False,
 ) -> Certificate:
     """
-    Sign the incoming CSR request.
->>>>>>> 660ad325
+    Sign a incoming Certificate Signing Request (CSR) with the issuer's
+    private key.
 
     Args:
         csr (CertificateSigningRequest): The CSR to be signed.
@@ -221,15 +159,9 @@
     except ExtensionNotFound:
         pass  # Might not have alternative name
 
-<<<<<<< HEAD
-    signed_cert = builder.sign(private_key=issuer_private_key,
-                               algorithm=hashes.SHA384(),
-                               backend=default_backend())
-=======
     signed_cert = builder.sign(
         private_key=issuer_private_key,
         algorithm=hashes.SHA384(),
         backend=default_backend(),
     )
->>>>>>> 660ad325
     return signed_cert
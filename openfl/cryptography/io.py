# Copyright 2020-2024 Intel Corporation
# SPDX-License-Identifier: Apache-2.0
<<<<<<< HEAD
=======


>>>>>>> 660ad325
"""Cryptography IO utilities."""

import os
from hashlib import sha384
from pathlib import Path
from typing import Tuple

from cryptography import x509
from cryptography.hazmat.primitives import serialization
from cryptography.hazmat.primitives.asymmetric import rsa
from cryptography.hazmat.primitives.asymmetric.rsa import RSAPrivateKey
from cryptography.hazmat.primitives.serialization import load_pem_private_key
from cryptography.x509.base import Certificate, CertificateSigningRequest


def read_key(path: Path) -> RSAPrivateKey:
    """Reads a private key from a file.

    Args:
        path (Path): The path to the file containing the private key.

    Returns:
        RSAPrivateKey: The private key.
    """
    with open(path, "rb") as f:
        pem_data = f.read()

    signing_key = load_pem_private_key(pem_data, password=None)
    # TODO: replace assert with exception / sys.exit
    assert isinstance(signing_key, rsa.RSAPrivateKey)
    return signing_key


def write_key(key: RSAPrivateKey, path: Path) -> None:
    """Writes a private key to a file.

    Args:
        key (RSAPrivateKey): The private key to write.
        path (Path): The path to the file to write the private key to.
    """

    def key_opener(path, flags):
        return os.open(path, flags, mode=0o600)

<<<<<<< HEAD
    with open(path, 'wb', opener=key_opener) as f:
=======
    with open(path, "wb", opener=key_opener) as f:
>>>>>>> 660ad325
        f.write(
            key.private_bytes(
                encoding=serialization.Encoding.PEM,
                format=serialization.PrivateFormat.TraditionalOpenSSL,
<<<<<<< HEAD
                encryption_algorithm=serialization.NoEncryption()))
=======
                encryption_algorithm=serialization.NoEncryption(),
            )
        )
>>>>>>> 660ad325


def read_crt(path: Path) -> Certificate:
    """Reads a signed TLS certificate from a file.

    Args:
        path (Path): The path to the file containing the certificate.

    Returns:
        Certificate: The TLS certificate.
    """
    with open(path, "rb") as f:
        pem_data = f.read()

    certificate = x509.load_pem_x509_certificate(pem_data)
    # TODO: replace assert with exception / sys.exit
    assert isinstance(certificate, x509.Certificate)
    return certificate


def write_crt(certificate: Certificate, path: Path) -> None:
    """Writes a cryptography certificate / CSR to a file.

    Args:
        certificate (Certificate): cryptography csr / certificate object to
            write.
        path (Path): The path to the file to write the certificate to.
    """
<<<<<<< HEAD
    with open(path, 'wb') as f:
        f.write(certificate.public_bytes(
            encoding=serialization.Encoding.PEM, ))
=======
    with open(path, "wb") as f:
        f.write(
            certificate.public_bytes(
                encoding=serialization.Encoding.PEM,
            )
        )
>>>>>>> 660ad325


def read_csr(path: Path) -> Tuple[CertificateSigningRequest, str]:
    """Reads a Certificate Signing Request (CSR) from a file.

    Args:
        path (Path): The path to the file containing the CSR.

    Returns:
        Tuple[CertificateSigningRequest, str]: The CSR and its hash.
    """
    with open(path, "rb") as f:
        pem_data = f.read()

    csr = x509.load_pem_x509_csr(pem_data)
    # TODO: replace assert with exception / sys.exit
    assert isinstance(csr, x509.CertificateSigningRequest)
    return csr, get_csr_hash(csr)


def get_csr_hash(certificate: CertificateSigningRequest) -> str:
    """Computes the SHA-384 hash of a certificate.

    Args:
        certificate (CertificateSigningRequest): The certificate to compute
            the hash of.

    Returns:
        str: The SHA-384 hash of the certificate.
    """
    hasher = sha384()
    encoded_bytes = certificate.public_bytes(
        encoding=serialization.Encoding.PEM, )
    hasher.update(encoded_bytes)
    return hasher.hexdigest()<|MERGE_RESOLUTION|>--- conflicted
+++ resolved
@@ -1,10 +1,7 @@
 # Copyright 2020-2024 Intel Corporation
 # SPDX-License-Identifier: Apache-2.0
-<<<<<<< HEAD
-=======
 
 
->>>>>>> 660ad325
 """Cryptography IO utilities."""
 
 import os
@@ -49,22 +46,14 @@
     def key_opener(path, flags):
         return os.open(path, flags, mode=0o600)
 
-<<<<<<< HEAD
-    with open(path, 'wb', opener=key_opener) as f:
-=======
     with open(path, "wb", opener=key_opener) as f:
->>>>>>> 660ad325
         f.write(
             key.private_bytes(
                 encoding=serialization.Encoding.PEM,
                 format=serialization.PrivateFormat.TraditionalOpenSSL,
-<<<<<<< HEAD
-                encryption_algorithm=serialization.NoEncryption()))
-=======
                 encryption_algorithm=serialization.NoEncryption(),
             )
         )
->>>>>>> 660ad325
 
 
 def read_crt(path: Path) -> Certificate:
@@ -93,18 +82,12 @@
             write.
         path (Path): The path to the file to write the certificate to.
     """
-<<<<<<< HEAD
-    with open(path, 'wb') as f:
-        f.write(certificate.public_bytes(
-            encoding=serialization.Encoding.PEM, ))
-=======
     with open(path, "wb") as f:
         f.write(
             certificate.public_bytes(
                 encoding=serialization.Encoding.PEM,
             )
         )
->>>>>>> 660ad325
 
 
 def read_csr(path: Path) -> Tuple[CertificateSigningRequest, str]:

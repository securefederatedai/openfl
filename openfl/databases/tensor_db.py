--- conflicted
+++ resolved
@@ -11,11 +11,7 @@
 import numpy as np
 import pandas as pd
 
-<<<<<<< HEAD
 from openfl.utilities import change_tags
-=======
-from openfl.component.aggregation_functions import AggregationFunction
->>>>>>> b133a439
 from openfl.utilities import LocalTensor
 from openfl.utilities import TensorKey
 

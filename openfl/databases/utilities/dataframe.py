--- conflicted
+++ resolved
@@ -1,10 +1,7 @@
 # Copyright 2020-2024 Intel Corporation
 # SPDX-License-Identifier: Apache-2.0
-<<<<<<< HEAD
-=======
 
 
->>>>>>> 660ad325
 """Convenience Utilities for DataFrame."""
 
 from typing import Optional
@@ -15,35 +12,6 @@
 ROUND_PLACEHOLDER = 1000000
 
 
-<<<<<<< HEAD
-def _search(self,
-            tensor_name: str = None,
-            origin: str = None,
-            fl_round: int = None,
-            metric: bool = None,
-            tags: tuple = None) -> pd.DataFrame:
-    """Returns a new dataframe that matched the query.
-
-    Search the tensor_db dataframe based on:
-    - tensor_name
-    - origin
-    - fl_round
-    - metric
-    -tags
-
-    Args:
-        tensor_name (str, optional): The name of the tensor (or metric) to be
-            searched.
-        origin (str, optional): Origin of the tensor.
-        fl_round (int, optional): Round the tensor is associated with.
-        metric (bool, optional): Whether the tensor is a metric.
-        tags (tuple, optional): Tuple of unstructured tags associated with the
-            tensor.
-
-    Returns:
-        pd.DataFrame: New dataframe that matches the search query from the
-            tensor_db dataframe.
-=======
 def _search(
     self,
     tensor_name: str = None,
@@ -72,7 +40,6 @@
     Returns:
         pd.DataFrame : New dataframe that matches the search query from
                        the tensor_db dataframe
->>>>>>> 660ad325
     """
     df = pd.DataFrame()
     query_string = []
@@ -100,32 +67,6 @@
         return self
 
 
-<<<<<<< HEAD
-def _store(self,
-           tensor_name: str = '_',
-           origin: str = '_',
-           fl_round: int = ROUND_PLACEHOLDER,
-           metric: bool = False,
-           tags: tuple = ('_', ),
-           nparray: np.array = None,
-           overwrite: bool = True) -> None:
-    """Convenience method to store a new tensor in the dataframe.
-
-    Args:
-        tensor_name (str, optional): The name of the tensor (or metric) to be
-            saved. Defaults to '_'.
-        origin (str, optional): Origin of the tensor. Defaults to '_'.
-        fl_round (int, optional): Round the tensor is associated with.
-            Defaults to ROUND_PLACEHOLDER.
-        metric (bool, optional): Whether the tensor is a metric. Defaults to
-            False.
-        tags (tuple, optional): Tuple of unstructured tags associated with the
-            tensor. Defaults to ('_',).
-        nparray (np.array, optional): Value to store associated with the other
-            included information (i.e. TensorKey info).
-        overwrite (bool, optional): If the tensor is already present in the
-            dataframe, should it be overwritten? Defaults to True.
-=======
 def _store(
     self,
     tensor_name: str = "_",
@@ -149,7 +90,6 @@
                                    included information (i.e. TensorKey info)
         overwrite   [ optional ] : If the tensor is already present in the dataframe
                                    should it be overwritten?
->>>>>>> 660ad325
 
     Returns:
         None
@@ -174,27 +114,6 @@
         [tensor_name, origin, fl_round, metric, tags, nparray], dtype=object)
 
 
-<<<<<<< HEAD
-def _retrieve(self, tensor_name: str = '_', origin: str = '_',
-              fl_round: int = ROUND_PLACEHOLDER, metric: bool = False,
-              tags: tuple = ('_',)) -> Optional[np.array]:
-    """Convenience method to retrieve tensor from the dataframe.
-
-    Args:
-        tensor_name (str, optional): The name of the tensor (or metric) to
-            retrieve. Defaults to '_'.
-        origin (str, optional): Origin of the tensor. Defaults to '_'.
-        fl_round (int, optional): Round the tensor is associated with.
-            Defaults to ROUND_PLACEHOLDER.
-        metric (bool, optional): Whether the tensor is a metric. Defaults to
-            False.
-        tags (tuple, optional): Tuple of unstructured tags associated with the
-            tensor. Defaults to ('_',).
-
-    Returns:
-        Optional[np.array]: If there is a match, return the first row.
-            Otherwise, return None.
-=======
 def _retrieve(
     self,
     tensor_name: str = "_",
@@ -216,7 +135,6 @@
 
     Returns:
         Optional[ np.array ]     : If there is a match, return the first row
->>>>>>> 660ad325
     """
 
     df = self[

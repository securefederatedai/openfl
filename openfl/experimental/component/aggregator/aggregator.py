# Copyright 2020-2024 Intel Corporation
# SPDX-License-Identifier: Apache-2.0


"""Experimental Aggregator module."""
import inspect
import pickle
import queue
import time
from logging import getLogger
from threading import Event
from typing import Any, Callable, Dict, List, Tuple

from openfl.experimental.interface import FLSpec
from openfl.experimental.runtime import FederatedRuntime
from openfl.experimental.utilities import aggregator_to_collaborator, checkpoint
from openfl.experimental.utilities.metaflow_utils import MetaflowInterface


class Aggregator:
    r"""An Aggregator is the central node in federated learning.

    Args:
        aggregator_uuid (str): Aggregation ID.
        federation_uuid (str): Federation ID.
        authorized_cols (list of str): The list of IDs of enrolled
            collaborators.
        flow (Any): Flow class.
        rounds_to_train (int): External loop rounds.
        checkpoint (bool): Whether to save checkpoint or noe (default=False).
        private_attrs_callable (Callable): Function for Aggregator private
            attriubtes
        (default=None).
        private_attrs_kwargs (Dict): Arguments to call private_attrs_callable
            (default={}).

    Returns:
        None
    """

    def __init__(
        self,
        aggregator_uuid: str,
        federation_uuid: str,
        authorized_cols: List,
        flow: Any,
        rounds_to_train: int = 1,
        checkpoint: bool = False,
        private_attributes_callable: Callable = None,
        private_attributes_kwargs: Dict = {},
        private_attributes: Dict = {},
        single_col_cert_common_name: str = None,
        log_metric_callback: Callable = None,
        **kwargs,
    ) -> None:

        self.logger = getLogger(__name__)

        self.single_col_cert_common_name = single_col_cert_common_name
        if self.single_col_cert_common_name is not None:
            self._log_big_warning()
        else:
            # FIXME: "" instead of None is just for protobuf compatibility.
            # Cleaner solution?
            self.single_col_cert_common_name = ""

        self.log_metric_callback = log_metric_callback
        if log_metric_callback is not None:
            self.log_metric = log_metric_callback
            self.logger.info(f"Using custom log metric: {self.log_metric}")

        self.uuid = aggregator_uuid
        self.federation_uuid = federation_uuid
        self.authorized_cols = authorized_cols

        self.rounds_to_train = rounds_to_train
        self.current_round = 1
        self.collaborators_counter = 0
        self.quit_job_sent_to = []
        self.time_to_quit = False

        # Event to inform aggregator that collaborators have sent the results
        self.collaborator_task_results = Event()
        # A queue for each task
<<<<<<< HEAD
        self.__collaborator_tasks_queue = {
            collab: queue.Queue()
            for collab in self.authorized_cols
        }
=======
        self.__collaborator_tasks_queue = {collab: queue.Queue() for collab in self.authorized_cols}
>>>>>>> 660ad325

        self.flow = flow
        self.checkpoint = checkpoint
        self.flow._foreach_methods = []
        self.logger.info("MetaflowInterface creation.")
<<<<<<< HEAD
        self.flow._metaflow_interface = MetaflowInterface(
            self.flow.__class__, "single_process")
=======
        self.flow._metaflow_interface = MetaflowInterface(self.flow.__class__, "single_process")
>>>>>>> 660ad325
        self.flow._run_id = self.flow._metaflow_interface.create_run()
        self.flow.runtime = FederatedRuntime()
        self.flow.runtime.aggregator = "aggregator"
        self.flow.runtime.collaborators = self.authorized_cols

        self.__private_attrs_callable = private_attributes_callable
        self.__private_attrs = private_attributes
        self.connected_collaborators = []
        self.tasks_sent_to_collaborators = 0
        self.collaborator_results_received = []

        if self.__private_attrs_callable is not None:
            self.logger.info("Initializing aggregator private attributes...")
            self.__initialize_private_attributes(private_attributes_kwargs)

    def __initialize_private_attributes(self, kwargs: Dict) -> None:
        """Call private_attrs_callable function set attributes to
        self.__private_attrs."""
        self.__private_attrs = self.__private_attrs_callable(**kwargs)

    def __set_attributes_to_clone(self, clone: Any) -> None:
        """Set private_attrs to clone as attributes."""
        if len(self.__private_attrs) > 0:
            for name, attr in self.__private_attrs.items():
                setattr(clone, name, attr)

<<<<<<< HEAD
    def __delete_agg_attrs_from_clone(self,
                                      clone: Any,
                                      replace_str: str = None) -> None:
        """Remove aggregator private attributes from FLSpec clone before
        transition from Aggregator step to collaborator steps."""
=======
    def __delete_agg_attrs_from_clone(self, clone: Any, replace_str: str = None) -> None:
        """
        Remove aggregator private attributes from FLSpec clone before
        transition from Aggregator step to collaborator steps.
        """
>>>>>>> 660ad325
        # Update aggregator private attributes by taking latest
        # parameters from clone, then delete attributes from clone.
        if len(self.__private_attrs) > 0:
            for attr_name in self.__private_attrs:
                if hasattr(clone, attr_name):
<<<<<<< HEAD
                    self.__private_attrs.update(
                        {attr_name: getattr(clone, attr_name)})
=======
                    self.__private_attrs.update({attr_name: getattr(clone, attr_name)})
>>>>>>> 660ad325
                    if replace_str:
                        setattr(clone, attr_name, replace_str)
                    else:
                        delattr(clone, attr_name)

    def _log_big_warning(self) -> None:
        """Warn user about single collaborator cert mode."""
        self.logger.warning(
            f"\n{the_dragon}\nYOU ARE RUNNING IN SINGLE COLLABORATOR CERT MODE! THIS IS"
            f" NOT PROPER PKI AND "
            f"SHOULD ONLY BE USED IN DEVELOPMENT SETTINGS!!!! YE HAVE BEEN"
            f" WARNED!!!")

    @staticmethod
    def _get_sleep_time() -> int:
        """Sleep 10 seconds.

        Returns:
            sleep_time: int
        """
        return 10

    def run_flow(self) -> None:
        """Start the execution and run flow until transition."""
        # Start function will be the first step if any flow
        f_name = "start"

        self.logger.info(f"Starting round {self.current_round}...")
        while True:
            next_step = self.do_task(f_name)

            if self.time_to_quit:
                self.logger.info("Experiment Completed.")
                self.quit_job_sent_to = self.authorized_cols
                break

            # Prepare queue for collaborator task, with clones
            for k, v in self.__collaborator_tasks_queue.items():
                if k in self.selected_collaborators:
                    v.put((next_step, self.clones_dict[k]))
                else:
                    self.logger.info(f"Tasks will not be sent to {k}")

            while not self.collaborator_task_results.is_set():
                len_sel_collabs = len(self.selected_collaborators)
                len_connected_collabs = len(self.connected_collaborators)
                if len_connected_collabs < len_sel_collabs:
                    # Waiting for collaborators to connect.
                    self.logger.info(
                        "Waiting for "
                        + f"{len_connected_collabs}/{len_sel_collabs}"
                        + " collaborators to connect...")
                elif self.tasks_sent_to_collaborators != len_sel_collabs:
                    self.logger.info(
                        "Waiting for "
                        + f"{self.tasks_sent_to_collaborators}/{len_sel_collabs}"
                        + " to make requests for tasks...")
                else:
                    # Waiting for selected collaborators to send the results.
                    self.logger.info(
                        "Waiting for "
                        + f"{self.collaborators_counter}/{len_sel_collabs}"
                        + " collaborators to send results...")
                time.sleep(Aggregator._get_sleep_time())

            self.collaborator_task_results.clear()
            f_name = self.next_step
            if hasattr(self, "instance_snapshot"):
<<<<<<< HEAD
                self.flow.restore_instance_snapshot(
                    self.flow, list(self.instance_snapshot))
                delattr(self, "instance_snapshot")

    def call_checkpoint(self,
                        ctx: Any,
                        f: Callable,
                        stream_buffer: bytes = None) -> None:
        """Perform checkpoint task.
=======
                self.flow.restore_instance_snapshot(self.flow, list(self.instance_snapshot))
                delattr(self, "instance_snapshot")

    def call_checkpoint(self, ctx: Any, f: Callable, stream_buffer: bytes = None) -> None:
        """
        Perform checkpoint task.
>>>>>>> 660ad325

        Args:
            ctx (FLSpec / bytes): Collaborator FLSpec object for which
                checkpoint is to be performed.
            f (Callable / bytes): Collaborator Step (Function) which is to be
                checkpointed.
            stream_buffer (bytes): Captured object for output and error
                (default=None).
            reserved_attributes (List[str]): List of attribute names which is
                to be excluded from checkpoint (default=[]).

        Returns:
            None
        """
        if self.checkpoint:

            # Check if arguments are pickled, if yes then unpickle
            if not isinstance(ctx, FLSpec):
                ctx = pickle.loads(ctx)
                # Updating metaflow interface object
                ctx._metaflow_interface = self.flow._metaflow_interface
            if not isinstance(f, Callable):
                f = pickle.loads(f)
            if isinstance(stream_buffer, bytes):
                # Set stream buffer as function parameter
<<<<<<< HEAD
                setattr(f.__func__, "_stream_buffer",
                        pickle.loads(stream_buffer))
=======
                setattr(f.__func__, "_stream_buffer", pickle.loads(stream_buffer))
>>>>>>> 660ad325

            checkpoint(ctx, f)

    def get_tasks(self, collaborator_name: str) -> Tuple:
        """RPC called by a collaborator to determine which tasks to perform.
        Tasks will only be sent to selected collaborators.

        Args:
            collaborator_name (str): Collaborator name which requested tasks.

        Returns:
            next_step (str): Next function to be executed by collaborator
            clone_bytes (bytes): Function execution context for collaborator
        """
        # If requesting collaborator is not registered as connected
        # collaborator, then register it
        if collaborator_name not in self.connected_collaborators:
            self.logger.info(f"Collaborator {collaborator_name} is connected.")
            self.connected_collaborators.append(collaborator_name)

        self.logger.debug(
            f"Aggregator GetTasks function reached from collaborator {collaborator_name}..."
        )

        # If queue of requesting collaborator is empty
        while self.__collaborator_tasks_queue[collaborator_name].qsize() == 0:
            # If it is time to then inform the collaborator
            if self.time_to_quit:
                self.logger.info(
                    f"Sending signal to collaborator {collaborator_name} to shutdown..."
                )
                # FIXME: 0, and "" instead of None is just for protobuf compatibility.
                #  Cleaner solution?
                return (
                    0,
                    "",
                    None,
                    Aggregator._get_sleep_time(),
                    self.time_to_quit,
                )

            # If not time to quit then sleep for 10 seconds
            time.sleep(Aggregator._get_sleep_time())

        # Get collaborator step, and clone for requesting collaborator
<<<<<<< HEAD
        next_step, clone = self.__collaborator_tasks_queue[
            collaborator_name].get()
=======
        next_step, clone = self.__collaborator_tasks_queue[collaborator_name].get()
>>>>>>> 660ad325

        self.tasks_sent_to_collaborators += 1
        self.logger.info(
            "Sending tasks to collaborator"
            + f" {collaborator_name} for round {self.current_round}...")
        return (
            self.current_round,
            next_step,
            pickle.dumps(clone),
            0,
            self.time_to_quit,
        )

    def do_task(self, f_name: str) -> Any:
        """Execute aggregator steps until transition.

        Args:
            f_name (str): Aggregator step

        Returns:
            string / None: Next collaborator function or None end of the flow.
        """
        # Set aggregator private attributes to flow object
        self.__set_attributes_to_clone(self.flow)

        not_at_transition_point = True
        # Run a loop to execute flow steps until not_at_transition_point
        # is False
        while not_at_transition_point:
            f = getattr(self.flow, f_name)
            # Get the list of parameters of function f
            args = inspect.signature(f)._parameters

            if f.__name__ == "end":
                f()
                # Take the checkpoint of "end" step
<<<<<<< HEAD
                self.__delete_agg_attrs_from_clone(
                    self.flow, "Private attributes: Not Available.")
=======
                self.__delete_agg_attrs_from_clone(self.flow, "Private attributes: Not Available.")
>>>>>>> 660ad325
                self.call_checkpoint(self.flow, f)
                self.__set_attributes_to_clone(self.flow)
                # Check if all rounds of external loop is executed
                if self.current_round is self.rounds_to_train:
                    # All rounds execute, it is time to quit
                    self.time_to_quit = True
                    # It is time to quit - Break the loop
                    not_at_transition_point = False
                # Start next round of execution
                else:
                    self.current_round += 1
                    self.logger.info(f"Starting round {self.current_round}...")
                    f_name = "start"
                continue

            selected_clones = ()
            # If function requires arguments then it is join step of the flow
            if len(args) > 0:
                # Check if total number of collaborators and number of
                # selected collaborators are the same
                if len(self.selected_collaborators) != len(self.clones_dict):
                    # Create list of selected collaborator clones
                    selected_clones = ([], )
                    for name, clone in self.clones_dict.items():
                        # Check if collaboraotr is in the list of selected
                        # collaborators
                        if name in self.selected_collaborators:
                            selected_clones[0].append(clone)
                else:
                    # Number of selected collaborators, and number of total
                    # collaborators are same
                    selected_clones = (list(self.clones_dict.values()), )
            # Call the join function with selected collaborators
            # clones are arguments
            f(*selected_clones)

<<<<<<< HEAD
            self.__delete_agg_attrs_from_clone(
                self.flow, "Private attributes: Not Available.")
=======
            self.__delete_agg_attrs_from_clone(self.flow, "Private attributes: Not Available.")
>>>>>>> 660ad325
            # Take the checkpoint of executed step
            self.call_checkpoint(self.flow, f)
            self.__set_attributes_to_clone(self.flow)

            # Next function in the flow
            _, f, parent_func = self.flow.execute_task_args[:3]
            f_name = f.__name__

            self.flow._display_transition_logs(f, parent_func)

            # Transition check
            if aggregator_to_collaborator(f, parent_func):
                # Extract clones, instance snapshot and kwargs when reached
                # foreach loop first time
                if len(self.flow.execute_task_args) > 4:
                    temp = self.flow.execute_task_args[3:]
                    self.clones_dict, self.instance_snapshot, self.kwargs = temp

<<<<<<< HEAD
                    self.selected_collaborators = getattr(
                        self.flow, self.kwargs["foreach"])
=======
                    self.selected_collaborators = getattr(self.flow, self.kwargs["foreach"])
>>>>>>> 660ad325
                else:
                    self.kwargs = self.flow.execute_task_args[3]

                # Transition encountered, break the loop
                not_at_transition_point = False

        # Delete private attributes from flow object
        self.__delete_agg_attrs_from_clone(self.flow)

        return f_name if f_name != "end" else None

    def send_task_results(
        self,
        collab_name: str,
        round_number: int,
        next_step: str,
        clone_bytes: bytes,
    ) -> None:
        """After collaborator execution, collaborator will call this function
        via gRPc to send next function.

        Args:
            collab_name (str): Collaborator name which is sending results
            round_number (int): Round number for which collaborator is sending
                results
            next_step (str): Next aggregator step in the flow
            clone_bytes (bytes): Collaborator FLSpec object

        Returns:
            None
        """
        # Log a warning if collaborator is sending results for old round
        if round_number is not self.current_round:
            self.logger.warning(
                f"Collaborator {collab_name} is reporting results"
                f" for the wrong round: {round_number}. Ignoring...")
        else:
<<<<<<< HEAD
            self.logger.info(f"Collaborator {collab_name} sent task results"
                             f" for round {round_number}.")
=======
            self.logger.info(
                f"Collaborator {collab_name} sent task results" f" for round {round_number}."
            )
>>>>>>> 660ad325
        # Unpickle the clone (FLSpec object)
        clone = pickle.loads(clone_bytes)
        # Update the clone in clones_dict dictionary
        self.clones_dict[clone.input] = clone
        self.next_step = next_step[0]

        self.collaborators_counter += 1
        # If selected collaborator have sent the results
        if self.collaborators_counter is len(self.selected_collaborators):
            self.collaborators_counter = 0
            # Set the event to inform aggregator to resume the flow execution
            self.collaborator_task_results.set()
            # Empty tasks_sent_to_collaborators list for next time.
<<<<<<< HEAD
            if self.tasks_sent_to_collaborators == len(
                    self.selected_collaborators):
=======
            if self.tasks_sent_to_collaborators == len(self.selected_collaborators):
>>>>>>> 660ad325
                self.tasks_sent_to_collaborators = 0

    def valid_collaborator_cn_and_id(self, cert_common_name: str,
                                     collaborator_common_name: str) -> bool:
        """Determine if the collaborator certificate and ID are valid for this
        federation.

        Args:
            cert_common_name: Common name for security certificate
            collaborator_common_name: Common name for collaborator

        Returns:
            bool: True means the collaborator common name matches the name in
                  the security certificate.
        """
        # if self.test_mode_whitelist is None, then the common_name must
        # match collaborator_common_name and be in authorized_cols
        # FIXME: "" instead of None is just for protobuf compatibility.
        #  Cleaner solution?
        if self.single_col_cert_common_name == "":
            return (cert_common_name == collaborator_common_name
                    and collaborator_common_name in self.authorized_cols)
        # otherwise, common_name must be in whitelist and
        # collaborator_common_name must be in authorized_cols
        else:
            return (cert_common_name == self.single_col_cert_common_name
                    and collaborator_common_name in self.authorized_cols)

    def all_quit_jobs_sent(self) -> bool:
        """Assert all quit jobs are sent to collaborators."""
        return set(self.quit_job_sent_to) == set(self.authorized_cols)


the_dragon = """

 ,@@.@@+@@##@,@@@@.`@@#@+  *@@@@ #@##@  `@@#@# @@@@@   @@    @@@@` #@@@ :@@ `@#`@@@#.@
  @@ #@ ,@ +. @@.@* #@ :`   @+*@ .@`+.   @@ *@::@`@@   @@#  @@  #`;@`.@@ @@@`@`#@* +:@`
  @@@@@ ,@@@  @@@@  +@@+    @@@@ .@@@    @@ .@+:@@@:  .;+@` @@ ,;,#@` @@ @@@@@ ,@@@* @
  @@ #@ ,@`*. @@.@@ #@ ,;  `@+,@#.@.*`   @@ ,@::@`@@` @@@@# @@`:@;*@+ @@ @`:@@`@ *@@ `
 .@@`@@,+@+;@.@@ @@`@@;*@  ;@@#@:*@+;@  `@@;@@ #@**@+;@ `@@:`@@@@  @@@@.`@+ .@ +@+@*,@
  `` ``     ` ``  .     `     `      `     `    `  .` `  ``   ``    ``   `       .   `



                                            .**
                                      ;`  `****:
                                     @**`*******
                         ***        +***********;
                        ,@***;` .*:,;************
                        ;***********@@***********
                        ;************************,
                        `*************************
                         *************************
                         ,************************
                          **#*********************
                          *@****`     :**********;
                          +**;          .********.
                          ;*;            `*******#:                       `,:
                                          ****@@@++::                ,,;***.
                                          *@@@**;#;:         +:      **++*,
                                          @***#@@@:          +*;     ,****
                                          @*@+****           ***`     ****,
                                         ,@#******.  ,       ****     **;,**.
                                         * ******** :,       ;*:*+    **  :,**
                                        #  ********::      *,.*:**`   *      ,*;
                                        .  *********:      .+,*:;*:   :      `:**
                                       ;   :********:       ***::**   `       ` **
                                       +   :****::***  ,    *;;::**`             :*
                                      ``   .****::;**:::    *;::::*;              ;*
                                      *     *****::***:.    **::::**               ;:
                                      #     *****;:****     ;*::;***               ,*`
                                      ;     ************`  ,**:****;               ::*
                                      :     *************;:;*;*++:                   *.
                                      :     *****************;*                      `*
                                     `.    `*****************;  :                     *.
                                     .`    .*+************+****;:                     :*
                                     `.    :;+***********+******;`    :              .,*
                                      ;    ::*+*******************. `::              .`:.
                                      +    :::**********************;;:`                *
                                      +    ,::;*************;:::*******.                *
                                      #    `:::+*************:::;********  :,           *
                                      @     :::***************;:;*********;:,           *
                                      @     ::::******:*********************:         ,:*
                                      @     .:::******:;*********************,         :*
                                      #      :::******::******###@*******;;****        *,
                                      #      .::;*****::*****#****@*****;:::***;  ``  **
                                      *       ::;***********+*****+#******::*****,,,,**
                                      :        :;***********#******#******************
                                      .`       `;***********#******+****+************
                                      `,        ***#**@**+***+*****+**************;`
                                       ;         *++**#******#+****+`      `.,..
                                       +         `@***#*******#****#
                                       +          +***@********+**+:
                                       *         .+**+;**;;;**;#**#
                                      ,`         ****@         +*+:
                                      #          +**+         :+**
                                      @         ;**+,       ,***+
                                      #      #@+****      *#****+
                                     `;     @+***+@      `#**+#++
                                     #      #*#@##,      .++:.,#
                                    `*      @#            +.
                                  @@@
                                 # `@
                                  ,                                                        """<|MERGE_RESOLUTION|>--- conflicted
+++ resolved
@@ -82,25 +82,13 @@
         # Event to inform aggregator that collaborators have sent the results
         self.collaborator_task_results = Event()
         # A queue for each task
-<<<<<<< HEAD
-        self.__collaborator_tasks_queue = {
-            collab: queue.Queue()
-            for collab in self.authorized_cols
-        }
-=======
         self.__collaborator_tasks_queue = {collab: queue.Queue() for collab in self.authorized_cols}
->>>>>>> 660ad325
 
         self.flow = flow
         self.checkpoint = checkpoint
         self.flow._foreach_methods = []
         self.logger.info("MetaflowInterface creation.")
-<<<<<<< HEAD
-        self.flow._metaflow_interface = MetaflowInterface(
-            self.flow.__class__, "single_process")
-=======
         self.flow._metaflow_interface = MetaflowInterface(self.flow.__class__, "single_process")
->>>>>>> 660ad325
         self.flow._run_id = self.flow._metaflow_interface.create_run()
         self.flow.runtime = FederatedRuntime()
         self.flow.runtime.aggregator = "aggregator"
@@ -127,30 +115,17 @@
             for name, attr in self.__private_attrs.items():
                 setattr(clone, name, attr)
 
-<<<<<<< HEAD
-    def __delete_agg_attrs_from_clone(self,
-                                      clone: Any,
-                                      replace_str: str = None) -> None:
-        """Remove aggregator private attributes from FLSpec clone before
-        transition from Aggregator step to collaborator steps."""
-=======
     def __delete_agg_attrs_from_clone(self, clone: Any, replace_str: str = None) -> None:
         """
         Remove aggregator private attributes from FLSpec clone before
         transition from Aggregator step to collaborator steps.
         """
->>>>>>> 660ad325
         # Update aggregator private attributes by taking latest
         # parameters from clone, then delete attributes from clone.
         if len(self.__private_attrs) > 0:
             for attr_name in self.__private_attrs:
                 if hasattr(clone, attr_name):
-<<<<<<< HEAD
-                    self.__private_attrs.update(
-                        {attr_name: getattr(clone, attr_name)})
-=======
                     self.__private_attrs.update({attr_name: getattr(clone, attr_name)})
->>>>>>> 660ad325
                     if replace_str:
                         setattr(clone, attr_name, replace_str)
                     else:
@@ -219,24 +194,12 @@
             self.collaborator_task_results.clear()
             f_name = self.next_step
             if hasattr(self, "instance_snapshot"):
-<<<<<<< HEAD
-                self.flow.restore_instance_snapshot(
-                    self.flow, list(self.instance_snapshot))
-                delattr(self, "instance_snapshot")
-
-    def call_checkpoint(self,
-                        ctx: Any,
-                        f: Callable,
-                        stream_buffer: bytes = None) -> None:
-        """Perform checkpoint task.
-=======
                 self.flow.restore_instance_snapshot(self.flow, list(self.instance_snapshot))
                 delattr(self, "instance_snapshot")
 
     def call_checkpoint(self, ctx: Any, f: Callable, stream_buffer: bytes = None) -> None:
         """
         Perform checkpoint task.
->>>>>>> 660ad325
 
         Args:
             ctx (FLSpec / bytes): Collaborator FLSpec object for which
@@ -262,12 +225,7 @@
                 f = pickle.loads(f)
             if isinstance(stream_buffer, bytes):
                 # Set stream buffer as function parameter
-<<<<<<< HEAD
-                setattr(f.__func__, "_stream_buffer",
-                        pickle.loads(stream_buffer))
-=======
                 setattr(f.__func__, "_stream_buffer", pickle.loads(stream_buffer))
->>>>>>> 660ad325
 
             checkpoint(ctx, f)
 
@@ -313,12 +271,7 @@
             time.sleep(Aggregator._get_sleep_time())
 
         # Get collaborator step, and clone for requesting collaborator
-<<<<<<< HEAD
-        next_step, clone = self.__collaborator_tasks_queue[
-            collaborator_name].get()
-=======
         next_step, clone = self.__collaborator_tasks_queue[collaborator_name].get()
->>>>>>> 660ad325
 
         self.tasks_sent_to_collaborators += 1
         self.logger.info(
@@ -355,12 +308,7 @@
             if f.__name__ == "end":
                 f()
                 # Take the checkpoint of "end" step
-<<<<<<< HEAD
-                self.__delete_agg_attrs_from_clone(
-                    self.flow, "Private attributes: Not Available.")
-=======
                 self.__delete_agg_attrs_from_clone(self.flow, "Private attributes: Not Available.")
->>>>>>> 660ad325
                 self.call_checkpoint(self.flow, f)
                 self.__set_attributes_to_clone(self.flow)
                 # Check if all rounds of external loop is executed
@@ -397,12 +345,7 @@
             # clones are arguments
             f(*selected_clones)
 
-<<<<<<< HEAD
-            self.__delete_agg_attrs_from_clone(
-                self.flow, "Private attributes: Not Available.")
-=======
             self.__delete_agg_attrs_from_clone(self.flow, "Private attributes: Not Available.")
->>>>>>> 660ad325
             # Take the checkpoint of executed step
             self.call_checkpoint(self.flow, f)
             self.__set_attributes_to_clone(self.flow)
@@ -421,12 +364,7 @@
                     temp = self.flow.execute_task_args[3:]
                     self.clones_dict, self.instance_snapshot, self.kwargs = temp
 
-<<<<<<< HEAD
-                    self.selected_collaborators = getattr(
-                        self.flow, self.kwargs["foreach"])
-=======
                     self.selected_collaborators = getattr(self.flow, self.kwargs["foreach"])
->>>>>>> 660ad325
                 else:
                     self.kwargs = self.flow.execute_task_args[3]
 
@@ -464,14 +402,9 @@
                 f"Collaborator {collab_name} is reporting results"
                 f" for the wrong round: {round_number}. Ignoring...")
         else:
-<<<<<<< HEAD
-            self.logger.info(f"Collaborator {collab_name} sent task results"
-                             f" for round {round_number}.")
-=======
             self.logger.info(
                 f"Collaborator {collab_name} sent task results" f" for round {round_number}."
             )
->>>>>>> 660ad325
         # Unpickle the clone (FLSpec object)
         clone = pickle.loads(clone_bytes)
         # Update the clone in clones_dict dictionary
@@ -485,12 +418,7 @@
             # Set the event to inform aggregator to resume the flow execution
             self.collaborator_task_results.set()
             # Empty tasks_sent_to_collaborators list for next time.
-<<<<<<< HEAD
-            if self.tasks_sent_to_collaborators == len(
-                    self.selected_collaborators):
-=======
             if self.tasks_sent_to_collaborators == len(self.selected_collaborators):
->>>>>>> 660ad325
                 self.tasks_sent_to_collaborators = 0
 
     def valid_collaborator_cn_and_id(self, cert_common_name: str,

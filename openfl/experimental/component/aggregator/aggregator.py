# Copyright (C) 2020-2023 Intel Corporation
# SPDX-License-Identifier: Apache-2.0
"""Experimental Aggregator module."""
import inspect
import pickle
import queue
import time
from logging import getLogger
from threading import Event
from typing import Any, Callable, Dict, List, Tuple

from openfl.experimental.runtime import FederatedRuntime
from openfl.experimental.utilities import aggregator_to_collaborator, checkpoint
from openfl.experimental.utilities.metaflow_utils import MetaflowInterface


class Aggregator:
    r"""An Aggregator is the central node in federated learning.

    Args:
        aggregator_uuid (str): Aggregation ID.
        federation_uuid (str): Federation ID.
        authorized_cols (list of str): The list of IDs of enrolled collaborators.

        flow (Any): Flow class.
        rounds_to_train (int): External loop rounds.
        checkpoint (bool): Whether to save checkpoint or noe (default=False).
        private_attrs_callable (Callable): Function for Aggregator private attriubtes
        (default=None).
        private_attrs_kwargs (Dict): Arguments to call private_attrs_callable (default={}).

    Returns:
        None
    """

    def __init__(
        self,
        aggregator_uuid: str,
        federation_uuid: str,
        authorized_cols: List,
        flow: Any,
        rounds_to_train: int = 1,
        checkpoint: bool = False,
        private_attributes_callable: Callable = None,
        private_attributes_kwargs: Dict = {},
<<<<<<< HEAD
        private_attributes: Dict = {},
=======
>>>>>>> 72312932
        single_col_cert_common_name: str = None,
        log_metric_callback: Callable = None,
        **kwargs,
    ) -> None:

        self.logger = getLogger(__name__)

        self.single_col_cert_common_name = single_col_cert_common_name
        if self.single_col_cert_common_name is not None:
            self._log_big_warning()
        else:
            # FIXME: "" instead of None is just for protobuf compatibility.
            # Cleaner solution?
            self.single_col_cert_common_name = ""

        self.log_metric_callback = log_metric_callback
        if log_metric_callback is not None:
            self.log_metric = log_metric_callback
            self.logger.info(f"Using custom log metric: {self.log_metric}")

        self.uuid = aggregator_uuid
        self.federation_uuid = federation_uuid
        self.authorized_cols = authorized_cols

        self.rounds_to_train = rounds_to_train
        self.current_round = 1
        self.collaborators_counter = 0
        self.quit_job_sent_to = []
        self.time_to_quit = False

        # Event to inform aggregator that collaborators have sent the results
        self.collaborator_task_results = Event()
        # A queue for each task
        self.__collaborator_tasks_queue = {
            collab: queue.Queue() for collab in self.authorized_cols
        }

        self.flow = flow
        self.checkpoint = checkpoint
        self.flow._foreach_methods = []
        self.logger.info("MetaflowInterface creation.")
        self.flow._metaflow_interface = MetaflowInterface(
            self.flow.__class__, "single_process"
        )
        self.flow._run_id = self.flow._metaflow_interface.create_run()
        self.flow.runtime = FederatedRuntime()
        self.flow.runtime.aggregator = "aggregator"
        self.flow.runtime.collaborators = self.authorized_cols

        self.__private_attrs_callable = private_attributes_callable
        self.__private_attrs = private_attributes
        self.connected_collaborators = []
        self.tasks_sent_to_collaborators = 0
        self.collaborator_results_received = []

        if self.__private_attrs_callable is not None:
            self.logger.info("Initializing aggregator private attributes...")
            self.__initialize_private_attributes(private_attributes_kwargs)

    def __initialize_private_attributes(self, kwargs: Dict) -> None:
        """
        Call private_attrs_callable function set
            attributes to self.__private_attrs.
        """
        self.__private_attrs = self.__private_attrs_callable(**kwargs)

    def __set_attributes_to_clone(self, clone: Any) -> None:
        """
        Set private_attrs to clone as attributes.
        """
        if len(self.__private_attrs) > 0:
            for name, attr in self.__private_attrs.items():
                setattr(clone, name, attr)

    def __delete_agg_attrs_from_clone(
        self, clone: Any, replace_str: str = None
    ) -> None:
        """
        Remove aggregator private attributes from FLSpec clone before
        transition from Aggregator step to collaborator steps.
        """
        # Update aggregator private attributes by taking latest
        # parameters from clone, then delete attributes from clone.
        if len(self.__private_attrs) > 0:
            for attr_name in self.__private_attrs:
                if hasattr(clone, attr_name):
                    self.__private_attrs.update(
                        {attr_name: getattr(clone, attr_name)}
                    )
                    if replace_str:
                        setattr(clone, attr_name, replace_str)
                    else:
                        delattr(clone, attr_name)

    def _log_big_warning(self) -> None:
        """Warn user about single collaborator cert mode."""
        self.logger.warning(
            f"\n{the_dragon}\nYOU ARE RUNNING IN SINGLE COLLABORATOR CERT MODE! THIS IS"
            f" NOT PROPER PKI AND "
            f"SHOULD ONLY BE USED IN DEVELOPMENT SETTINGS!!!! YE HAVE BEEN"
            f" WARNED!!!"
        )

    @staticmethod
    def _get_sleep_time() -> int:
        """
        Sleep 10 seconds.

        Returns:
            sleep_time: int
        """
        return 10

    def run_flow(self) -> None:
        """
        Start the execution and run flow until transition.
        """
        # Start function will be the first step if any flow
        f_name = "start"

        self.logger.info(f"Starting round {self.current_round}...")
        while True:
            next_step = self.do_task(f_name)

            if self.time_to_quit:
                self.logger.info("Experiment Completed.")
                self.quit_job_sent_to = self.authorized_cols
                break

            # Prepare queue for collaborator task, with clones
            for k, v in self.__collaborator_tasks_queue.items():
                if k in self.selected_collaborators:
                    v.put((next_step, self.clones_dict[k]))
                else:
                    self.logger.info(f"Tasks will not be sent to {k}")

            while not self.collaborator_task_results.is_set():
                len_sel_collabs = len(self.selected_collaborators)
                len_connected_collabs = len(self.connected_collaborators)
                if len_connected_collabs < len_sel_collabs:
                    # Waiting for collaborators to connect.
                    self.logger.info(
                        "Waiting for "
                        + f"{len_connected_collabs}/{len_sel_collabs}"
                        + " collaborators to connect..."
                    )
                elif self.tasks_sent_to_collaborators != len_sel_collabs:
                    self.logger.info(
                        "Waiting for "
                        + f"{self.tasks_sent_to_collaborators}/{len_sel_collabs}"
                        + " to make requests for tasks..."
                    )
                else:
                    # Waiting for selected collaborators to send the results.
                    self.logger.info(
                        "Waiting for "
                        + f"{self.collaborators_counter}/{len_sel_collabs}"
                        + " collaborators to send results..."
                    )
                time.sleep(Aggregator._get_sleep_time())

            self.collaborator_task_results.clear()
            f_name = self.next_step
            if hasattr(self, "instance_snapshot"):
                self.flow.restore_instance_snapshot(
                    self.flow, list(self.instance_snapshot)
                )
                delattr(self, "instance_snapshot")

    def call_checkpoint(
        self, ctx: Any, f: Callable, stream_buffer: bytes = None
    ) -> None:
        """
        Perform checkpoint task.

        Args:
            ctx (FLSpec / bytes): Collaborator FLSpec object for which checkpoint is to be
            performed.
            f (Callable / bytes): Collaborator Step (Function) which is to be checkpointed.
            stream_buffer (bytes): Captured object for output and error (default=None).
            reserved_attributes (List[str]): List of attribute names which is to be excluded
                from checkpoint (default=[]).

        Returns:
            None
        """
        if self.checkpoint:
            from openfl.experimental.interface import FLSpec

            # Check if arguments are pickled, if yes then unpickle
            if not isinstance(ctx, FLSpec):
                ctx = pickle.loads(ctx)
                # Updating metaflow interface object
                ctx._metaflow_interface = self.flow._metaflow_interface
            if not isinstance(f, Callable):
                f = pickle.loads(f)
            if isinstance(stream_buffer, bytes):
                # Set stream buffer as function parameter
                setattr(
                    f.__func__, "_stream_buffer", pickle.loads(stream_buffer)
                )

            checkpoint(ctx, f)

    def get_tasks(self, collaborator_name: str) -> Tuple:
        """
        RPC called by a collaborator to determine which tasks to perform.
        Tasks will only be sent to selected collaborators.

        Args:
            collaborator_name (str): Collaborator name which requested tasks.

        Returns:
            next_step (str): Next function to be executed by collaborator
            clone_bytes (bytes): Function execution context for collaborator
        """
        # If requesting collaborator is not registered as connected collaborator,
        # then register it
        if collaborator_name not in self.connected_collaborators:
            self.logger.info(f"Collaborator {collaborator_name} is connected.")
            self.connected_collaborators.append(collaborator_name)

        self.logger.debug(
            f"Aggregator GetTasks function reached from collaborator {collaborator_name}..."
        )

        # If queue of requesting collaborator is empty
        while self.__collaborator_tasks_queue[collaborator_name].qsize() == 0:
            # If it is time to then inform the collaborator
            if self.time_to_quit:
                self.logger.info(
                    f"Sending signal to collaborator {collaborator_name} to shutdown..."
                )
                # FIXME: 0, and "" instead of None is just for protobuf compatibility.
                #  Cleaner solution?
                return (
                    0,
                    "",
                    None,
                    Aggregator._get_sleep_time(),
                    self.time_to_quit,
                )

            # If not time to quit then sleep for 10 seconds
            time.sleep(Aggregator._get_sleep_time())

        # Get collaborator step, and clone for requesting collaborator
        next_step, clone = self.__collaborator_tasks_queue[
            collaborator_name
        ].get()

        self.tasks_sent_to_collaborators += 1
        self.logger.info(
            "Sending tasks to collaborator"
            + f" {collaborator_name} for round {self.current_round}..."
        )
        return (
            self.current_round,
            next_step,
            pickle.dumps(clone),
            0,
            self.time_to_quit,
        )

    def do_task(self, f_name: str) -> Any:
        """
        Execute aggregator steps until transition.

        Args:
            f_name (str): Aggregator step

        Returns:
            string / None: Next collaborator function or None end of the flow.
        """
        # Set aggregator private attributes to flow object
        self.__set_attributes_to_clone(self.flow)

        not_at_transition_point = True
        # Run a loop to execute flow steps until not_at_transition_point is False
        while not_at_transition_point:
            f = getattr(self.flow, f_name)
            # Get the list of parameters of function f
            args = inspect.signature(f)._parameters

            if f.__name__ == "end":
                f()
                # Take the checkpoint of "end" step
                self.__delete_agg_attrs_from_clone(
                    self.flow, "Private attributes: Not Available."
                )
                self.call_checkpoint(self.flow, f)
                self.__set_attributes_to_clone(self.flow)
                # Check if all rounds of external loop is executed
                if self.current_round is self.rounds_to_train:
                    # All rounds execute, it is time to quit
                    self.time_to_quit = True
                    # It is time to quit - Break the loop
                    not_at_transition_point = False
                # Start next round of execution
                else:
                    self.current_round += 1
                    self.logger.info(f"Starting round {self.current_round}...")
                    f_name = "start"
                continue

            selected_clones = ()
            # If function requires arguments then it is join step of the flow
            if len(args) > 0:
                # Check if total number of collaborators and number of selected collaborators
                # are the same
                if len(self.selected_collaborators) != len(self.clones_dict):
                    # Create list of selected collaborator clones
                    selected_clones = ([],)
                    for name, clone in self.clones_dict.items():
                        # Check if collaboraotr is in the list of selected collaborators
                        if name in self.selected_collaborators:
                            selected_clones[0].append(clone)
                else:
                    # Number of selected collaborators, and number of total collaborators
                    # are same
                    selected_clones = (list(self.clones_dict.values()),)
            # Call the join function with selected collaborators
            # clones are arguments
            f(*selected_clones)

            self.__delete_agg_attrs_from_clone(
                self.flow, "Private attributes: Not Available."
            )
            # Take the checkpoint of executed step
            self.call_checkpoint(self.flow, f)
            self.__set_attributes_to_clone(self.flow)

            # Next function in the flow
            _, f, parent_func = self.flow.execute_task_args[:3]
            f_name = f.__name__

            self.flow._display_transition_logs(f, parent_func)

            # Transition check
            if aggregator_to_collaborator(f, parent_func):
                # Extract clones, instance snapshot and kwargs when reached
                # foreach loop first time
                if len(self.flow.execute_task_args) > 4:
                    temp = self.flow.execute_task_args[3:]
                    self.clones_dict, self.instance_snapshot, self.kwargs = temp

                    self.selected_collaborators = getattr(
                        self.flow, self.kwargs["foreach"]
                    )
                else:
                    self.kwargs = self.flow.execute_task_args[3]

                # Transition encountered, break the loop
                not_at_transition_point = False

        # Delete private attributes from flow object
        self.__delete_agg_attrs_from_clone(self.flow)

        return f_name if f_name != "end" else None

    def send_task_results(
        self,
        collab_name: str,
        round_number: int,
        next_step: str,
        clone_bytes: bytes,
    ) -> None:
        """
        After collaborator execution, collaborator will call this function via gRPc
            to send next function.

        Args:
            collab_name (str): Collaborator name which is sending results
            round_number (int): Round number for which collaborator is sending results
            next_step (str): Next aggregator step in the flow
            clone_bytes (bytes): Collaborator FLSpec object

        Returns:
            None
        """
        # Log a warning if collaborator is sending results for old round
        if round_number is not self.current_round:
            self.logger.warning(
                f"Collaborator {collab_name} is reporting results"
                f" for the wrong round: {round_number}. Ignoring..."
            )
        else:
            self.logger.info(
                f"Collaborator {collab_name} sent task results"
                f" for round {round_number}."
            )
        # Unpickle the clone (FLSpec object)
        clone = pickle.loads(clone_bytes)
        # Update the clone in clones_dict dictionary
        self.clones_dict[clone.input] = clone
        self.next_step = next_step[0]

        self.collaborators_counter += 1
        # If selected collaborator have sent the results
        if self.collaborators_counter is len(self.selected_collaborators):
            self.collaborators_counter = 0
            # Set the event to inform aggregator to resume the flow execution
            self.collaborator_task_results.set()
            # Empty tasks_sent_to_collaborators list for next time.
            if self.tasks_sent_to_collaborators == len(
                self.selected_collaborators
            ):
                self.tasks_sent_to_collaborators = 0

    def valid_collaborator_cn_and_id(
        self, cert_common_name: str, collaborator_common_name: str
    ) -> bool:
        """
        Determine if the collaborator certificate and ID are valid for this federation.

        Args:
            cert_common_name: Common name for security certificate
            collaborator_common_name: Common name for collaborator

        Returns:
            bool: True means the collaborator common name matches the name in
                  the security certificate.
        """
        # if self.test_mode_whitelist is None, then the common_name must
        # match collaborator_common_name and be in authorized_cols
        # FIXME: "" instead of None is just for protobuf compatibility.
        #  Cleaner solution?
        if self.single_col_cert_common_name == "":
            return (
                cert_common_name == collaborator_common_name
                and collaborator_common_name in self.authorized_cols
            )
        # otherwise, common_name must be in whitelist and
        # collaborator_common_name must be in authorized_cols
        else:
            return (
                cert_common_name == self.single_col_cert_common_name
                and collaborator_common_name in self.authorized_cols
            )

    def all_quit_jobs_sent(self) -> bool:
        """Assert all quit jobs are sent to collaborators."""
        return set(self.quit_job_sent_to) == set(self.authorized_cols)


the_dragon = """

 ,@@.@@+@@##@,@@@@.`@@#@+  *@@@@ #@##@  `@@#@# @@@@@   @@    @@@@` #@@@ :@@ `@#`@@@#.@
  @@ #@ ,@ +. @@.@* #@ :`   @+*@ .@`+.   @@ *@::@`@@   @@#  @@  #`;@`.@@ @@@`@`#@* +:@`
  @@@@@ ,@@@  @@@@  +@@+    @@@@ .@@@    @@ .@+:@@@:  .;+@` @@ ,;,#@` @@ @@@@@ ,@@@* @
  @@ #@ ,@`*. @@.@@ #@ ,;  `@+,@#.@.*`   @@ ,@::@`@@` @@@@# @@`:@;*@+ @@ @`:@@`@ *@@ `
 .@@`@@,+@+;@.@@ @@`@@;*@  ;@@#@:*@+;@  `@@;@@ #@**@+;@ `@@:`@@@@  @@@@.`@+ .@ +@+@*,@
  `` ``     ` ``  .     `     `      `     `    `  .` `  ``   ``    ``   `       .   `



                                            .**
                                      ;`  `****:
                                     @**`*******
                         ***        +***********;
                        ,@***;` .*:,;************
                        ;***********@@***********
                        ;************************,
                        `*************************
                         *************************
                         ,************************
                          **#*********************
                          *@****`     :**********;
                          +**;          .********.
                          ;*;            `*******#:                       `,:
                                          ****@@@++::                ,,;***.
                                          *@@@**;#;:         +:      **++*,
                                          @***#@@@:          +*;     ,****
                                          @*@+****           ***`     ****,
                                         ,@#******.  ,       ****     **;,**.
                                         * ******** :,       ;*:*+    **  :,**
                                        #  ********::      *,.*:**`   *      ,*;
                                        .  *********:      .+,*:;*:   :      `:**
                                       ;   :********:       ***::**   `       ` **
                                       +   :****::***  ,    *;;::**`             :*
                                      ``   .****::;**:::    *;::::*;              ;*
                                      *     *****::***:.    **::::**               ;:
                                      #     *****;:****     ;*::;***               ,*`
                                      ;     ************`  ,**:****;               ::*
                                      :     *************;:;*;*++:                   *.
                                      :     *****************;*                      `*
                                     `.    `*****************;  :                     *.
                                     .`    .*+************+****;:                     :*
                                     `.    :;+***********+******;`    :              .,*
                                      ;    ::*+*******************. `::              .`:.
                                      +    :::**********************;;:`                *
                                      +    ,::;*************;:::*******.                *
                                      #    `:::+*************:::;********  :,           *
                                      @     :::***************;:;*********;:,           *
                                      @     ::::******:*********************:         ,:*
                                      @     .:::******:;*********************,         :*
                                      #      :::******::******###@*******;;****        *,
                                      #      .::;*****::*****#****@*****;:::***;  ``  **
                                      *       ::;***********+*****+#******::*****,,,,**
                                      :        :;***********#******#******************
                                      .`       `;***********#******+****+************
                                      `,        ***#**@**+***+*****+**************;`
                                       ;         *++**#******#+****+`      `.,..
                                       +         `@***#*******#****#
                                       +          +***@********+**+:
                                       *         .+**+;**;;;**;#**#
                                      ,`         ****@         +*+:
                                      #          +**+         :+**
                                      @         ;**+,       ,***+
                                      #      #@+****      *#****+
                                     `;     @+***+@      `#**+#++
                                     #      #*#@##,      .++:.,#
                                    `*      @#            +.
                                  @@@
                                 # `@
                                  ,                                                        """<|MERGE_RESOLUTION|>--- conflicted
+++ resolved
@@ -43,10 +43,7 @@
         checkpoint: bool = False,
         private_attributes_callable: Callable = None,
         private_attributes_kwargs: Dict = {},
-<<<<<<< HEAD
         private_attributes: Dict = {},
-=======
->>>>>>> 72312932
         single_col_cert_common_name: str = None,
         log_metric_callback: Callable = None,
         **kwargs,

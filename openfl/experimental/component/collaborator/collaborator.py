# Copyright 2020-2024 Intel Corporation
# SPDX-License-Identifier: Apache-2.0


"""Experimental Collaborator module."""
import pickle
import time
from logging import getLogger
from typing import Any, Callable, Dict, Tuple


class Collaborator:
    r"""The Collaborator object class.

    Args:
        collaborator_name (str): The common name for the collaborator.
        aggregator_uuid (str): The unique id for the client.
        federation_uuid (str): The unique id for the federation.

        client (AggregatorGRPCClient): GRPC Client to connect to
        Aggregator Server.

        private_attrs_callable (Callable): Function for Collaborator
        private attriubtes.
        private_attrs_kwargs (Dict): Arguments to call private_attrs_callable.

    Note:
        \* - Plan setting.
    """

    def __init__(
        self,
        collaborator_name: str,
        aggregator_uuid: str,
        federation_uuid: str,
        client: Any,
        private_attributes_callable: Any = None,
        private_attributes_kwargs: Dict = {},
        private_attributes: Dict = {},
        **kwargs,
    ) -> None:

        self.name = collaborator_name
        self.aggregator_uuid = aggregator_uuid
        self.federation_uuid = federation_uuid

        self.client = client

        self.logger = getLogger(__name__)

        self.__private_attrs_callable = private_attributes_callable

        self.__private_attrs = private_attributes
        if self.__private_attrs_callable is not None:
            self.logger.info("Initializing collaborator.")
            self.__initialize_private_attributes(private_attributes_kwargs)

    def __initialize_private_attributes(self, kwargs: Dict) -> None:
        """Call private_attrs_callable function set attributes to
        self.__private_attrs.

        Args:
            kwargs (Dict): Private attributes callable function arguments

        Returns:
            None
        """
        self.__private_attrs = self.__private_attrs_callable(**kwargs)

    def __set_attributes_to_clone(self, clone: Any) -> None:
        """Set private_attrs to clone as attributes.

        Args:
            clone (FLSpec): Clone to which private attributes are to be
            set

        Returns:
            None
        """
        if len(self.__private_attrs) > 0:
            for name, attr in self.__private_attrs.items():
                setattr(clone, name, attr)

<<<<<<< HEAD
    def __delete_agg_attrs_from_clone(self,
                                      clone: Any,
                                      replace_str: str = None) -> None:
        """Remove aggregator private attributes from FLSpec clone before
        transition from Aggregator step to collaborator steps.
=======
    def __delete_agg_attrs_from_clone(self, clone: Any, replace_str: str = None) -> None:
        """
        Remove aggregator private attributes from FLSpec clone before
        transition from Aggregator step to collaborator steps
>>>>>>> 660ad325

        Args:
            clone (FLSpec): Clone from which private attributes are to be
            removed

        Returns:
            None
        """
        # Update aggregator private attributes by taking latest
        # parameters from clone, then delete attributes from clone.
        if len(self.__private_attrs) > 0:
            for attr_name in self.__private_attrs:
                if hasattr(clone, attr_name):
<<<<<<< HEAD
                    self.__private_attrs.update(
                        {attr_name: getattr(clone, attr_name)})
=======
                    self.__private_attrs.update({attr_name: getattr(clone, attr_name)})
>>>>>>> 660ad325
                    if replace_str:
                        setattr(clone, attr_name, replace_str)
                    else:
                        delattr(clone, attr_name)

<<<<<<< HEAD
    def call_checkpoint(self, ctx: Any, f: Callable,
                        stream_buffer: Any) -> None:
        """Call checkpoint gRPC.
=======
    def call_checkpoint(self, ctx: Any, f: Callable, stream_buffer: Any) -> None:
        """
        Call checkpoint gRPC.
>>>>>>> 660ad325

        Args:
            ctx (FLSpec): FLSPec object.
            f (Callable): Flow step which is be checkpointed.
            stream_buffer (Any): Captured object for output and error.

        Returns:
            None
        """
        self.client.call_checkpoint(
            self.name,
            pickle.dumps(ctx),
            pickle.dumps(f),
            pickle.dumps(stream_buffer),
        )

    def run(self) -> None:
        """Run the collaborator.

        Args:
            None

        Returns:
            None
        """
        while True:
            next_step, clone, sleep_time, time_to_quit = self.get_tasks()
            if time_to_quit:
                break
            elif sleep_time > 0:
                time.sleep(sleep_time)
            else:
                self.logger.info(f"Received the following tasks: {next_step}.")
                f_name, ctx = self.do_task(next_step, clone)
                self.send_task_results(f_name, ctx)

        self.logger.info("End of Federation reached. Exiting...")

    def send_task_results(self, next_step: str, clone: Any) -> None:
        """After collaborator is executed, send next aggregator step to
        Aggregator for continue execution.

        Args:
            next_step (str): Send next function to aggregator
            clone (FLSpec): Updated clone object (Private attributes atr not
                included)

        Returns:
            None
        """
<<<<<<< HEAD
        self.logger.info(f"Round {self.round_number},"
                         f" collaborator {self.name} is sending results...")
        self.client.send_task_results(self.name, self.round_number, next_step,
                                      pickle.dumps(clone))
=======
        self.logger.info(
            f"Round {self.round_number}," f" collaborator {self.name} is sending results..."
        )
        self.client.send_task_results(self.name, self.round_number, next_step, pickle.dumps(clone))
>>>>>>> 660ad325

    def get_tasks(self) -> Tuple:
        """Get tasks from the aggregator.

        Args:
            None

        Returns:
            next_step (str): Next collaborator function to start execution from
            ctx (FLSpec): Function context
            sleep_time (int): Sleep for given seconds if not ready yet
            time_to_quit (bool): True if end of reached
        """
        self.logger.info("Waiting for tasks...")
        temp = self.client.get_tasks(self.name)
<<<<<<< HEAD
        self.round_number, next_step, clone_bytes, sleep_time, time_to_quit = (
            temp)
=======
        self.round_number, next_step, clone_bytes, sleep_time, time_to_quit = temp
>>>>>>> 660ad325

        return next_step, pickle.loads(clone_bytes), sleep_time, time_to_quit

    def do_task(self, f_name: str, ctx: Any) -> Tuple:
        """Run collaborator steps until transition.

        Args:
            f_name (str): Function name which is to be executed.
            ctx (FLSpec): Function context.

        Returns:
            Tuple(str, FLSpec): Next aggregator function, and updated context.
        """
        # Set private attributes to context
        self.__set_attributes_to_clone(ctx)

        # Loop control variable
        not_at_transition_point = True
        while not_at_transition_point:
            f = getattr(ctx, f_name)
            f()
            # Checkpoint the function
<<<<<<< HEAD
            self.__delete_agg_attrs_from_clone(
                ctx, "Private attributes: Not Available.")
=======
            self.__delete_agg_attrs_from_clone(ctx, "Private attributes: Not Available.")
>>>>>>> 660ad325
            self.call_checkpoint(ctx, f, f._stream_buffer)
            self.__set_attributes_to_clone(ctx)

            _, f, parent_func = ctx.execute_task_args[:3]
            # Display transition logs if transition
            ctx._display_transition_logs(f, parent_func)

            # If transition break the loop
            if ctx._is_at_transition_point(f, parent_func):
                not_at_transition_point = False

            # Update the function name
            f_name = f.__name__

        # Reomve private attributes from context
        self.__delete_agg_attrs_from_clone(ctx)

        return f_name, ctx<|MERGE_RESOLUTION|>--- conflicted
+++ resolved
@@ -81,18 +81,10 @@
             for name, attr in self.__private_attrs.items():
                 setattr(clone, name, attr)
 
-<<<<<<< HEAD
-    def __delete_agg_attrs_from_clone(self,
-                                      clone: Any,
-                                      replace_str: str = None) -> None:
-        """Remove aggregator private attributes from FLSpec clone before
-        transition from Aggregator step to collaborator steps.
-=======
     def __delete_agg_attrs_from_clone(self, clone: Any, replace_str: str = None) -> None:
         """
         Remove aggregator private attributes from FLSpec clone before
         transition from Aggregator step to collaborator steps
->>>>>>> 660ad325
 
         Args:
             clone (FLSpec): Clone from which private attributes are to be
@@ -106,26 +98,15 @@
         if len(self.__private_attrs) > 0:
             for attr_name in self.__private_attrs:
                 if hasattr(clone, attr_name):
-<<<<<<< HEAD
-                    self.__private_attrs.update(
-                        {attr_name: getattr(clone, attr_name)})
-=======
                     self.__private_attrs.update({attr_name: getattr(clone, attr_name)})
->>>>>>> 660ad325
                     if replace_str:
                         setattr(clone, attr_name, replace_str)
                     else:
                         delattr(clone, attr_name)
 
-<<<<<<< HEAD
-    def call_checkpoint(self, ctx: Any, f: Callable,
-                        stream_buffer: Any) -> None:
-        """Call checkpoint gRPC.
-=======
     def call_checkpoint(self, ctx: Any, f: Callable, stream_buffer: Any) -> None:
         """
         Call checkpoint gRPC.
->>>>>>> 660ad325
 
         Args:
             ctx (FLSpec): FLSPec object.
@@ -176,17 +157,10 @@
         Returns:
             None
         """
-<<<<<<< HEAD
-        self.logger.info(f"Round {self.round_number},"
-                         f" collaborator {self.name} is sending results...")
-        self.client.send_task_results(self.name, self.round_number, next_step,
-                                      pickle.dumps(clone))
-=======
         self.logger.info(
             f"Round {self.round_number}," f" collaborator {self.name} is sending results..."
         )
         self.client.send_task_results(self.name, self.round_number, next_step, pickle.dumps(clone))
->>>>>>> 660ad325
 
     def get_tasks(self) -> Tuple:
         """Get tasks from the aggregator.
@@ -202,12 +176,7 @@
         """
         self.logger.info("Waiting for tasks...")
         temp = self.client.get_tasks(self.name)
-<<<<<<< HEAD
-        self.round_number, next_step, clone_bytes, sleep_time, time_to_quit = (
-            temp)
-=======
         self.round_number, next_step, clone_bytes, sleep_time, time_to_quit = temp
->>>>>>> 660ad325
 
         return next_step, pickle.loads(clone_bytes), sleep_time, time_to_quit
 
@@ -230,12 +199,7 @@
             f = getattr(ctx, f_name)
             f()
             # Checkpoint the function
-<<<<<<< HEAD
-            self.__delete_agg_attrs_from_clone(
-                ctx, "Private attributes: Not Available.")
-=======
             self.__delete_agg_attrs_from_clone(ctx, "Private attributes: Not Available.")
->>>>>>> 660ad325
             self.call_checkpoint(ctx, f, f._stream_buffer)
             self.__set_attributes_to_clone(ctx)
 

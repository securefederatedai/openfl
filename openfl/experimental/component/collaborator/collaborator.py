# Copyright (C) 2020-2023 Intel Corporation
# SPDX-License-Identifier: Apache-2.0
"""Experimental Collaborator module."""
import pickle
import time
from logging import getLogger
from typing import Any, Callable, Dict, Tuple


class Collaborator:
    r"""The Collaborator object class.

    Args:
        collaborator_name (str): The common name for the collaborator.
        aggregator_uuid (str): The unique id for the client.
        federation_uuid (str): The unique id for the federation.

        client (AggregatorGRPCClient): GRPC Client to connect to
        Aggregator Server.

        private_attrs_callable (Callable): Function for Collaborator
        private attriubtes.
        private_attrs_kwargs (Dict): Arguments to call private_attrs_callable.

    Note:
        \* - Plan setting.
    """

    def __init__(
        self,
        collaborator_name: str,
        aggregator_uuid: str,
        federation_uuid: str,
        client: Any,
        private_attributes_callable: Any = None,
        private_attributes_kwargs: Dict = {},
<<<<<<< HEAD
        private_attributes: Dict = {},
=======
>>>>>>> 72312932
        **kwargs,
    ) -> None:

        self.name = collaborator_name
        self.aggregator_uuid = aggregator_uuid
        self.federation_uuid = federation_uuid

        self.client = client

        self.logger = getLogger(__name__)

        self.__private_attrs_callable = private_attributes_callable

        self.__private_attrs = private_attributes
        if self.__private_attrs_callable is not None:
            self.logger.info("Initializing collaborator.")
            self.__initialize_private_attributes(private_attributes_kwargs)

    def __initialize_private_attributes(self, kwargs: Dict) -> None:
        """
        Call private_attrs_callable function set
            attributes to self.__private_attrs

        Args:
            kwargs (Dict): Private attributes callable function arguments

        Returns:
            None
        """
<<<<<<< HEAD
        self.__private_attrs = self.__private_attrs_callable(**kwargs)
=======
        self.__private_attrs = self.__private_attrs_callable(**kwrags)
>>>>>>> 72312932

    def __set_attributes_to_clone(self, clone: Any) -> None:
        """
        Set private_attrs to clone as attributes.

        Args:
            clone (FLSpec): Clone to which private attributes are to be
            set

        Returns:
            None
        """
        if len(self.__private_attrs) > 0:
            for name, attr in self.__private_attrs.items():
                setattr(clone, name, attr)

    def __delete_agg_attrs_from_clone(
        self, clone: Any, replace_str: str = None
    ) -> None:
        """
        Remove aggregator private attributes from FLSpec clone before
        transition from Aggregator step to collaborator steps

        Args:
            clone (FLSpec): Clone from which private attributes are to be
            removed

        Returns:
            None
        """
        # Update aggregator private attributes by taking latest
        # parameters from clone, then delete attributes from clone.
        if len(self.__private_attrs) > 0:
            for attr_name in self.__private_attrs:
                if hasattr(clone, attr_name):
                    self.__private_attrs.update(
                        {attr_name: getattr(clone, attr_name)}
                    )
                    if replace_str:
                        setattr(clone, attr_name, replace_str)
                    else:
                        delattr(clone, attr_name)

    def call_checkpoint(
        self, ctx: Any, f: Callable, stream_buffer: Any
    ) -> None:
        """
        Call checkpoint gRPC.

        Args:
            ctx (FLSpec): FLSPec object.
            f (Callable): Flow step which is be checkpointed.
            stream_buffer (Any): Captured object for output and error.

        Returns:
            None
        """
        self.client.call_checkpoint(
            self.name,
            pickle.dumps(ctx),
            pickle.dumps(f),
            pickle.dumps(stream_buffer),
        )

    def run(self) -> None:
        """
        Run the collaborator.

        Args:
            None

        Returns:
            None
        """
        while True:
            next_step, clone, sleep_time, time_to_quit = self.get_tasks()
            if time_to_quit:
                break
            elif sleep_time > 0:
                time.sleep(sleep_time)
            else:
                self.logger.info(f"Received the following tasks: {next_step}.")
                f_name, ctx = self.do_task(next_step, clone)
                self.send_task_results(f_name, ctx)

        self.logger.info("End of Federation reached. Exiting...")

    def send_task_results(self, next_step: str, clone: Any) -> None:
        """
        After collaborator is executed, send next aggregator
            step to Aggregator for continue execution.

        Args:
            next_step (str): Send next function to aggregator
            clone (FLSpec): Updated clone object (Private attributes atr not included)

        Returns:
            None
        """
        self.logger.info(
            f"Round {self.round_number},"
            f" collaborator {self.name} is sending results..."
        )
        self.client.send_task_results(
            self.name, self.round_number, next_step, pickle.dumps(clone)
        )

    def get_tasks(self) -> Tuple:
        """
        Get tasks from the aggregator.

        Args:
            None

        Returns:
            next_step (str): Next collaborator function to start execution from
            ctx (FLSpec): Function context
            sleep_time (int): Sleep for given seconds if not ready yet
            time_to_quit (bool): True if end of reached
        """
        self.logger.info("Waiting for tasks...")
        temp = self.client.get_tasks(self.name)
        self.round_number, next_step, clone_bytes, sleep_time, time_to_quit = (
            temp
        )

        return next_step, pickle.loads(clone_bytes), sleep_time, time_to_quit

    def do_task(self, f_name: str, ctx: Any) -> Tuple:
        """
        Run collaborator steps until transition.

        Args:
            f_name (str): Function name which is to be executed.
            ctx (FLSpec): Function context.

        Returns:
            Tuple(str, FLSpec): Next aggregator function, and updated context.
        """
        # Set private attributes to context
        self.__set_attributes_to_clone(ctx)

        # Loop control variable
        not_at_transition_point = True
        while not_at_transition_point:
            f = getattr(ctx, f_name)
            f()
            # Checkpoint the function
            self.__delete_agg_attrs_from_clone(
                ctx, "Private attributes: Not Available."
            )
            self.call_checkpoint(ctx, f, f._stream_buffer)
            self.__set_attributes_to_clone(ctx)

            _, f, parent_func = ctx.execute_task_args[:3]
            # Display transition logs if transition
            ctx._display_transition_logs(f, parent_func)

            # If transition break the loop
            if ctx._is_at_transition_point(f, parent_func):
                not_at_transition_point = False

            # Update the function name
            f_name = f.__name__

        # Reomve private attributes from context
        self.__delete_agg_attrs_from_clone(ctx)

        return f_name, ctx<|MERGE_RESOLUTION|>--- conflicted
+++ resolved
@@ -34,10 +34,7 @@
         client: Any,
         private_attributes_callable: Any = None,
         private_attributes_kwargs: Dict = {},
-<<<<<<< HEAD
         private_attributes: Dict = {},
-=======
->>>>>>> 72312932
         **kwargs,
     ) -> None:
 
@@ -67,11 +64,7 @@
         Returns:
             None
         """
-<<<<<<< HEAD
         self.__private_attrs = self.__private_attrs_callable(**kwargs)
-=======
-        self.__private_attrs = self.__private_attrs_callable(**kwrags)
->>>>>>> 72312932
 
     def __set_attributes_to_clone(self, clone: Any) -> None:
         """

# Copyright 2020-2024 Intel Corporation
# SPDX-License-Identifier: Apache-2.0


"""Plan module."""
import inspect
import os
from hashlib import sha384
from importlib import import_module
from logging import getLogger
from os.path import splitext
from pathlib import Path

from yaml import SafeDumper, dump, safe_load

from openfl.experimental.interface.cli.cli_helper import WORKSPACE
from openfl.experimental.transport import AggregatorGRPCClient, AggregatorGRPCServer
from openfl.utilities.utils import getfqdn_env

SETTINGS = "settings"
TEMPLATE = "template"
DEFAULTS = "defaults"
AUTO = "auto"


class Plan:
    """Federated Learning plan."""

    logger = getLogger(__name__)

    @staticmethod
    def load(yaml_path: Path, default: dict = None):
        """Load the plan from YAML file."""
        if default is None:
            default = {}
        if yaml_path and yaml_path.exists():
            return safe_load(yaml_path.read_text())
        return default

    @staticmethod
    def dump(yaml_path, config, freeze=False):
        """Dump the plan config to YAML file."""

        class NoAliasDumper(SafeDumper):

            def ignore_aliases(self, data):
                return True

        if freeze:
            plan = Plan()
            plan.config = config
<<<<<<< HEAD
            frozen_yaml_path = Path(
                f"{yaml_path.parent}/{yaml_path.stem}_{plan.hash[:8]}.yaml")
=======
            frozen_yaml_path = Path(f"{yaml_path.parent}/{yaml_path.stem}_{plan.hash[:8]}.yaml")
>>>>>>> 660ad325
            if frozen_yaml_path.exists():
                Plan.logger.info(f"{yaml_path.name} is already frozen")
                return
            frozen_yaml_path.write_text(dump(config))
            frozen_yaml_path.chmod(0o400)
            Plan.logger.info(f"{yaml_path.name} frozen successfully")
        else:
            yaml_path.write_text(dump(config))

    @staticmethod
    def parse(
        plan_config_path: Path,
        cols_config_path: Path = None,
        data_config_path: Path = None,
        resolve=True,
    ):
        """Parse the Federated Learning plan.

        Args:
            plan_config_path (string): The filepath to the federated learning
                                       plan
            cols_config_path (string): The filepath to the federation
                                       collaborator list [optional]
            data_config_path (string): The filepath to the federation
                                       collaborator data configuration
                                       [optional]
        Returns:
            A federated learning plan object
        """
        try:
            plan = Plan()
            plan.config = Plan.load(
                plan_config_path)  # load plan configuration
            plan.name = plan_config_path.name
            plan.files = [plan_config_path]  # collect all the plan files

            # ensure 'settings' appears in each top-level section
            for section in plan.config.keys():
                if plan.config[section].get(SETTINGS) is None:
                    plan.config[section][SETTINGS] = {}

            # walk the top level keys and load 'defaults' in sorted order
            for section in sorted(plan.config.keys()):
                defaults = plan.config[section].pop(DEFAULTS, None)

                if defaults is not None:
                    defaults = WORKSPACE / "workspace" / defaults

                    plan.files.append(defaults)

                    if resolve:
                        Plan.logger.info(
                            f"Loading DEFAULTS for section [red]{section}[/] "
                            f"from file [red]{defaults}[/].",
                            extra={"markup": True},
                        )

                    defaults = Plan.load(Path(defaults))

                    if SETTINGS in defaults:
                        # override defaults with section settings
<<<<<<< HEAD
                        defaults[SETTINGS].update(
                            plan.config[section][SETTINGS])
=======
                        defaults[SETTINGS].update(plan.config[section][SETTINGS])
>>>>>>> 660ad325
                        plan.config[section][SETTINGS] = defaults[SETTINGS]

                    defaults.update(plan.config[section])

                    plan.config[section] = defaults

<<<<<<< HEAD
            plan.authorized_cols = Plan.load(cols_config_path).get(
                "collaborators", [])
=======
            plan.authorized_cols = Plan.load(cols_config_path).get("collaborators", [])
>>>>>>> 660ad325

            if resolve:
                plan.resolve()

                Plan.logger.info(
                    f"Parsing Federated Learning Plan : [green]SUCCESS[/] : "
                    f"[blue]{plan_config_path}[/].",
                    extra={"markup": True},
                )
                Plan.logger.info(dump(plan.config))

            return plan

        except Exception:
            Plan.logger.exception(
                f"Parsing Federated Learning Plan : "
                f"[red]FAILURE[/] : [blue]{plan_config_path}[/].",
                extra={"markup": True},
            )
            raise

    @staticmethod
    def accept_args(cls):
        """Determines whether a class's constructor (__init__ method) accepts
        variable positional arguments (*args).

        Returns:
            Boolean: True or False
        """
        init_signature = inspect.signature(cls.__init__)
        for param in init_signature.parameters.values():
            if param.kind == param.VAR_POSITIONAL:
                return True
        return False

    @staticmethod
    def build(template, settings, **override):
        """Create an instance of a openfl Component or Federated
        DataLoader/TaskRunner.

        Args:
            template: Fully qualified class template path
            settings: Keyword arguments to class constructor

        Returns:
            A Python object
        """
        class_name = splitext(template)[1].strip(".")
        module_path = splitext(template)[0]

        Plan.logger.info(f"Building `{template}` Module.")
        Plan.logger.debug(f"Settings {settings}")
        Plan.logger.debug(f"Override {override}")

        settings.update(**override)
        module = import_module(module_path)

        if Plan.accept_args(getattr(module, class_name)):
            args = list(settings.values())
            instance = getattr(module, class_name)(*args)
        else:
            instance = getattr(module, class_name)(**settings)

        return instance

    @staticmethod
    def import_(template):
        """Import an instance of a openfl Component or Federated
        DataLoader/TaskRunner.

        Args:
            template: Fully qualified object path

        Returns:
            A Python object
        """
        class_name = splitext(template)[1].strip(".")
        module_path = splitext(template)[0]
        Plan.logger.info(
            f"Importing [red]🡆[/] Object [red]{class_name}[/] "
            f"from [red]{module_path}[/] Module.",
            extra={"markup": True},
        )
        module = import_module(module_path)
        instance = getattr(module, class_name)

        return instance

    def __init__(self):
        """Initialize."""
        self.config = {}  # dictionary containing patched plan definition
        self.authorized_cols = []  # authorized collaborator list
        self.cols_data_paths = {}  # collaborator data paths dict

        self.collaborator_ = None  # collaborator object
        self.aggregator_ = None  # aggregator object

        self.server_ = None  # gRPC server object
        self.client_ = None  # gRPC client object

        self.hash_ = None

    @property
    def hash(self):  # NOQA
        """Generate hash for this instance."""
        self.hash_ = sha384(dump(self.config).encode("utf-8"))
        Plan.logger.info(
            f"FL-Plan hash is [blue]{self.hash_.hexdigest()}[/]",
            extra={"markup": True},
        )

        return self.hash_.hexdigest()

    def resolve(self):
        """Resolve the federation settings."""
        self.federation_uuid = f"{self.name}_{self.hash[:8]}"
        self.aggregator_uuid = f"aggregator_{self.federation_uuid}"

<<<<<<< HEAD
        self.rounds_to_train = self.config["aggregator"][SETTINGS][
            "rounds_to_train"]
=======
        self.rounds_to_train = self.config["aggregator"][SETTINGS]["rounds_to_train"]
>>>>>>> 660ad325

        if self.config["network"][SETTINGS]["agg_addr"] == AUTO:
            self.config["network"][SETTINGS]["agg_addr"] = getfqdn_env()

        if self.config["network"][SETTINGS]["agg_port"] == AUTO:
            self.config["network"][SETTINGS]["agg_port"] = (
                int(self.hash[:8], 16) % (60999 - 49152) + 49152)

    def get_aggregator(self):
        """Get federation aggregator."""
        defaults = self.config.get(
            "aggregator",
            {
                TEMPLATE: "openfl.experimental.Aggregator",
                SETTINGS: {}
            },
        )

        defaults[SETTINGS]["aggregator_uuid"] = self.aggregator_uuid
        defaults[SETTINGS]["federation_uuid"] = self.federation_uuid
        defaults[SETTINGS]["authorized_cols"] = self.authorized_cols

<<<<<<< HEAD
        private_attrs_callable, private_attrs_kwargs, private_attributes = (
            self.get_private_attr("aggregator"))
        defaults[SETTINGS][
            "private_attributes_callable"] = private_attrs_callable
=======
        private_attrs_callable, private_attrs_kwargs, private_attributes = self.get_private_attr(
            "aggregator"
        )
        defaults[SETTINGS]["private_attributes_callable"] = private_attrs_callable
>>>>>>> 660ad325
        defaults[SETTINGS]["private_attributes_kwargs"] = private_attrs_kwargs
        defaults[SETTINGS]["private_attributes"] = private_attributes

        defaults[SETTINGS]["flow"] = self.get_flow()
        checkpoint = self.config.get("federated_flow", False)
        if not checkpoint:
            checkpoint = checkpoint["settings"]["checkpoint"]
        defaults[SETTINGS]["checkpoint"] = checkpoint

        log_metric_callback = defaults[SETTINGS].get("log_metric_callback")
        if log_metric_callback:
            if isinstance(log_metric_callback, dict):
                log_metric_callback = Plan.import_(**log_metric_callback)
            elif not callable(log_metric_callback):
                raise TypeError(
                    f"log_metric_callback should be callable object "
                    f"or be import from code part, get {log_metric_callback}")
        defaults[SETTINGS]["log_metric_callback"] = log_metric_callback

        if self.aggregator_ is None:
            self.aggregator_ = Plan.build(**defaults)

        return self.aggregator_

    def get_collaborator(
        self,
        collaborator_name,
        root_certificate=None,
        private_key=None,
        certificate=None,
        client=None,
    ):
        """Get collaborator."""
        defaults = self.config.get(
            "collaborator",
            {
                TEMPLATE: "openfl.experimental.Collaborator",
                SETTINGS: {}
            },
        )

        defaults[SETTINGS]["collaborator_name"] = collaborator_name
        defaults[SETTINGS]["aggregator_uuid"] = self.aggregator_uuid
        defaults[SETTINGS]["federation_uuid"] = self.federation_uuid

<<<<<<< HEAD
        private_attrs_callable, private_attrs_kwargs, private_attributes = (
            self.get_private_attr(collaborator_name))
        defaults[SETTINGS][
            "private_attributes_callable"] = private_attrs_callable
=======
        private_attrs_callable, private_attrs_kwargs, private_attributes = self.get_private_attr(
            collaborator_name
        )
        defaults[SETTINGS]["private_attributes_callable"] = private_attrs_callable
>>>>>>> 660ad325
        defaults[SETTINGS]["private_attributes_kwargs"] = private_attrs_kwargs
        defaults[SETTINGS]["private_attributes"] = private_attributes

        if client is not None:
            defaults[SETTINGS]["client"] = client
        else:
            defaults[SETTINGS]["client"] = self.get_client(
                collaborator_name,
                self.aggregator_uuid,
                self.federation_uuid,
                root_certificate,
                private_key,
                certificate,
            )

        if self.collaborator_ is None:
            self.collaborator_ = Plan.build(**defaults)

        return self.collaborator_

    def get_client(
        self,
        collaborator_name,
        aggregator_uuid,
        federation_uuid,
        root_certificate=None,
        private_key=None,
        certificate=None,
    ):
        """Get gRPC client for the specified collaborator."""
        common_name = collaborator_name
        if not root_certificate or not private_key or not certificate:
            root_certificate = "cert/cert_chain.crt"
            certificate = f"cert/client/col_{common_name}.crt"
            private_key = f"cert/client/col_{common_name}.key"

        client_args = self.config["network"][SETTINGS]

        # patch certificates

        client_args["root_certificate"] = root_certificate
        client_args["certificate"] = certificate
        client_args["private_key"] = private_key

        client_args["aggregator_uuid"] = aggregator_uuid
        client_args["federation_uuid"] = federation_uuid

        if self.client_ is None:
            self.client_ = AggregatorGRPCClient(**client_args)

        return self.client_

    def get_server(
        self,
        root_certificate=None,
        private_key=None,
        certificate=None,
        **kwargs,
    ):
        """Get gRPC server of the aggregator instance."""
        common_name = self.config["network"][SETTINGS]["agg_addr"].lower()

        if not root_certificate or not private_key or not certificate:
            root_certificate = "cert/cert_chain.crt"
            certificate = f"cert/server/agg_{common_name}.crt"
            private_key = f"cert/server/agg_{common_name}.key"

        server_args = self.config["network"][SETTINGS]

        # patch certificates

        server_args.update(kwargs)
        server_args["root_certificate"] = root_certificate
        server_args["certificate"] = certificate
        server_args["private_key"] = private_key

        server_args["aggregator"] = self.get_aggregator()

        if self.server_ is None:
            self.server_ = AggregatorGRPCServer(**server_args)

        return self.server_

    def get_flow(self):
        """Instantiates federated flow object."""
        defaults = self.config.get(
            "federated_flow",
            {
                TEMPLATE: self.config["federated_flow"]["template"],
                SETTINGS: {}
            },
        )
        defaults = self.import_kwargs_modules(defaults)

        self.flow_ = Plan.build(**defaults)
        return self.flow_

    def import_kwargs_modules(self, defaults):

        def import_nested_settings(settings):
            for key, value in settings.items():
                if isinstance(value, dict):
                    settings[key] = import_nested_settings(value)
                elif isinstance(value, str):
                    class_name = splitext(value)[1].strip(".")
                    if class_name:
                        module_path = splitext(value)[0]
                        try:
                            if import_module(module_path):
                                module = import_module(module_path)
                                value_defaults_data = {
                                    "template": value,
                                    "settings": settings.get("settings", {}),
                                }
                                attr = getattr(module, class_name)

                                if not inspect.isclass(attr):
                                    settings[key] = attr
                                else:
                                    settings = Plan.build(
                                        **value_defaults_data)
                        except ImportError:
                            raise ImportError(f"Cannot import {value}.")
            return settings

        defaults[SETTINGS] = import_nested_settings(defaults[SETTINGS])
        return defaults

    def get_private_attr(self, private_attr_name=None):
        private_attrs_callable = None
        private_attrs_kwargs = {}
        private_attributes = {}

        data_yaml = "plan/data.yaml"

        if os.path.exists(data_yaml) and os.path.isfile(data_yaml):
            d = Plan.load(Path(data_yaml).absolute())

            if d.get(private_attr_name, None):
<<<<<<< HEAD
                callable_func = d.get(private_attr_name,
                                      {}).get("callable_func")
                private_attributes = d.get(private_attr_name,
                                           {}).get("private_attributes")
                if callable_func and private_attributes:
                    logger = getLogger(__name__)
                    logger.warning(
                        f'Warning: {private_attr_name} private attributes '
                        'will be initialized via callable and '
                        'attributes directly specified '
                        'will be ignored')

                if callable_func is not None:
                    private_attrs_callable = {
                        "template":
                        d.get(private_attr_name)["callable_func"]["template"]
=======
                callable_func = d.get(private_attr_name, {}).get("callable_func")
                private_attributes = d.get(private_attr_name, {}).get("private_attributes")
                if callable_func and private_attributes:
                    logger = getLogger(__name__)
                    logger.warning(
                        f"Warning: {private_attr_name} private attributes "
                        "will be initialized via callable and "
                        "attributes directly specified "
                        "will be ignored"
                    )

                if callable_func is not None:
                    private_attrs_callable = {
                        "template": d.get(private_attr_name)["callable_func"]["template"]
>>>>>>> 660ad325
                    }

                    private_attrs_kwargs = self.import_kwargs_modules(
                        d.get(private_attr_name)["callable_func"])["settings"]

                    if isinstance(private_attrs_callable, dict):
<<<<<<< HEAD
                        private_attrs_callable = Plan.import_(
                            **private_attrs_callable)
=======
                        private_attrs_callable = Plan.import_(**private_attrs_callable)
>>>>>>> 660ad325
                elif private_attributes:
                    private_attributes = Plan.import_(
                        d.get(private_attr_name)["private_attributes"])
                elif not callable(private_attrs_callable):
                    raise TypeError(
                        f"private_attrs_callable should be callable object "
                        f"or be import from code part, get {private_attrs_callable}"
                    )

                return (
                    private_attrs_callable,
                    private_attrs_kwargs,
                    private_attributes,
                )
        return None, None, {}<|MERGE_RESOLUTION|>--- conflicted
+++ resolved
@@ -49,12 +49,7 @@
         if freeze:
             plan = Plan()
             plan.config = config
-<<<<<<< HEAD
-            frozen_yaml_path = Path(
-                f"{yaml_path.parent}/{yaml_path.stem}_{plan.hash[:8]}.yaml")
-=======
             frozen_yaml_path = Path(f"{yaml_path.parent}/{yaml_path.stem}_{plan.hash[:8]}.yaml")
->>>>>>> 660ad325
             if frozen_yaml_path.exists():
                 Plan.logger.info(f"{yaml_path.name} is already frozen")
                 return
@@ -116,24 +111,14 @@
 
                     if SETTINGS in defaults:
                         # override defaults with section settings
-<<<<<<< HEAD
-                        defaults[SETTINGS].update(
-                            plan.config[section][SETTINGS])
-=======
                         defaults[SETTINGS].update(plan.config[section][SETTINGS])
->>>>>>> 660ad325
                         plan.config[section][SETTINGS] = defaults[SETTINGS]
 
                     defaults.update(plan.config[section])
 
                     plan.config[section] = defaults
 
-<<<<<<< HEAD
-            plan.authorized_cols = Plan.load(cols_config_path).get(
-                "collaborators", [])
-=======
             plan.authorized_cols = Plan.load(cols_config_path).get("collaborators", [])
->>>>>>> 660ad325
 
             if resolve:
                 plan.resolve()
@@ -252,12 +237,7 @@
         self.federation_uuid = f"{self.name}_{self.hash[:8]}"
         self.aggregator_uuid = f"aggregator_{self.federation_uuid}"
 
-<<<<<<< HEAD
-        self.rounds_to_train = self.config["aggregator"][SETTINGS][
-            "rounds_to_train"]
-=======
         self.rounds_to_train = self.config["aggregator"][SETTINGS]["rounds_to_train"]
->>>>>>> 660ad325
 
         if self.config["network"][SETTINGS]["agg_addr"] == AUTO:
             self.config["network"][SETTINGS]["agg_addr"] = getfqdn_env()
@@ -280,17 +260,10 @@
         defaults[SETTINGS]["federation_uuid"] = self.federation_uuid
         defaults[SETTINGS]["authorized_cols"] = self.authorized_cols
 
-<<<<<<< HEAD
-        private_attrs_callable, private_attrs_kwargs, private_attributes = (
-            self.get_private_attr("aggregator"))
-        defaults[SETTINGS][
-            "private_attributes_callable"] = private_attrs_callable
-=======
         private_attrs_callable, private_attrs_kwargs, private_attributes = self.get_private_attr(
             "aggregator"
         )
         defaults[SETTINGS]["private_attributes_callable"] = private_attrs_callable
->>>>>>> 660ad325
         defaults[SETTINGS]["private_attributes_kwargs"] = private_attrs_kwargs
         defaults[SETTINGS]["private_attributes"] = private_attributes
 
@@ -336,17 +309,10 @@
         defaults[SETTINGS]["aggregator_uuid"] = self.aggregator_uuid
         defaults[SETTINGS]["federation_uuid"] = self.federation_uuid
 
-<<<<<<< HEAD
-        private_attrs_callable, private_attrs_kwargs, private_attributes = (
-            self.get_private_attr(collaborator_name))
-        defaults[SETTINGS][
-            "private_attributes_callable"] = private_attrs_callable
-=======
         private_attrs_callable, private_attrs_kwargs, private_attributes = self.get_private_attr(
             collaborator_name
         )
         defaults[SETTINGS]["private_attributes_callable"] = private_attrs_callable
->>>>>>> 660ad325
         defaults[SETTINGS]["private_attributes_kwargs"] = private_attrs_kwargs
         defaults[SETTINGS]["private_attributes"] = private_attributes
 
@@ -486,24 +452,6 @@
             d = Plan.load(Path(data_yaml).absolute())
 
             if d.get(private_attr_name, None):
-<<<<<<< HEAD
-                callable_func = d.get(private_attr_name,
-                                      {}).get("callable_func")
-                private_attributes = d.get(private_attr_name,
-                                           {}).get("private_attributes")
-                if callable_func and private_attributes:
-                    logger = getLogger(__name__)
-                    logger.warning(
-                        f'Warning: {private_attr_name} private attributes '
-                        'will be initialized via callable and '
-                        'attributes directly specified '
-                        'will be ignored')
-
-                if callable_func is not None:
-                    private_attrs_callable = {
-                        "template":
-                        d.get(private_attr_name)["callable_func"]["template"]
-=======
                 callable_func = d.get(private_attr_name, {}).get("callable_func")
                 private_attributes = d.get(private_attr_name, {}).get("private_attributes")
                 if callable_func and private_attributes:
@@ -518,19 +466,13 @@
                 if callable_func is not None:
                     private_attrs_callable = {
                         "template": d.get(private_attr_name)["callable_func"]["template"]
->>>>>>> 660ad325
                     }
 
                     private_attrs_kwargs = self.import_kwargs_modules(
                         d.get(private_attr_name)["callable_func"])["settings"]
 
                     if isinstance(private_attrs_callable, dict):
-<<<<<<< HEAD
-                        private_attrs_callable = Plan.import_(
-                            **private_attrs_callable)
-=======
                         private_attrs_callable = Plan.import_(**private_attrs_callable)
->>>>>>> 660ad325
                 elif private_attributes:
                     private_attributes = Plan.import_(
                         d.get(private_attr_name)["private_attributes"])

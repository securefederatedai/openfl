# Copyright 2020-2024 Intel Corporation
# SPDX-License-Identifier: Apache-2.0


"""Experimental CLI."""

import os
from pathlib import Path

from click import group, pass_context


@group()
@pass_context
def experimental(context):
    """Manage Experimental Environment."""
    context.obj["group"] = "experimental"


@experimental.command(name="deactivate")
def deactivate():
    """Deactivate experimental environment."""
<<<<<<< HEAD
    settings = (Path("~").expanduser().joinpath(".openfl",
                                                "experimental").resolve())
=======
    settings = Path("~").expanduser().joinpath(".openfl", "experimental").resolve()
>>>>>>> 660ad325

    os.remove(settings)<|MERGE_RESOLUTION|>--- conflicted
+++ resolved
@@ -20,11 +20,6 @@
 @experimental.command(name="deactivate")
 def deactivate():
     """Deactivate experimental environment."""
-<<<<<<< HEAD
-    settings = (Path("~").expanduser().joinpath(".openfl",
-                                                "experimental").resolve())
-=======
     settings = Path("~").expanduser().joinpath(".openfl", "experimental").resolve()
->>>>>>> 660ad325
 
     os.remove(settings)
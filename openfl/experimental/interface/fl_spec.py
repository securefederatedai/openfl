# Copyright 2020-2024 Intel Corporation
# SPDX-License-Identifier: Apache-2.0


"""openfl.experimental.interface.flspec module."""

from __future__ import annotations

import inspect
from copy import deepcopy
from typing import Callable, List, Type

from openfl.experimental.utilities import (
    MetaflowInterface,
    SerializationError,
    aggregator_to_collaborator,
    checkpoint,
    collaborator_to_aggregator,
    filter_attributes,
    generate_artifacts,
    should_transfer,
)


class FLSpec:
    _clones = []
    _initial_state = None

    def __init__(self, checkpoint: bool = False):
        """Initializes the FLSpec object.

        Args:
            checkpoint (bool, optional): Determines whether to checkpoint or
                not. Defaults to False.
        """
        self._foreach_methods = []
        self._checkpoint = checkpoint

    @classmethod
    def _create_clones(cls, instance: Type[FLSpec], names: List[str]) -> None:
        """Creates clones for instance for each collaborator in names.

        Args:
            instance (Type[FLSpec]): The instance to be cloned.
            names (List[str]): The list of names for the clones.
        """
        cls._clones = {name: deepcopy(instance) for name in names}

    @classmethod
    def _reset_clones(cls):
        """Resets the clones of the class."""

        cls._clones = []

    @classmethod
    def save_initial_state(cls, instance: Type[FLSpec]) -> None:
        """Saves the initial state of an instance before executing the flow.

        Args:
            instance (Type[FLSpec]): The instance whose initial state is to be
                saved.
        """
        cls._initial_state = deepcopy(instance)

    def run(self) -> None:
        """Starts the execution of the flow."""

        # Submit flow to Runtime
        if str(self._runtime) == "LocalRuntime":
<<<<<<< HEAD
            self._metaflow_interface = MetaflowInterface(
                self.__class__, self.runtime.backend)
=======
            self._metaflow_interface = MetaflowInterface(self.__class__, self.runtime.backend)
>>>>>>> 660ad325
            self._run_id = self._metaflow_interface.create_run()
            # Initialize aggregator private attributes
            self.runtime.initialize_aggregator()
            self._foreach_methods = []
            FLSpec._reset_clones()
            FLSpec._create_clones(self, self.runtime.collaborators)
            # Initialize collaborator private attributes
            self.runtime.initialize_collaborators()
            if self._checkpoint:
                print(f"Created flow {self.__class__.__name__}")
            try:
                # Execute all Participant (Aggregator & Collaborator) tasks and
                # retrieve the final attributes
                # start step is the first task & invoked on aggregator through
                # runtime.execute_task
                final_attributes = self.runtime.execute_task(
                    self,
                    self.start,
                )
            except Exception as e:
                if "cannot pickle" in str(e) or "Failed to unpickle" in str(e):
                    msg = (
                        "\nA serialization error was encountered that could not"
                        "\nbe handled by the ray backend."
                        "\nTry rerunning the flow without ray as follows:\n"
                        "\nLocalRuntime(...,backend='single_process')\n"
                        "\n or for more information about the original error,"
                        "\nPlease see the official Ray documentation"
                        "\nhttps://docs.ray.io/en/releases-2.2.0/ray-core/\
                        objects/serialization.html")
                    raise SerializationError(str(e) + msg)
                else:
                    raise e
            for name, attr in final_attributes:
                setattr(self, name, attr)
        elif str(self._runtime) == "FederatedRuntime":
            pass
        else:
            raise Exception("Runtime not implemented")

    @property
<<<<<<< HEAD
    def runtime(self) -> Type[Runtime]:
        """Returns flow runtime.

        Returns:
            Type[Runtime]: The runtime of the flow.
        """
        return self._runtime

    @runtime.setter
    def runtime(self, runtime: Type[Runtime]) -> None:
        """Sets flow runtime.

        Args:
            runtime (Type[Runtime]): The runtime to be set.

        Raises:
            TypeError: If the provided runtime is not a valid OpenFL Runtime.
        """
        if isinstance(runtime, Runtime):
            self._runtime = runtime
        else:
=======
    def runtime(self):
        """Returns flow runtime"""
        return self._runtime

    @runtime.setter
    def runtime(self, runtime) -> None:
        """Sets flow runtime. `runtime` must be an `openfl.runtime.Runtime` instance."""
        if str(runtime) not in ["LocalRuntime", "FederatedRuntime"]:
>>>>>>> 660ad325
            raise TypeError(f"{runtime} is not a valid OpenFL Runtime")
        self._runtime = runtime

    def _capture_instance_snapshot(self, kwargs):
        """Takes backup of self before exclude or include filtering.

        Args:
            kwargs: Key word arguments originally passed to the next function.
                    If include or exclude are in the kwargs, the state of the
                    aggregator needs to be retained.

        Returns:
            return_objs (list): A list of return objects.
        """
        return_objs = []
        if "exclude" in kwargs or "include" in kwargs:
            backup = deepcopy(self)
            return_objs.append(backup)
        return return_objs

<<<<<<< HEAD
    def _is_at_transition_point(self, f: Callable,
                                parent_func: Callable) -> bool:
        """Determines if the collaborator has finished its current sequence.
=======
    def _is_at_transition_point(self, f: Callable, parent_func: Callable) -> bool:
        """
        Has the collaborator finished its current sequence?
>>>>>>> 660ad325

        Args:
            f (Callable): The next function to be executed.
            parent_func (Callable): The previous function executed.

        Returns:
            bool: True if the collaborator has finished its current sequence,
                False otherwise.
        """
        if parent_func.__name__ in self._foreach_methods:
            self._foreach_methods.append(f.__name__)
            if should_transfer(f, parent_func):
                print(f"Should transfer from {parent_func.__name__} to {f.__name__}")
                self.execute_next = f.__name__
                return True
        return False

<<<<<<< HEAD
    def _display_transition_logs(self, f: Callable,
                                 parent_func: Callable) -> None:
        """Prints aggregator to collaborators or collaborators to aggregator
        state transition logs.

        Args:
            f (Callable): The next function to be executed.
            parent_func (Callable): The previous function executed.
=======
    def _display_transition_logs(self, f: Callable, parent_func: Callable) -> None:
        """
        Prints aggregator to collaborators or
        collaborators to aggregator state transition logs
>>>>>>> 660ad325
        """
        if aggregator_to_collaborator(f, parent_func):
            print("Sending state from aggregator to collaborators")

        elif collaborator_to_aggregator(f, parent_func):
            print("Sending state from collaborator to aggregator")

    def filter_exclude_include(self, f, **kwargs):
        """Filters exclude/include attributes for a given task within the flow.

        Args:
            f (Callable): The task to be executed within the flow.
            **kwargs (dict): Additional keyword arguments. These should
                include:
                - "foreach" (str): The attribute name that contains the list
                of selected collaborators.
                - "exclude" (list, optional): List of attribute names to
                exclude. If an attribute name is present in this list and the
                clone has this attribute, it will be filtered out.
                - "include" (list, optional): List of attribute names to
                include. If an attribute name is present in this list and the
                clone has this attribute, it will be included.
        """
        selected_collaborators = getattr(self, kwargs["foreach"])

        for col in selected_collaborators:
            clone = FLSpec._clones[col]
            clone.input = col
<<<<<<< HEAD
            if ("exclude" in kwargs and hasattr(clone, kwargs["exclude"][0])
                ) or ("include" in kwargs
                      and hasattr(clone, kwargs["include"][0])):
=======
            if ("exclude" in kwargs and hasattr(clone, kwargs["exclude"][0])) or (
                "include" in kwargs and hasattr(clone, kwargs["include"][0])
            ):
>>>>>>> 660ad325
                filter_attributes(clone, f, **kwargs)
            artifacts_iter, _ = generate_artifacts(ctx=self)
            for name, attr in artifacts_iter():
                setattr(clone, name, deepcopy(attr))
            clone._foreach_methods = self._foreach_methods

<<<<<<< HEAD
    def restore_instance_snapshot(self, ctx: FLSpec,
                                  instance_snapshot: List[FLSpec]):
        """Restores attributes from backup (in instance snapshot) to ctx.

        Args:
            ctx (FLSpec): The context to restore the attributes to.
            instance_snapshot (List[FLSpec]): The list of FLSpec instances
                that serve as the backup.
        """
=======
    def restore_instance_snapshot(self, ctx: FLSpec, instance_snapshot: List[FLSpec]):
        """Restores attributes from backup (in instance snapshot) to ctx"""
>>>>>>> 660ad325
        for backup in instance_snapshot:
            artifacts_iter, _ = generate_artifacts(ctx=backup)
            for name, attr in artifacts_iter():
                if not hasattr(ctx, name):
                    setattr(ctx, name, attr)

    def get_clones(self, kwargs):
        """Create, and prepare clones."""
        FLSpec._reset_clones()
        FLSpec._create_clones(self, self.runtime.collaborators)
        selected_collaborators = self.__getattribute__(kwargs["foreach"])

        for col in selected_collaborators:
            clone = FLSpec._clones[col]
            clone.input = col
            artifacts_iter, _ = generate_artifacts(ctx=clone)
            attributes = artifacts_iter()
            for name, attr in attributes:
                setattr(clone, name, deepcopy(attr))
            clone._foreach_methods = self._foreach_methods
            clone._metaflow_interface = self._metaflow_interface

    def next(self, f, **kwargs):
        """Specifies the next task in the flow to execute.

        Args:
            f (Callable): The next task that will be executed in the flow.
            **kwargs: Additional keyword arguments.
        """
        # Get the name and reference to the calling function
        parent = inspect.stack()[1][3]
        parent_func = getattr(self, parent)

        if str(self._runtime) == "LocalRuntime":
            # Checkpoint current attributes (if checkpoint==True)
            checkpoint(self, parent_func)

        # Take back-up of current state of self
        agg_to_collab_ss = None
        if aggregator_to_collaborator(f, parent_func):
            agg_to_collab_ss = self._capture_instance_snapshot(kwargs=kwargs)

            if str(self._runtime) == "FederatedRuntime":
                if len(FLSpec._clones) == 0:
                    self.get_clones(kwargs)

        # Remove included / excluded attributes from next task
        filter_attributes(self, f, **kwargs)

        if str(self._runtime) == "FederatedRuntime":
            if f.collaborator_step and not f.aggregator_step:
                self._foreach_methods.append(f.__name__)

            if "foreach" in kwargs:
                self.filter_exclude_include(f, **kwargs)
                # if "foreach" in kwargs:
                self.execute_task_args = (
                    self,
                    f,
                    parent_func,
                    FLSpec._clones,
                    agg_to_collab_ss,
                    kwargs,
                )
            else:
                self.execute_task_args = (self, f, parent_func, kwargs)

        elif str(self._runtime) == "LocalRuntime":
            # update parameters required to execute execute_task function
            self.execute_task_args = [f, parent_func, agg_to_collab_ss, kwargs]<|MERGE_RESOLUTION|>--- conflicted
+++ resolved
@@ -67,12 +67,7 @@
 
         # Submit flow to Runtime
         if str(self._runtime) == "LocalRuntime":
-<<<<<<< HEAD
-            self._metaflow_interface = MetaflowInterface(
-                self.__class__, self.runtime.backend)
-=======
             self._metaflow_interface = MetaflowInterface(self.__class__, self.runtime.backend)
->>>>>>> 660ad325
             self._run_id = self._metaflow_interface.create_run()
             # Initialize aggregator private attributes
             self.runtime.initialize_aggregator()
@@ -114,8 +109,7 @@
             raise Exception("Runtime not implemented")
 
     @property
-<<<<<<< HEAD
-    def runtime(self) -> Type[Runtime]:
+    def runtime(self):
         """Returns flow runtime.
 
         Returns:
@@ -124,7 +118,7 @@
         return self._runtime
 
     @runtime.setter
-    def runtime(self, runtime: Type[Runtime]) -> None:
+    def runtime(self, runtime) -> None:
         """Sets flow runtime.
 
         Args:
@@ -133,19 +127,7 @@
         Raises:
             TypeError: If the provided runtime is not a valid OpenFL Runtime.
         """
-        if isinstance(runtime, Runtime):
-            self._runtime = runtime
-        else:
-=======
-    def runtime(self):
-        """Returns flow runtime"""
-        return self._runtime
-
-    @runtime.setter
-    def runtime(self, runtime) -> None:
-        """Sets flow runtime. `runtime` must be an `openfl.runtime.Runtime` instance."""
         if str(runtime) not in ["LocalRuntime", "FederatedRuntime"]:
->>>>>>> 660ad325
             raise TypeError(f"{runtime} is not a valid OpenFL Runtime")
         self._runtime = runtime
 
@@ -166,15 +148,9 @@
             return_objs.append(backup)
         return return_objs
 
-<<<<<<< HEAD
-    def _is_at_transition_point(self, f: Callable,
-                                parent_func: Callable) -> bool:
-        """Determines if the collaborator has finished its current sequence.
-=======
     def _is_at_transition_point(self, f: Callable, parent_func: Callable) -> bool:
         """
-        Has the collaborator finished its current sequence?
->>>>>>> 660ad325
+        Determines if the collaborator has finished its current sequence.
 
         Args:
             f (Callable): The next function to be executed.
@@ -192,21 +168,14 @@
                 return True
         return False
 
-<<<<<<< HEAD
-    def _display_transition_logs(self, f: Callable,
-                                 parent_func: Callable) -> None:
-        """Prints aggregator to collaborators or collaborators to aggregator
+    def _display_transition_logs(self, f: Callable, parent_func: Callable) -> None:
+        """
+        Prints aggregator to collaborators or collaborators to aggregator
         state transition logs.
 
         Args:
             f (Callable): The next function to be executed.
             parent_func (Callable): The previous function executed.
-=======
-    def _display_transition_logs(self, f: Callable, parent_func: Callable) -> None:
-        """
-        Prints aggregator to collaborators or
-        collaborators to aggregator state transition logs
->>>>>>> 660ad325
         """
         if aggregator_to_collaborator(f, parent_func):
             print("Sending state from aggregator to collaborators")
@@ -235,24 +204,16 @@
         for col in selected_collaborators:
             clone = FLSpec._clones[col]
             clone.input = col
-<<<<<<< HEAD
-            if ("exclude" in kwargs and hasattr(clone, kwargs["exclude"][0])
-                ) or ("include" in kwargs
-                      and hasattr(clone, kwargs["include"][0])):
-=======
             if ("exclude" in kwargs and hasattr(clone, kwargs["exclude"][0])) or (
                 "include" in kwargs and hasattr(clone, kwargs["include"][0])
             ):
->>>>>>> 660ad325
                 filter_attributes(clone, f, **kwargs)
             artifacts_iter, _ = generate_artifacts(ctx=self)
             for name, attr in artifacts_iter():
                 setattr(clone, name, deepcopy(attr))
             clone._foreach_methods = self._foreach_methods
 
-<<<<<<< HEAD
-    def restore_instance_snapshot(self, ctx: FLSpec,
-                                  instance_snapshot: List[FLSpec]):
+    def restore_instance_snapshot(self, ctx: FLSpec, instance_snapshot: List[FLSpec]):
         """Restores attributes from backup (in instance snapshot) to ctx.
 
         Args:
@@ -260,10 +221,6 @@
             instance_snapshot (List[FLSpec]): The list of FLSpec instances
                 that serve as the backup.
         """
-=======
-    def restore_instance_snapshot(self, ctx: FLSpec, instance_snapshot: List[FLSpec]):
-        """Restores attributes from backup (in instance snapshot) to ctx"""
->>>>>>> 660ad325
         for backup in instance_snapshot:
             artifacts_iter, _ = generate_artifacts(ctx=backup)
             for name, attr in artifacts_iter():

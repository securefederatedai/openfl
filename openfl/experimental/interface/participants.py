--- conflicted
+++ resolved
@@ -129,12 +129,7 @@
         """Initialize private attributes of Collaborator object by invoking the
         callable specified by user."""
         if self.private_attributes_callable is not None:
-<<<<<<< HEAD
-            self.private_attributes = self.private_attributes_callable(
-                **self.kwargs)
-=======
             self.private_attributes = self.private_attributes_callable(**self.kwargs)
->>>>>>> 660ad325
         elif private_attrs:
             self.private_attributes = private_attrs
 
@@ -161,12 +156,7 @@
         # parameters from clone, then delete attributes from clone.
         for attr_name in self.private_attributes:
             if hasattr(clone, attr_name):
-<<<<<<< HEAD
-                self.private_attributes.update(
-                    {attr_name: getattr(clone, attr_name)})
-=======
                 self.private_attributes.update({attr_name: getattr(clone, attr_name)})
->>>>>>> 660ad325
                 delattr(clone, attr_name)
 
     def execute_func(self, ctx: Any, f_name: str, callback: Callable) -> Any:
@@ -229,12 +219,7 @@
             self.private_attributes_callable = private_attributes_callable
         else:
             if not callable(private_attributes_callable):
-<<<<<<< HEAD
-                raise Exception(
-                    "private_attributes_callable parameter must be a callable")
-=======
                 raise Exception("private_attributes_callable parameter must be a callable")
->>>>>>> 660ad325
             else:
                 self.private_attributes_callable = private_attributes_callable
 
@@ -250,12 +235,7 @@
         """Initialize private attributes of Aggregator object by invoking the
         callable specified by user."""
         if self.private_attributes_callable is not None:
-<<<<<<< HEAD
-            self.private_attributes = self.private_attributes_callable(
-                **self.kwargs)
-=======
             self.private_attributes = self.private_attributes_callable(**self.kwargs)
->>>>>>> 660ad325
         elif private_attrs:
             self.private_attributes = private_attrs
 
@@ -282,12 +262,7 @@
         # parameters from clone, then delete attributes from clone.
         for attr_name in self.private_attributes:
             if hasattr(clone, attr_name):
-<<<<<<< HEAD
-                self.private_attributes.update(
-                    {attr_name: getattr(clone, attr_name)})
-=======
                 self.private_attributes.update({attr_name: getattr(clone, attr_name)})
->>>>>>> 660ad325
                 delattr(clone, attr_name)
 
     def execute_func(self,

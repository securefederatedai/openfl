# Copyright (C) 2020-2023 Intel Corporation
# SPDX-License-Identifier: Apache-2.0
"""openfl.experimental.interface.participants module."""

from typing import Any, Callable, Dict, Optional


class Participant:
<<<<<<< HEAD
    """Class for a participant.

    Attributes:
        private_attributes (dict): The private attributes of the participant.
        _name (str): The name of the participant.
    """
=======
>>>>>>> 8da387b2

    def __init__(self, name: str = ""):
        """Initializes the Participant object with an optional name.

        Args:
            name (str, optional): The name of the participant. Defaults to "".
        """
        self.private_attributes = {}
        self._name = name

    @property
    def name(self):
        """Returns the name of the participant.

        Returns:
            str: The name of the participant.
        """
        return self._name

    @name.setter
    def name(self, name: str):
<<<<<<< HEAD
        """Sets the name of the participant.
=======
        self._name = name
>>>>>>> 8da387b2

        Args:
            name (str): The name to be set.
        """
        self._name = name

    def private_attributes(self, attrs: Dict[str, Any]) -> None:
        """Set the private attributes of the participant. These attributes will
        only be available within the tasks performed by the participants and
        will be filtered out prior to the task's state being transfered.

        Args:
            attrs (Dict[str, Any]): dictionary of ATTRIBUTE_NAME (str) -> object that will be accessible
                within the participant's task.

                Example:
                {'train_loader' : torch.utils.data.DataLoader(...)}

                In any task performed by this participant performed within the flow,
                this attribute could be referenced with self.train_loader
        """
        self.private_attributes = attrs


class Collaborator(Participant):
    """Class for a collaborator participant, derived from the Participant class.

    Attributes:
        name (str): Name of the collaborator.
        private_attributes_callable (Callable): A function which returns collaborator
            private attributes for each collaborator.
        num_cpus (int): Specifies how many cores to use for the collaborator step execution.
        num_gpus (float): Specifies how many GPUs to use to accelerate the collaborator
            step execution.
        kwargs (dict): Parameters required to call private_attributes_callable function.
    """

    def __init__(
        self,
        name: str = "",
        private_attributes_callable: Callable = None,
        num_cpus: int = 0,
        num_gpus: int = 0.0,
        **kwargs
    ):
        """Initializes the Collaborator object.

        Create collaborator object with custom resources and a callable
        function to assign private attributes.

        Args:
            name (str, optional): Name of the collaborator. Defaults to "".
            private_attributes_callable (Callable, optional): A function which returns collaborator
                private attributes for each collaborator. In case private_attributes are not
                required this can be omitted. Defaults to None.
            num_cpus (int, optional): Specifies how many cores to use for the collaborator step execution.
                This will only be used if backend is set to ray. Defaults to 0.
            num_gpus (float, optional): Specifies how many GPUs to use to accelerate the collaborator
                step execution. This will only be used if backend is set to ray. Defaults to 0.0.
            **kwargs (dict): Parameters required to call private_attributes_callable function. The key of the 
                dictionary must match the arguments to the private_attributes_callable. Defaults to {}.
        """
        super().__init__(name=name)
        self.num_cpus = num_cpus
        self.num_gpus = num_gpus
        self.kwargs = kwargs

        if private_attributes_callable is None:
            self.private_attributes_callable = private_attributes_callable
        else:
            if not callable(private_attributes_callable):
                raise Exception(
                    "private_attributes_callable  parameter must be a callable"
                )
            else:
                self.private_attributes_callable = private_attributes_callable

    def get_name(self) -> str:
        """Gets the name of the collaborator.

        Returns:
            str: The name of the collaborator.
        """
        return self._name

<<<<<<< HEAD
    def initialize_private_attributes(self) -> None:
        """Initialize private attributes of Collaborator object by invoking
        the callable specified by user.
=======
    def initialize_private_attributes(self, private_attrs: Dict[Any, Any] = None) -> None:
        """
        initialize private attributes of Collaborator object by invoking
        the callable or by passing private_attrs argument
>>>>>>> 8da387b2
        """
        if self.private_attributes_callable is not None:
            self.private_attributes = self.private_attributes_callable(
                **self.kwargs
            )
        elif private_attrs:
            self.private_attributes = private_attrs

    def __set_collaborator_attrs_to_clone(self, clone: Any) -> None:
        """Set collaborator private attributes to FLSpec clone before transitioning
        from Aggregator step to collaborator steps.

        Args:
            clone (Any): The clone to set attributes to.
        """
        # set collaborator private attributes as
        # clone attributes
        for name, attr in self.private_attributes.items():
            setattr(clone, name, attr)

    def __delete_collab_attrs_from_clone(self, clone: Any) -> None:
        """Remove collaborator private attributes from FLSpec clone before
        transitioning from Collaborator step to Aggregator step.

        Args:
            clone (Any): The clone to remove attributes from.
        """
        # Update collaborator private attributes by taking latest
        # parameters from clone, then delete attributes from clone.
        for attr_name in self.private_attributes:
            if hasattr(clone, attr_name):
                self.private_attributes.update(
                    {attr_name: getattr(clone, attr_name)}
                )
                delattr(clone, attr_name)

    def execute_func(self, ctx: Any, f_name: str, callback: Callable) -> Any:
        """Execute remote function f.

        Args:
            ctx (Any): The context to execute the function in.
            f_name (str): The name of the function to execute.
            callback (Callable): The callback to execute after the function.

        Returns:
            Any: The result of the function execution.
        """
        self.__set_collaborator_attrs_to_clone(ctx)

        callback(ctx, f_name)

        self.__delete_collab_attrs_from_clone(ctx)

        return ctx


class Aggregator(Participant):
    """Class for an aggregator participant, derived from the Participant class."""


    def __init__(
        self,
        name: str = "",
        private_attributes_callable: Callable = None,
        num_cpus: int = 0,
        num_gpus: int = 0.0,
        **kwargs
    ):
        """Initializes the Aggregator object.
        
        Create aggregator object with custom resources and a callable
        function to assign private attributes.

        Args:
            name (str, optional): Name of the aggregator. Defaults to "".
            private_attributes_callable (Callable, optional): A function which returns aggregator
                private attributes. In case private_attributes are not required this can be omitted. Defaults to None.
            num_cpus (int, optional): Specifies how many cores to use for the aggregator step execution.
                This will only be used if backend is set to ray. Defaults to 0.
            num_gpus (float, optional): Specifies how many GPUs to use to accelerate the aggregator
                step execution. This will only be used if backend is set to ray. Defaults to 0.0.
            **kwargs: Parameters required to call private_attributes_callable function.
                The key of the dictionary must match the arguments to the private_attributes_callable. Defaults to {}.
        """
        super().__init__(name=name)
        self.num_cpus = num_cpus
        self.num_gpus = num_gpus
        self.kwargs = kwargs

        if private_attributes_callable is None:
            self.private_attributes_callable = private_attributes_callable
        else:
            if not callable(private_attributes_callable):
                raise Exception(
                    "private_attributes_callable parameter must be a callable"
                )
            else:
                self.private_attributes_callable = private_attributes_callable

    def get_name(self) -> str:
        """Gets the name of the aggregator.

        Returns:
            str: The name of the aggregator.
        """
        return self.name

<<<<<<< HEAD
    def initialize_private_attributes(self) -> None:
        """Initialize private attributes of Aggregator object by invoking
        the callable specified by user.
=======
    def initialize_private_attributes(self, private_attrs: Dict[Any, Any] = None) -> None:
        """
        initialize private attributes of Aggregator object by invoking
        the callable or by passing private_attrs argument
>>>>>>> 8da387b2
        """
        if self.private_attributes_callable is not None:
            self.private_attributes = self.private_attributes_callable(
                **self.kwargs
            )
        elif private_attrs:
            self.private_attributes = private_attrs

    def __set_agg_attrs_to_clone(self, clone: Any) -> None:
        """Set aggregator private attributes to FLSpec clone before transition
        from Aggregator step to collaborator steps.

        Args:
            clone (Any): The clone to set attributes to.
        """
        # set aggregator private attributes as
        # clone attributes
        for name, attr in self.private_attributes.items():
            setattr(clone, name, attr)

    def __delete_agg_attrs_from_clone(self, clone: Any) -> None:
        """Remove aggregator private attributes from FLSpec clone before
        transition from Aggregator step to collaborator steps.

        Args:
            clone (Any): The clone to remove attributes from.
        """
        # Update aggregator private attributes by taking latest
        # parameters from clone, then delete attributes from clone.
        for attr_name in self.private_attributes:
            if hasattr(clone, attr_name):
                self.private_attributes.update(
                    {attr_name: getattr(clone, attr_name)}
                )
                delattr(clone, attr_name)

<<<<<<< HEAD
    def execute_func(self, ctx: Any, f_name: str, callback: Callable,
                     clones: Optional[Any] = None) -> Any:
        """Executes remote function f.

        Args:
            ctx (Any): The context to execute the function in.
            f_name (str): The name of the function to execute.
            callback (Callable): The callback to execute after the function.
            clones (Optional[Any], optional): The clones to use in the function. Defaults to None.

        Returns:
            Any: The result of the function execution.
=======
    def execute_func(
        self,
        ctx: Any,
        f_name: str,
        callback: Callable,
        clones: Optional[Any] = None,
    ) -> Any:
        """
        Execute remote function f
>>>>>>> 8da387b2
        """
        self.__set_agg_attrs_to_clone(ctx)

        if clones is not None:
            callback(ctx, f_name, clones)
        else:
            callback(ctx, f_name)

        self.__delete_agg_attrs_from_clone(ctx)

        return ctx<|MERGE_RESOLUTION|>--- conflicted
+++ resolved
@@ -6,16 +6,13 @@
 
 
 class Participant:
-<<<<<<< HEAD
     """Class for a participant.
 
     Attributes:
         private_attributes (dict): The private attributes of the participant.
         _name (str): The name of the participant.
     """
-=======
->>>>>>> 8da387b2
-
+  
     def __init__(self, name: str = ""):
         """Initializes the Participant object with an optional name.
 
@@ -36,11 +33,7 @@
 
     @name.setter
     def name(self, name: str):
-<<<<<<< HEAD
         """Sets the name of the participant.
-=======
-        self._name = name
->>>>>>> 8da387b2
 
         Args:
             name (str): The name to be set.
@@ -126,16 +119,9 @@
         """
         return self._name
 
-<<<<<<< HEAD
     def initialize_private_attributes(self) -> None:
         """Initialize private attributes of Collaborator object by invoking
         the callable specified by user.
-=======
-    def initialize_private_attributes(self, private_attrs: Dict[Any, Any] = None) -> None:
-        """
-        initialize private attributes of Collaborator object by invoking
-        the callable or by passing private_attrs argument
->>>>>>> 8da387b2
         """
         if self.private_attributes_callable is not None:
             self.private_attributes = self.private_attributes_callable(
@@ -243,16 +229,9 @@
         """
         return self.name
 
-<<<<<<< HEAD
     def initialize_private_attributes(self) -> None:
         """Initialize private attributes of Aggregator object by invoking
         the callable specified by user.
-=======
-    def initialize_private_attributes(self, private_attrs: Dict[Any, Any] = None) -> None:
-        """
-        initialize private attributes of Aggregator object by invoking
-        the callable or by passing private_attrs argument
->>>>>>> 8da387b2
         """
         if self.private_attributes_callable is not None:
             self.private_attributes = self.private_attributes_callable(
@@ -289,7 +268,7 @@
                 )
                 delattr(clone, attr_name)
 
-<<<<<<< HEAD
+
     def execute_func(self, ctx: Any, f_name: str, callback: Callable,
                      clones: Optional[Any] = None) -> Any:
         """Executes remote function f.
@@ -302,17 +281,6 @@
 
         Returns:
             Any: The result of the function execution.
-=======
-    def execute_func(
-        self,
-        ctx: Any,
-        f_name: str,
-        callback: Callable,
-        clones: Optional[Any] = None,
-    ) -> Any:
-        """
-        Execute remote function f
->>>>>>> 8da387b2
         """
         self.__set_agg_attrs_to_clone(ctx)
 

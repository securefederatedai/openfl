# Copyright 2020-2024 Intel Corporation
# SPDX-License-Identifier: Apache-2.0


"""gRPC interceptors module."""
import collections

import grpc


class _GenericClientInterceptor(
        grpc.UnaryUnaryClientInterceptor,
        grpc.UnaryStreamClientInterceptor,
        grpc.StreamUnaryClientInterceptor,
        grpc.StreamStreamClientInterceptor,
):

    def __init__(self, interceptor_function):
        self._fn = interceptor_function

    def intercept_unary_unary(self, continuation, client_call_details,
                              request):
        new_details, new_request_iterator, postprocess = self._fn(
            client_call_details, iter((request, )), False, False)
        response = continuation(new_details, next(new_request_iterator))
        return postprocess(response) if postprocess else response

<<<<<<< HEAD
    def intercept_unary_stream(self, continuation, client_call_details,
                               request):
=======
    def intercept_unary_stream(self, continuation, client_call_details, request):
>>>>>>> 660ad325
        new_details, new_request_iterator, postprocess = self._fn(
            client_call_details, iter((request, )), False, True)
        response_it = continuation(new_details, next(new_request_iterator))
        return postprocess(response_it) if postprocess else response_it

<<<<<<< HEAD
    def intercept_stream_unary(self, continuation, client_call_details,
                               request_iterator):
=======
    def intercept_stream_unary(self, continuation, client_call_details, request_iterator):
>>>>>>> 660ad325
        new_details, new_request_iterator, postprocess = self._fn(
            client_call_details, request_iterator, True, False)
        response = continuation(new_details, new_request_iterator)
        return postprocess(response) if postprocess else response

<<<<<<< HEAD
    def intercept_stream_stream(self, continuation, client_call_details,
                                request_iterator):
=======
    def intercept_stream_stream(self, continuation, client_call_details, request_iterator):
>>>>>>> 660ad325
        new_details, new_request_iterator, postprocess = self._fn(
            client_call_details, request_iterator, True, True)
        response_it = continuation(new_details, new_request_iterator)
        return postprocess(response_it) if postprocess else response_it


def _create_generic_interceptor(intercept_call):
    return _GenericClientInterceptor(intercept_call)


class _ClientCallDetails(
<<<<<<< HEAD
        collections.namedtuple(
            "_ClientCallDetails",
            ("method", "timeout", "metadata", "credentials")),
        grpc.ClientCallDetails,
=======
    collections.namedtuple("_ClientCallDetails", ("method", "timeout", "metadata", "credentials")),
    grpc.ClientCallDetails,
>>>>>>> 660ad325
):
    pass


def headers_adder(headers):
    """Create interceptor with added headers."""

    def intercept_call(
        client_call_details,
        request_iterator,
        request_streaming,
        response_streaming,
    ):
        metadata = []
        if client_call_details.metadata is not None:
            metadata = list(client_call_details.metadata)
        for header, value in headers.items():
            metadata.append((
                header,
                value,
            ))
        client_call_details = _ClientCallDetails(
            client_call_details.method,
            client_call_details.timeout,
            metadata,
            client_call_details.credentials,
        )
        return client_call_details, request_iterator, None

    return _create_generic_interceptor(intercept_call)<|MERGE_RESOLUTION|>--- conflicted
+++ resolved
@@ -25,34 +25,19 @@
         response = continuation(new_details, next(new_request_iterator))
         return postprocess(response) if postprocess else response
 
-<<<<<<< HEAD
-    def intercept_unary_stream(self, continuation, client_call_details,
-                               request):
-=======
     def intercept_unary_stream(self, continuation, client_call_details, request):
->>>>>>> 660ad325
         new_details, new_request_iterator, postprocess = self._fn(
             client_call_details, iter((request, )), False, True)
         response_it = continuation(new_details, next(new_request_iterator))
         return postprocess(response_it) if postprocess else response_it
 
-<<<<<<< HEAD
-    def intercept_stream_unary(self, continuation, client_call_details,
-                               request_iterator):
-=======
     def intercept_stream_unary(self, continuation, client_call_details, request_iterator):
->>>>>>> 660ad325
         new_details, new_request_iterator, postprocess = self._fn(
             client_call_details, request_iterator, True, False)
         response = continuation(new_details, new_request_iterator)
         return postprocess(response) if postprocess else response
 
-<<<<<<< HEAD
-    def intercept_stream_stream(self, continuation, client_call_details,
-                                request_iterator):
-=======
     def intercept_stream_stream(self, continuation, client_call_details, request_iterator):
->>>>>>> 660ad325
         new_details, new_request_iterator, postprocess = self._fn(
             client_call_details, request_iterator, True, True)
         response_it = continuation(new_details, new_request_iterator)
@@ -64,15 +49,8 @@
 
 
 class _ClientCallDetails(
-<<<<<<< HEAD
-        collections.namedtuple(
-            "_ClientCallDetails",
-            ("method", "timeout", "metadata", "credentials")),
-        grpc.ClientCallDetails,
-=======
     collections.namedtuple("_ClientCallDetails", ("method", "timeout", "metadata", "credentials")),
     grpc.ClientCallDetails,
->>>>>>> 660ad325
 ):
     pass
 

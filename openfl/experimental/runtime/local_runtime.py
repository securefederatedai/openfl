--- conflicted
+++ resolved
@@ -9,19 +9,12 @@
 import math
 import os
 from copy import deepcopy
-<<<<<<< HEAD
 from logging import getLogger
-=======
->>>>>>> 72312932
 from typing import TYPE_CHECKING, Optional
 
 import ray
 
-<<<<<<< HEAD
 from openfl.experimental.runtime import Runtime
-=======
-from openfl.experimental.runtime.runtime import Runtime
->>>>>>> 72312932
 
 if TYPE_CHECKING:
     from openfl.experimental.interface import Aggregator, Collaborator, FLSpec

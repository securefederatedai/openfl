# Copyright (C) 2020-2023 Intel Corporation
# SPDX-License-Identifier: Apache-2.0

""" openfl.experimental.runtime package LocalRuntime class."""

from __future__ import annotations
from copy import deepcopy
import importlib
import ray
import os
import gc
from openfl.experimental.runtime import Runtime
from typing import TYPE_CHECKING, Optional
import math

if TYPE_CHECKING:
    from openfl.experimental.interface import Aggregator, Collaborator, FLSpec

from openfl.experimental.utilities import (
    ResourcesNotAvailableError,
    aggregator_to_collaborator,
    generate_artifacts,
    filter_attributes,
    checkpoint,
    get_number_of_gpus,
    check_resource_allocation,
)
from typing import List, Any
from typing import Dict, Type, Callable


class RayExecutor:
    def __init__(self):
        """Create RayExecutor object"""
        self.__remote_contexts = []

    def ray_call_put(
        self,
        participant: Any,
        ctx: Any,
        f_name: str,
        callback: Callable,
        clones: Optional[Any] = None,
    ) -> None:
        """
        Execute f_name from inside participant (Aggregator or Collaborator) class with the context
        of clone (ctx)
        """
        if clones is not None:
            self.__remote_contexts.append(
                participant.execute_func.remote(ctx, f_name, callback, clones)
            )
        else:
            self.__remote_contexts.append(
                participant.execute_func.remote(ctx, f_name, callback)
            )

    def ray_call_get(self) -> List[Any]:
        """
        Get remote clones and delete ray references of clone (ctx) and,
        reclaim memory
        """
        clones = ray.get(self.__remote_contexts)
        del self.__remote_contexts
        self.__remote_contexts = []

        return clones


def ray_group_assign(collaborators, num_actors=1):
    """
    Assigns collaborators to resource groups which share a CUDA context.

    Args:
        collaborators (list): The list of collaborators.
        num_actors (int, optional): Number of actors to distribute collaborators to.
        Defaults to 3.

    Returns:
        list: A list of GroupMember instances.
    """

    class GroupMember:
        """
        A utility class that manages the collaborator and its group.

        This class maintains compatibility with runtime execution by assigning attributes for each
        function in the Collaborator interface in conjunction with RemoteHelper.
        """

        def __init__(self, collaborator_actor, collaborator):
            """
            Initializes a new instance of the GroupMember class.

            Args:
                collaborator_actor: The collaborator actor.
                collaborator: The collaborator.
            """
            from openfl.experimental.interface import Collaborator

            all_methods = [
                method
                for method in dir(Collaborator)
                if callable(getattr(Collaborator, method))
            ]
            external_methods = [method for method in all_methods if (method[0] != "_")]
            self.collaborator_actor = collaborator_actor
            self.collaborator = collaborator
            for method in external_methods:
                setattr(
                    self,
                    method,
                    RemoteHelper(self.collaborator_actor, self.collaborator, method),
                )

    class RemoteHelper:
        """
        A utility class to maintain compatibility with RayExecutor.

        This class returns a lambda function that uses collaborator_actor.execute_from_col to run
        a given function from the given collaborator.
        """

        # once ray_grouped replaces the current ray runtime this class can be replaced with a
        # funtion that returns the lambda funtion, using a funtion is necesary because this is used
        # in setting multiple funtions in a loop and lambda takes the reference to self.f_name and
        # not the value so we need to change scope to avoid self.f_name from changing as the loop
        # progresses
        def __init__(self, collaborator_actor, collaborator, f_name) -> None:
            """
            Initializes a new instance of the RemoteHelper class.

            Args:
                collaborator_actor: The collaborator actor.
                collaborator: The collaborator.
                f_name (str): The name of the function.
            """
            self.f_name = f_name
            self.collaborator_actor = collaborator_actor
            self.collaborator = collaborator
            self.f = (
                lambda *args, **kwargs: self.collaborator_actor.execute_from_col.remote(
                    self.collaborator, self.f_name, *args, **kwargs
                )
            )

        def remote(self, *args, **kwargs):
            """
            Executes the function with the given arguments and keyword arguments.

            Args:
                *args: The arguments to pass to the function.
                **kwargs: The keyword arguments to pass to the function.

            Returns:
                The result of the function execution.
            """
            return self.f(*args, *kwargs)

    collaborator_ray_refs = []
    collaborators_per_group = math.ceil(len(collaborators) / num_actors)
    times_called = 0
    # logic to sort collaborators by gpus, if collaborators have the same number of gpu then they
    # are sorted by cpu
    cpu_magnitude = len(str(abs(max([i.num_cpus for i in collaborators]))))
    min_gpu = min([i.num_gpus for i in collaborators])
    min_gpu = max(min_gpu, 0.0001)
    collaborators_sorted_by_gpucpu = sorted(
        collaborators,
        key=lambda x: x.num_gpus / min_gpu * 10**cpu_magnitude + x.num_cpus,
    )
    initializations = []

    for collaborator in collaborators_sorted_by_gpucpu:
        # initialize actor group
        if times_called % collaborators_per_group == 0:
            max_num_cpus = max(
                [
                    i.num_cpus
                    for i in collaborators_sorted_by_gpucpu[
                        times_called: times_called + collaborators_per_group
                    ]
                ]
            )
            max_num_gpus = max(
                [
                    i.num_gpus
                    for i in collaborators_sorted_by_gpucpu[
                        times_called: times_called + collaborators_per_group
                    ]
                ]
            )
            print(f"creating actor with {max_num_cpus}, {max_num_gpus}")
            collaborator_actor = (
                ray.remote(RayGroup)
                .options(
                    num_cpus=max_num_cpus, num_gpus=max_num_gpus
                )  # max_concurrency=max_concurrency)
                .remote()
            )
        # add collaborator to actor group
        initializations.append(
            collaborator_actor.append.remote(
                collaborator.get_name(),
                private_attributes_callable=collaborator.private_attributes_callable,
                **collaborator.kwargs,
            )
        )

        times_called += 1

        # append GroupMember to output list
        collaborator_ray_refs.append(
            GroupMember(collaborator_actor, collaborator.get_name())
        )
    # Wait for all collaborators to be created on actors
    ray.get(initializations)

    return collaborator_ray_refs


class RayGroup:
    """
    A Ray actor that manages a group of collaborators.

    This class allows for the execution of functions from a specified collaborator
    using the execute_from_col method. The collaborators are stored in a dictionary
    where the key is the collaborator's name.
    """

    def __init__(self):
        """
        Initializes a new instance of the RayGroup class.
        """
        self.collaborators = {}

    def append(
        self,
        name: str = "",
        private_attributes_callable: Callable = None,
        **kwargs,
    ):
        """
        Appends a new collaborator to the group.

        Args:
            name (str): The name of the collaborator.
            private_attributes_callable (Callable): A callable that sets the private attributes of
            the collaborator.
            **kwargs: Additional keyword arguments.
        """
        from openfl.experimental.interface import Collaborator

        self.collaborators[name] = Collaborator(
            name=name,
            private_attributes_callable=private_attributes_callable,
            **kwargs,
        )

    def execute_from_col(self, name, internal_f_name, *args, **kwargs):
        """
        Executes a function from a specified collaborator.

        Args:
            name (str): The name of the collaborator.
            internal_f_name (str): The name of the function to execute.
            *args: Additional arguments to pass to the function.
            **kwargs: Additional keyword arguments to pass to the function.

        Returns:
            The result of the function execution.
        """
        f = getattr(self.collaborators[name], internal_f_name)
        return f(*args, **kwargs)

    def get_collaborator(self, name):
        """
        Retrieves a collaborator from the group by name.

        Args:
            name (str): The name of the collaborator.

        Returns:
            The collaborator instance.
        """
        return self.collaborators[name]


class LocalRuntime(Runtime):
    """Class for a local runtime, derived from the Runtime class.

    Attributes:
        aggregator (Type[Aggregator]): The aggregator participant.
        __collaborators (dict): The collaborators, stored as a dictionary of names to participants.
        backend (str): The backend that will execute the tasks.
    """
        
    def __init__(
        self,
        aggregator: Dict = None,
        collaborators: Dict = None,
        backend: str = "single_process",
        **kwargs,
    ) -> None:
        """Initializes the LocalRuntime object to run the flow on a single node, with an optional aggregator, 
        an optional list of collaborators, an optional backend, and additional keyword arguments.

        Args:
            aggregator (Type[Aggregator], optional): The aggregator instance that holds private attributes.
            collaborators (List[Type[Collaborator]], optional): A list of collaborators; each with their own private attributes.
            backend (str, optional): The backend that will execute the tasks. Defaults to "single_process". 
                Available options are:

<<<<<<< HEAD
                'single_process': (default) Executes every task within the same process
=======
                           'ray':            Executes tasks using the Ray library. We use ray
                                             actors called RayGroups to runs tasks in their own
                                             isolated process. Each participant is distributed
                                             into a ray group. The RayGroups run concurrently
                                             while participants in the group run serially.
                                             The default is 1 RayGroup and can be changed by using
                                             the num_actors=1 kwarg. By using more RayGroups more
                                             concurency is allowed with the trade off being that
                                             each RayGroup has extra memory overhead in the form
                                             of extra CUDA CONTEXTS.

                                             Also the ray runtime supports GPU isolation using
                                             Ray's 'num_gpus' argument, which can be passed in
                                             through the collaborator placement decorator.
>>>>>>> e6f3f5fd

                'ray': Executes tasks using the Ray library. Each participant runs tasks in their own isolated process. 
                Also supports GPU isolation using Ray's 'num_gpus' argument, which can be passed in through the collaborator 
                placement decorator.

                Example:
                @collaborator(num_gpus=1)
                def some_collaborator_task(self):
                ...
                
                By selecting num_gpus=1, the task is guaranteed exclusive GPU access. If the system has one GPU, collaborator 
                tasks will run sequentially.
        
        Raises:
            ValueError: If the provided backend value is not 'ray' or 'single_process'.
        """
        super().__init__()
        if backend not in ["ray", "single_process"]:
            raise ValueError(
                f"Invalid 'backend' value '{backend}', accepted values are "
                + "'ray', or 'single_process'"
            )
        if backend == "ray":
            if not ray.is_initialized():
                dh = kwargs.get("dashboard_host", "127.0.0.1")
                dp = kwargs.get("dashboard_port", 5252)
                ray.init(dashboard_host=dh, dashboard_port=dp)

            self.num_actors = kwargs.get("num_actors", 1)
        self.backend = backend
        if aggregator is not None:
            self.aggregator = self.__get_aggregator_object(aggregator)

        if collaborators is not None:
            self.collaborators = self.__get_collaborator_object(collaborators)

    def __get_aggregator_object(self, aggregator: Type[Aggregator]) -> Any:
        """Get aggregator object based on localruntime backend"""

        if self.backend == "single_process":
            return aggregator

        total_available_cpus = os.cpu_count()
        total_available_gpus = get_number_of_gpus()

        agg_cpus = aggregator.num_cpus
        agg_gpus = aggregator.num_gpus

        if agg_gpus > 0:
            check_resource_allocation(
                total_available_gpus,
                {aggregator.get_name(): agg_gpus},
            )

        if total_available_gpus < agg_gpus:
            raise ResourcesNotAvailableError(
                f"cannot assign more than available GPUs \
                    ({agg_gpus} < {total_available_gpus})."
            )
        if total_available_cpus < agg_cpus:
            raise ResourcesNotAvailableError(
                f"cannot assign more than available CPUs \
                    ({agg_cpus} < {total_available_cpus})."
            )

        interface_module = importlib.import_module("openfl.experimental.interface")
        aggregator_class = getattr(interface_module, "Aggregator")

        aggregator_actor = ray.remote(aggregator_class).options(
            num_cpus=agg_cpus, num_gpus=agg_gpus
        )
        aggregator_actor_ref = aggregator_actor.remote(
            name=aggregator.get_name(),
            private_attributes_callable=aggregator.private_attributes_callable,
            **aggregator.kwargs,
        )

        return aggregator_actor_ref

    def __get_collaborator_object(self, collaborators: List) -> Any:
        """Get collaborator object based on localruntime backend"""

        if self.backend == "single_process":
            return collaborators

        total_available_cpus = os.cpu_count()
        total_required_cpus = sum(
            [collaborator.num_cpus for collaborator in collaborators]
        )
        if total_available_cpus < total_required_cpus:
            raise ResourcesNotAvailableError(
                f"cannot assign more than available CPUs \
                    ({total_required_cpus} < {total_available_cpus})."
            )

        if self.backend == "ray":
            collaborator_ray_refs = ray_group_assign(
                collaborators, num_actors=self.num_actors
            )
            return collaborator_ray_refs

    @property
    def aggregator(self) -> str:
        """Gets the name of the aggregator.

        Returns:
            str: The name of the aggregator.
        """
        return self._aggregator.name

    @aggregator.setter
    def aggregator(self, aggregator: Type[Aggregator]):
        """Set LocalRuntime _aggregator.
        
        Args:
            aggregator (Type[Aggregator]): The aggregator to be set.
        """
        self._aggregator = aggregator

    @property
    def collaborators(self) -> List[str]:
        """Return names of collaborators. Don't give direct access to private attributes.

        Returns:
            List[str]: The names of the collaborators.
        """
        return list(self.__collaborators.keys())

    @collaborators.setter
    def collaborators(self, collaborators: List[Type[Collaborator]]):
<<<<<<< HEAD
        """Set LocalRuntime collaborators.
        
        Args:
            collaborators (List[Type[Collaborator]]): The collaborators to be set.
        """
=======
        """Set LocalRuntime collaborators"""
        if self.backend == "single_process":
            def get_collab_name(collab):
                return collab.get_name()

        else:
            def get_collab_name(collab):
                return ray.get(collab.get_name.remote())

>>>>>>> e6f3f5fd
        self.__collaborators = {
            get_collab_name(collaborator): collaborator
            for collaborator in collaborators
        }

    def get_collaborator_kwargs(self, collaborator_name: str):
        """
        Returns kwargs of collaborator

        Args:
            collaborator_name: Collaborator name for which kwargs is to be returned

        Returns:
            kwargs: Collaborator private_attributes_callable function name, and
             arguments required to call it.
        """
        collab = self.__collaborators[collaborator_name]
        kwargs = {}
        if hasattr(collab, "private_attributes_callable"):
            if collab.private_attributes_callable is not None:
                kwargs.update(collab.kwargs)
                kwargs["private_attributes_callable"] = collab.private_attributes_callable.__name__

        return kwargs

    def initialize_aggregator(self):
        """initialize aggregator private attributes"""
        if self.backend == "single_process":
            self._aggregator.initialize_private_attributes()
        else:
            ray.get(self._aggregator.initialize_private_attributes.remote())

    def initialize_collaborators(self):
        """initialize collaborator private attributes"""
        if self.backend == "single_process":

            def init_private_attrs(collab):
                return collab.initialize_private_attributes()

        else:

            def init_private_attrs(collab):
                return ray.get(collab.initialize_private_attributes.remote())

        for collaborator in self.__collaborators.values():
            init_private_attrs(collaborator)

    def restore_instance_snapshot(
        self, ctx: Type[FLSpec], instance_snapshot: List[Type[FLSpec]]
    ):
        """Restores attributes from backup (in instance snapshot) to context (ctx).
        
        Args:
            ctx (Type[FLSpec]): The context to restore the snapshot to.
            instance_snapshot (List[Type[FLSpec]]): The snapshot of the instance to be restored.
        """
        for backup in instance_snapshot:
            artifacts_iter, _ = generate_artifacts(ctx=backup)
            for name, attr in artifacts_iter():
                if not hasattr(ctx, name):
                    setattr(ctx, name, attr)

<<<<<<< HEAD
    def execute_task(
        self,
        flspec_obj: Type[FLSpec],
        f: Callable,
        parent_func: Callable,
        instance_snapshot: List[Type[FLSpec]] = [],
        **kwargs
    ):
        """Performs the execution of a task as defined by the
        implementation and underlying backend (single_process, ray, etc)
        on a single node.

        Args:
            flspec_obj (Type[FLSpec]): Reference to the FLSpec (flow) object. Contains information
                about task sequence, flow attributes, that are needed to execute a future task.
            f (Callable): The next task to be executed within the flow.
            parent_func (Callable): The prior task executed in the flow.
            instance_snapshot (List[Type[FLSpec]], optional): A prior FLSpec state that needs to be 
                restored from (i.e. restoring aggregator state after collaborator execution).
            **kwargs: Additional keyword arguments.
=======
    def execute_agg_steps(self, ctx: Any, f_name: str, clones: Optional[Any] = None):
        """
        Execute aggregator steps until at transition point
        """
        if clones is not None:
            f = getattr(ctx, f_name)
            f(clones)
        else:
            not_at_transition_point = True
            while not_at_transition_point:
                f = getattr(ctx, f_name)
                f()

                f, parent_func = ctx.execute_task_args[:2]
                if aggregator_to_collaborator(f, parent_func) or f.__name__ == "end":
                    not_at_transition_point = False

                f_name = f.__name__

    def execute_collab_steps(self, ctx: Any, f_name: str):
        """
        Execute collaborator steps until at transition point
        """
        not_at_transition_point = True
        while not_at_transition_point:
            f = getattr(ctx, f_name)
            f()

            f, parent_func = ctx.execute_task_args[:2]
            if ctx._is_at_transition_point(f, parent_func):
                not_at_transition_point = False

            f_name = f.__name__

    def execute_task(self, flspec_obj: Type[FLSpec], f: Callable, **kwargs):
        """
        Defines which function to be executed based on name and kwargs
        Updates the arguments and executes until end is not reached

        Args:
            flspec_obj:        Reference to the FLSpec (flow) object. Contains information
                               about task sequence, flow attributes.
            f:                 The next task to be executed within the flow

        Returns:
            artifacts_iter: Iterator with updated sequence of values
        """
        parent_func = None
        instance_snapshot = None
        self.join_step = False

        while f.__name__ != "end":
            if "foreach" in kwargs:
                flspec_obj = self.execute_collab_task(
                    flspec_obj, f, parent_func, instance_snapshot, **kwargs
                )
            else:
                flspec_obj = self.execute_agg_task(flspec_obj, f)
            f, parent_func, instance_snapshot, kwargs = flspec_obj.execute_task_args
        else:
            flspec_obj = self.execute_agg_task(flspec_obj, f)
            f = flspec_obj.execute_task_args[0]

            checkpoint(flspec_obj, f)
            artifacts_iter, _ = generate_artifacts(ctx=flspec_obj)
            return artifacts_iter()

    def execute_agg_task(self, flspec_obj, f):
        """
        Performs execution of aggregator task
        Args:
            flspec_obj : Reference to the FLSpec (flow) object
            f          :  The task to be executed within the flow

        Returns:
            flspec_obj: updated FLSpec (flow) object
        """
        from openfl.experimental.interface import FLSpec
        aggregator = self._aggregator
        clones = None

        if self.join_step:
            clones = [FLSpec._clones[col] for col in self.selected_collaborators]
            self.join_step = False

        if self.backend == "ray":
            ray_executor = RayExecutor()
            ray_executor.ray_call_put(
                aggregator, flspec_obj, f.__name__, self.execute_agg_steps, clones
            )
            flspec_obj = ray_executor.ray_call_get()[0]
            del ray_executor
        else:
            aggregator.execute_func(
                flspec_obj, f.__name__, self.execute_agg_steps, clones
            )

        gc.collect()
        return flspec_obj

    def execute_collab_task(
        self, flspec_obj, f, parent_func, instance_snapshot, **kwargs
    ):
        """
        Performs
            1. Filter include/exclude
            2. Set runtime, collab private attributes , metaflow_interface
            3. Execution of all collaborator for each task
            4. Remove collaborator private attributes
            5. Execute the next function after transition

        Args:
            flspec_obj  :  Reference to the FLSpec (flow) object
            f           :  The task to be executed within the flow
            parent_func : The prior task executed in the flow
            instance_snapshot : A prior FLSpec state that needs to be restored

        Returns:
            flspec_obj: updated FLSpec (flow) object
>>>>>>> e6f3f5fd
        """

        from openfl.experimental.interface import (
            FLSpec,
        )

        flspec_obj._foreach_methods.append(f.__name__)
        selected_collaborators = getattr(flspec_obj, kwargs["foreach"])
        self.selected_collaborators = selected_collaborators

        # filter exclude/include attributes for clone
        self.filter_exclude_include(flspec_obj, f, selected_collaborators, **kwargs)

        if self.backend == "ray":
            ray_executor = RayExecutor()
        # set runtime,collab private attributes and metaflowinterface
        for col in selected_collaborators:
            clone = FLSpec._clones[col]
            # Set new LocalRuntime for clone as it is required
            # new runtime object will not contain private attributes of
            # aggregator or other collaborators
            clone.runtime = LocalRuntime(backend="single_process")

            # write the clone to the object store
            # ensure clone is getting latest _metaflow_interface
            clone._metaflow_interface = flspec_obj._metaflow_interface

        for collab_name in selected_collaborators:
            clone = FLSpec._clones[collab_name]
            collaborator = self.__collaborators[collab_name]

            if self.backend == "ray":
                ray_executor.ray_call_put(
                    collaborator, clone, f.__name__, self.execute_collab_steps
                )
            else:
                collaborator.execute_func(clone, f.__name__, self.execute_collab_steps)

        if self.backend == "ray":
            clones = ray_executor.ray_call_get()
            FLSpec._clones.update(zip(selected_collaborators, clones))
            clone = clones[0]
            del clones

        flspec_obj.execute_task_args = clone.execute_task_args

        # Restore the flspec_obj state if back-up is taken
        self.restore_instance_snapshot(flspec_obj, instance_snapshot)
        del instance_snapshot

        gc.collect()
        # Setting the join_step to indicate to aggregator to collect clones
        self.join_step = True
        return flspec_obj

    def filter_exclude_include(self, flspec_obj, f, selected_collaborators, **kwargs):
        """
        This function filters exclude/include attributes
        Args:
            flspec_obj  :  Reference to the FLSpec (flow) object
            f           :  The task to be executed within the flow
            selected_collaborators : all collaborators
        """

        from openfl.experimental.interface import (
            FLSpec,
        )

        for col in selected_collaborators:
            clone = FLSpec._clones[col]
            clone.input = col
            if ("exclude" in kwargs and hasattr(clone, kwargs["exclude"][0])) or (
                "include" in kwargs and hasattr(clone, kwargs["include"][0])
            ):
                filter_attributes(clone, f, **kwargs)
            artifacts_iter, _ = generate_artifacts(ctx=flspec_obj)
            for name, attr in artifacts_iter():
                setattr(clone, name, deepcopy(attr))
            clone._foreach_methods = flspec_obj._foreach_methods

    def __repr__(self):
        """Returns the string representation of the LocalRuntime object.

        Returns:
            str: The string representation of the LocalRuntime object.
        """
        return "LocalRuntime"<|MERGE_RESOLUTION|>--- conflicted
+++ resolved
@@ -311,9 +311,8 @@
             backend (str, optional): The backend that will execute the tasks. Defaults to "single_process". 
                 Available options are:
 
-<<<<<<< HEAD
                 'single_process': (default) Executes every task within the same process
-=======
+
                            'ray':            Executes tasks using the Ray library. We use ray
                                              actors called RayGroups to runs tasks in their own
                                              isolated process. Each participant is distributed
@@ -328,11 +327,6 @@
                                              Also the ray runtime supports GPU isolation using
                                              Ray's 'num_gpus' argument, which can be passed in
                                              through the collaborator placement decorator.
->>>>>>> e6f3f5fd
-
-                'ray': Executes tasks using the Ray library. Each participant runs tasks in their own isolated process. 
-                Also supports GPU isolation using Ray's 'num_gpus' argument, which can be passed in through the collaborator 
-                placement decorator.
 
                 Example:
                 @collaborator(num_gpus=1)
@@ -459,14 +453,11 @@
 
     @collaborators.setter
     def collaborators(self, collaborators: List[Type[Collaborator]]):
-<<<<<<< HEAD
         """Set LocalRuntime collaborators.
         
         Args:
             collaborators (List[Type[Collaborator]]): The collaborators to be set.
         """
-=======
-        """Set LocalRuntime collaborators"""
         if self.backend == "single_process":
             def get_collab_name(collab):
                 return collab.get_name()
@@ -475,7 +466,6 @@
             def get_collab_name(collab):
                 return ray.get(collab.get_name.remote())
 
->>>>>>> e6f3f5fd
         self.__collaborators = {
             get_collab_name(collaborator): collaborator
             for collaborator in collaborators
@@ -538,28 +528,6 @@
                 if not hasattr(ctx, name):
                     setattr(ctx, name, attr)
 
-<<<<<<< HEAD
-    def execute_task(
-        self,
-        flspec_obj: Type[FLSpec],
-        f: Callable,
-        parent_func: Callable,
-        instance_snapshot: List[Type[FLSpec]] = [],
-        **kwargs
-    ):
-        """Performs the execution of a task as defined by the
-        implementation and underlying backend (single_process, ray, etc)
-        on a single node.
-
-        Args:
-            flspec_obj (Type[FLSpec]): Reference to the FLSpec (flow) object. Contains information
-                about task sequence, flow attributes, that are needed to execute a future task.
-            f (Callable): The next task to be executed within the flow.
-            parent_func (Callable): The prior task executed in the flow.
-            instance_snapshot (List[Type[FLSpec]], optional): A prior FLSpec state that needs to be 
-                restored from (i.e. restoring aggregator state after collaborator execution).
-            **kwargs: Additional keyword arguments.
-=======
     def execute_agg_steps(self, ctx: Any, f_name: str, clones: Optional[Any] = None):
         """
         Execute aggregator steps until at transition point
@@ -679,7 +647,6 @@
 
         Returns:
             flspec_obj: updated FLSpec (flow) object
->>>>>>> e6f3f5fd
         """
 
         from openfl.experimental.interface import (

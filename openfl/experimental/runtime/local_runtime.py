# Copyright (C) 2020-2023 Intel Corporation
# SPDX-License-Identifier: Apache-2.0
""" openfl.experimental.runtime package LocalRuntime class."""

from __future__ import annotations

import gc
import importlib
import math
import os
from copy import deepcopy
from logging import getLogger
from typing import TYPE_CHECKING, Optional

import ray

from openfl.experimental.runtime.runtime import Runtime

if TYPE_CHECKING:
    from openfl.experimental.interface import Aggregator, Collaborator, FLSpec

from typing import Any, Callable, Dict, List, Type

from openfl.experimental.utilities import (
    ResourcesNotAvailableError,
    aggregator_to_collaborator,
    check_resource_allocation,
    checkpoint,
    filter_attributes,
    generate_artifacts,
    get_number_of_gpus,
)


class RayExecutor:
<<<<<<< HEAD
    """Class for executing tasks using the Ray framework."""
=======
>>>>>>> 8da387b2

    def __init__(self):
        """Initializes the RayExecutor object."""
        self.__remote_contexts = []

    def ray_call_put(
        self,
        participant: Any,
        ctx: Any,
        f_name: str,
        callback: Callable,
        clones: Optional[Any] = None,
    ) -> None:
        """Execute f_name from inside participant (Aggregator or Collaborator) class with the context of clone (ctx).

        Args:
            participant (Any): The participant (Aggregator or Collaborator) to execute the function in.
            ctx (Any): The context to execute the function in.
            f_name (str): The name of the function to execute.
            callback (Callable): The callback to execute after the function.
            clones (Optional[Any], optional): The clones to use in the function. Defaults to None.
        """
        if clones is not None:
            self.__remote_contexts.append(
                participant.execute_func.remote(ctx, f_name, callback, clones)
            )
        else:
            self.__remote_contexts.append(
                participant.execute_func.remote(ctx, f_name, callback)
            )

    def ray_call_get(self) -> List[Any]:
        """Get remote clones and delete ray references of clone (ctx) and, reclaim memory.

        Returns:
            List[Any]: The list of remote clones.
        """
        clones = ray.get(self.__remote_contexts)
        del self.__remote_contexts
        self.__remote_contexts = []

        return clones


def ray_group_assign(collaborators, num_actors=1):
    """Assigns collaborators to resource groups which share a CUDA context.

    Args:
        collaborators (list): The list of collaborators.
        num_actors (int, optional): Number of actors to distribute collaborators to.
            Defaults to 1.

    Returns:
        list: A list of GroupMember instances.
    """

    class GroupMember:
        """A utility class that manages the collaborator and its group.

        This class maintains compatibility with runtime execution by assigning attributes for each
        function in the Collaborator interface in conjunction with RemoteHelper.
        """

        def __init__(self, collaborator_actor, collaborator):
            """Initializes a new instance of the GroupMember class.

            Args:
                collaborator_actor: The collaborator actor.
                collaborator: The collaborator.
            """
            from openfl.experimental.interface import Collaborator

            all_methods = [
                method
                for method in dir(Collaborator)
                if callable(getattr(Collaborator, method))
            ]
            external_methods = [
                method for method in all_methods if (method[0] != "_")
            ]
            self.collaborator_actor = collaborator_actor
            self.collaborator = collaborator
            for method in external_methods:
                setattr(
                    self,
                    method,
                    RemoteHelper(
                        self.collaborator_actor, self.collaborator, method
                    ),
                )

    class RemoteHelper:
        """A utility class to maintain compatibility with RayExecutor.

        This class returns a lambda function that uses collaborator_actor.execute_from_col to run
        a given function from the given collaborator.
        """

        # once ray_grouped replaces the current ray runtime this class can be replaced with a
        # funtion that returns the lambda funtion, using a funtion is necesary because this is used
        # in setting multiple funtions in a loop and lambda takes the reference to self.f_name and
        # not the value so we need to change scope to avoid self.f_name from changing as the loop
        # progresses
        def __init__(self, collaborator_actor, collaborator, f_name) -> None:
            """Initializes a new instance of the RemoteHelper class.

            Args:
                collaborator_actor: The collaborator actor.
                collaborator: The collaborator.
                f_name (str): The name of the function.
            """
            self.f_name = f_name
            self.collaborator_actor = collaborator_actor
            self.collaborator = collaborator
            self.f = lambda *args, **kwargs: self.collaborator_actor.execute_from_col.remote(
                self.collaborator, self.f_name, *args, **kwargs
            )

        def remote(self, *args, **kwargs):
            """Executes the function with the given arguments and keyword arguments.

            Args:
                *args: The arguments to pass to the function.
                **kwargs: The keyword arguments to pass to the function.

            Returns:
                The result of the function execution.
            """
            return self.f(*args, *kwargs)

    collaborator_ray_refs = []
    collaborators_per_group = math.ceil(len(collaborators) / num_actors)
    times_called = 0
    # logic to sort collaborators by gpus, if collaborators have the same number of gpu then they
    # are sorted by cpu
    cpu_magnitude = len(str(abs(max([i.num_cpus for i in collaborators]))))
    min_gpu = min([i.num_gpus for i in collaborators])
    min_gpu = max(min_gpu, 0.0001)
    collaborators_sorted_by_gpucpu = sorted(
        collaborators,
        key=lambda x: x.num_gpus / min_gpu * 10**cpu_magnitude + x.num_cpus,
    )
    initializations = []

    for collaborator in collaborators_sorted_by_gpucpu:
        # initialize actor group
        if times_called % collaborators_per_group == 0:
            max_num_cpus = max(
                [
                    i.num_cpus
                    for i in collaborators_sorted_by_gpucpu[
                        times_called : times_called + collaborators_per_group
                    ]
                ]
            )
            max_num_gpus = max(
                [
                    i.num_gpus
                    for i in collaborators_sorted_by_gpucpu[
                        times_called : times_called + collaborators_per_group
                    ]
                ]
            )
            print(f"creating actor with {max_num_cpus}, {max_num_gpus}")
            collaborator_actor = (
                ray.remote(RayGroup)
                .options(
                    num_cpus=max_num_cpus, num_gpus=max_num_gpus
                )  # max_concurrency=max_concurrency)
                .remote()
            )
        # add collaborator to actor group
        initializations.append(
            collaborator_actor.append.remote(
                collaborator
            )
        )

        times_called += 1

        # append GroupMember to output list
        collaborator_ray_refs.append(
            GroupMember(collaborator_actor, collaborator.get_name())
        )
    # Wait for all collaborators to be created on actors
    ray.get(initializations)

    return collaborator_ray_refs


class RayGroup:
    """A Ray actor that manages a group of collaborators.

    This class allows for the execution of functions from a specified collaborator
    using the execute_from_col method. The collaborators are stored in a dictionary
    where the key is the collaborator's name.
    """

    def __init__(self):
        """Initializes a new instance of the RayGroup class."""
        self.collaborators = {}

    def append(
        self,
        collaborator: Collaborator,
    ):
        """Appends a new collaborator to the group.

        Args:
            name (str): The name of the collaborator.
            private_attributes_callable (Callable): A callable that sets the private attributes of
                the collaborator.
            **kwargs: Additional keyword arguments.
        """
        from openfl.experimental.interface import Collaborator

        if collaborator.private_attributes_callable is not None:
            self.collaborators[collaborator.name] = Collaborator(
                name=collaborator.name,
                private_attributes_callable=collaborator.private_attributes_callable,
                **collaborator.kwargs,
            )
        elif collaborator.private_attributes is not None:
            self.collaborators[collaborator.name] = Collaborator(
                name=collaborator.name,
                **collaborator.kwargs,
            )
            self.collaborators[collaborator.name].initialize_private_attributes(
                collaborator.private_attributes
            )

    def execute_from_col(self, name, internal_f_name, *args, **kwargs):
        """Executes a function from a specified collaborator.

        Args:
            name (str): The name of the collaborator.
            internal_f_name (str): The name of the function to execute.
            *args: Additional arguments to pass to the function.
            **kwargs: Additional keyword arguments to pass to the function.

        Returns:
            The result of the function execution.
        """
        f = getattr(self.collaborators[name], internal_f_name)
        return f(*args, **kwargs)

    def get_collaborator(self, name):
        """Retrieves a collaborator from the group by name.

        Args:
            name (str): The name of the collaborator.

        Returns:
            The collaborator instance.
        """
        return self.collaborators[name]


class LocalRuntime(Runtime):
<<<<<<< HEAD
    """Class for a local runtime, derived from the Runtime class.

    Attributes:
        aggregator (Type[Aggregator]): The aggregator participant.
        __collaborators (dict): The collaborators, stored as a dictionary of names to participants.
        backend (str): The backend that will execute the tasks.
    """
        
=======

>>>>>>> 8da387b2
    def __init__(
        self,
        aggregator: Dict = None,
        collaborators: Dict = None,
        backend: str = "single_process",
        **kwargs,
    ) -> None:
        """Initializes the LocalRuntime object to run the flow on a single node, with an optional aggregator, 
        an optional list of collaborators, an optional backend, and additional keyword arguments.

        Args:
            aggregator (Type[Aggregator], optional): The aggregator instance that holds private attributes.
            collaborators (List[Type[Collaborator]], optional): A list of collaborators; each with their own private attributes.
            backend (str, optional): The backend that will execute the tasks. Defaults to "single_process". 
                Available options are:
                - 'single_process': (default) Executes every task within the same process.
                - 'ray': Executes tasks using the Ray library. We use ray actors called RayGroups to runs tasks in their own
                  isolated process. Each participant is distributed into a ray group. The RayGroups run concurrently
                  while participants in the group run serially.
                  The default is 1 RayGroup and can be changed by using the num_actors=1 kwarg. By using more RayGroups more
                  concurency is allowed with the trade off being that each RayGroup has extra memory overhead in the form
                  of extra CUDA CONTEXTS.

                  Also the ray runtime supports GPU isolation using Ray's 'num_gpus' argument, which can be passed in
                  through the collaborator placement decorator.
        
        Raises:
            ValueError: If the provided backend value is not 'ray' or 'single_process'.

        Example:
            @collaborator(num_gpus=1)
            def some_collaborator_task(self):
                # Task implementation
            ...
                
            By selecting num_gpus=1, the task is guaranteed exclusive GPU access. If the system has one GPU, collaborator 
            tasks will run sequentially.
        """
        super().__init__()
        if backend not in ["ray", "single_process"]:
            raise ValueError(
                f"Invalid 'backend' value '{backend}', accepted values are "
                + "'ray', or 'single_process'"
            )
        if backend == "ray":
            if not ray.is_initialized():
                dh = kwargs.get("dashboard_host", "127.0.0.1")
                dp = kwargs.get("dashboard_port", 5252)
                ray.init(dashboard_host=dh, dashboard_port=dp)

            self.num_actors = kwargs.get("num_actors", 1)
        self.backend = backend
        self.logger = getLogger(__name__)
        if aggregator is not None:
            self.aggregator = self.__get_aggregator_object(aggregator)

        if collaborators is not None:
            self.collaborators = self.__get_collaborator_object(collaborators)

    def __get_aggregator_object(self, aggregator: Type[Aggregator]) -> Any:
        """Get aggregator object based on localruntime backend.
        
        If the backend is 'single_process', it returns the aggregator directly.
        If the backend is 'ray', it creates a Ray actor for the aggregator with the specified resources.

        Args:
            aggregator (Type[Aggregator]): The aggregator class to instantiate.

        Returns:
            Any: The aggregator object or a reference to the Ray actor representing the aggregator.

        Raises:
            ResourcesNotAvailableError: If the requested resources exceed the available resources.
        """

        if aggregator.private_attributes and aggregator.private_attributes_callable:
            self.logger.warning(
                'Warning: Aggregator private attributes '
                + 'will be initialized via callable and '
                + 'attributes via aggregator.private_attributes '
                + 'will be ignored'
            )

        if self.backend == "single_process":
            return aggregator

        total_available_cpus = os.cpu_count()
        total_available_gpus = get_number_of_gpus()

        agg_cpus = aggregator.num_cpus
        agg_gpus = aggregator.num_gpus

        if agg_gpus > 0:
            check_resource_allocation(
                total_available_gpus,
                {aggregator.get_name(): agg_gpus},
            )

        if total_available_gpus < agg_gpus:
            raise ResourcesNotAvailableError(
                f"cannot assign more than available GPUs \
                    ({agg_gpus} < {total_available_gpus})."
            )
        if total_available_cpus < agg_cpus:
            raise ResourcesNotAvailableError(
                f"cannot assign more than available CPUs \
                    ({agg_cpus} < {total_available_cpus})."
            )

        interface_module = importlib.import_module(
            "openfl.experimental.interface"
        )
        aggregator_class = getattr(interface_module, "Aggregator")

        aggregator_actor = ray.remote(aggregator_class).options(
            num_cpus=agg_cpus, num_gpus=agg_gpus
        )

        if aggregator.private_attributes_callable is not None:
            aggregator_actor_ref = aggregator_actor.remote(
                name=aggregator.get_name(),
                private_attributes_callable=aggregator.private_attributes_callable,
                **aggregator.kwargs,
            )
        elif aggregator.private_attributes is not None:
            aggregator_actor_ref = aggregator_actor.remote(
                name=aggregator.get_name(),
                **aggregator.kwargs,
            )
            aggregator_actor_ref.initialize_private_attributes.remote(
                aggregator.private_attributes
            )

        return aggregator_actor_ref

    def __get_collaborator_object(self, collaborators: List) -> Any:
        """Get collaborator object based on localruntime backend.
        
        If the backend is 'single_process', it returns the list of collaborators directly.
        If the backend is 'ray', it assigns collaborators to Ray actors using the ray_group_assign function.

<<<<<<< HEAD
        Args:
            collaborators (List[Type[Collaborator]]): The list of collaborator classes to instantiate.

        Returns:
            Any: The list of collaborator objects or a list of references to the Ray actors representing the collaborators.

        Raises:
            ResourcesNotAvailableError: If the requested resources exceed the available resources.
        """
=======
        for collab in collaborators:
            if collab.private_attributes and collab.private_attributes_callable:
                self.logger.warning(
                    f'Warning: Collaborator {collab.name} private attributes '
                    + 'will be initialized via callable and '
                    + 'attributes via collaborator.private_attributes '
                    + 'will be ignored'
                )

>>>>>>> 8da387b2
        if self.backend == "single_process":
            return collaborators

        total_available_cpus = os.cpu_count()
        total_required_cpus = sum(
            [collaborator.num_cpus for collaborator in collaborators]
        )
        if total_available_cpus < total_required_cpus:
            raise ResourcesNotAvailableError(
                f"cannot assign more than available CPUs \
                    ({total_required_cpus} < {total_available_cpus})."
            )

        if self.backend == "ray":
            collaborator_ray_refs = ray_group_assign(
                collaborators, num_actors=self.num_actors
            )
            return collaborator_ray_refs

    @property
    def aggregator(self) -> str:
        """Gets the name of the aggregator.

        Returns:
            str: The name of the aggregator.
        """
        return self._aggregator.name

    @aggregator.setter
    def aggregator(self, aggregator: Type[Aggregator]):
        """Set LocalRuntime _aggregator.
        
        Args:
            aggregator (Type[Aggregator]): The aggregator to be set.
        """
        self._aggregator = aggregator

    @property
    def collaborators(self) -> List[str]:
        """Return names of collaborators. Don't give direct access to private attributes.

        Returns:
            List[str]: The names of the collaborators.
        """
        return list(self.__collaborators.keys())

    @collaborators.setter
    def collaborators(self, collaborators: List[Type[Collaborator]]):
        """Set LocalRuntime collaborators.
        
        Args:
            collaborators (List[Type[Collaborator]]): The collaborators to be set.
        """
        if self.backend == "single_process":

            def get_collab_name(collab):
                return collab.get_name()

        else:

            def get_collab_name(collab):
                return ray.get(collab.get_name.remote())

        self.__collaborators = {
            get_collab_name(collaborator): collaborator
            for collaborator in collaborators
        }

    def get_collaborator_kwargs(self, collaborator_name: str):
        """Returns kwargs of collaborator

        Args:
            collaborator_name: Collaborator name for which kwargs is to be returned

        Returns:
            kwargs: Collaborator private_attributes_callable function name, and
             arguments required to call it.
        """
        collab = self.__collaborators[collaborator_name]
        kwargs = {}
        if hasattr(collab, "private_attributes_callable"):
            if collab.private_attributes_callable is not None:
                kwargs.update(collab.kwargs)
                kwargs["private_attributes_callable"] = (
                    collab.private_attributes_callable.__name__
                )

        return kwargs

    def initialize_aggregator(self):
        """initialize aggregator private attributes"""
        if self.backend == "single_process":
            self._aggregator.initialize_private_attributes()
        else:
            ray.get(self._aggregator.initialize_private_attributes.remote())

    def initialize_collaborators(self):
        """initialize collaborator private attributes"""
        if self.backend == "single_process":

            def init_private_attrs(collab):
                return collab.initialize_private_attributes()

        else:

            def init_private_attrs(collab):
                return ray.get(collab.initialize_private_attributes.remote())

        for collaborator in self.__collaborators.values():
            init_private_attrs(collaborator)

    def restore_instance_snapshot(
        self, ctx: Type[FLSpec], instance_snapshot: List[Type[FLSpec]]
    ):
        """Restores attributes from backup (in instance snapshot) to context (ctx).
        
        Args:
            ctx (Type[FLSpec]): The context to restore the snapshot to.
            instance_snapshot (List[Type[FLSpec]]): The snapshot of the instance to be restored.
        """
        for backup in instance_snapshot:
            artifacts_iter, _ = generate_artifacts(ctx=backup)
            for name, attr in artifacts_iter():
                if not hasattr(ctx, name):
                    setattr(ctx, name, attr)

<<<<<<< HEAD
    def execute_agg_steps(self, ctx: Any, f_name: str, clones: Optional[Any] = None):
        """Execute aggregator steps until at transition point.
        
        Args:
            ctx (Any): The context in which the function is executed.
            f_name (str): The name of the function to be executed.
            clones (Optional[Any], optional): Clones if any. Defaults to None.
=======
    def execute_agg_steps(
        self, ctx: Any, f_name: str, clones: Optional[Any] = None
    ):
        """
        Execute aggregator steps until at transition point
>>>>>>> 8da387b2
        """
        if clones is not None:
            f = getattr(ctx, f_name)
            f(clones)
        else:
            not_at_transition_point = True
            while not_at_transition_point:
                f = getattr(ctx, f_name)
                f()

                f, parent_func = ctx.execute_task_args[:2]
                if (
                    aggregator_to_collaborator(f, parent_func)
                    or f.__name__ == "end"
                ):
                    not_at_transition_point = False

                f_name = f.__name__

    def execute_collab_steps(self, ctx: Any, f_name: str):
        """Execute collaborator steps until at transition point.

        Args:
            ctx (Any): The context in which the function is executed.
            f_name (str): The name of the function to be executed.
        """
        not_at_transition_point = True
        while not_at_transition_point:
            f = getattr(ctx, f_name)
            f()

            f, parent_func = ctx.execute_task_args[:2]
            if ctx._is_at_transition_point(f, parent_func):
                not_at_transition_point = False

            f_name = f.__name__

    def execute_task(self, flspec_obj: Type[FLSpec], f: Callable, **kwargs):
        """Defines which function to be executed based on name and kwargs.

        Updates the arguments and executes until end is not reached.

        Args:
            flspec_obj: Reference to the FLSpec (flow) object. Contains information
                about task sequence, flow attributes.
            f: The next task to be executed within the flow.

        Returns:
            artifacts_iter: Iterator with updated sequence of values
        """
        parent_func = None
        instance_snapshot = None
        self.join_step = False

        while f.__name__ != "end":
            if "foreach" in kwargs:
                flspec_obj = self.execute_collab_task(
                    flspec_obj, f, parent_func, instance_snapshot, **kwargs
                )
            else:
                flspec_obj = self.execute_agg_task(flspec_obj, f)
            f, parent_func, instance_snapshot, kwargs = (
                flspec_obj.execute_task_args
            )
        else:
            flspec_obj = self.execute_agg_task(flspec_obj, f)
            f = flspec_obj.execute_task_args[0]

            checkpoint(flspec_obj, f)
            artifacts_iter, _ = generate_artifacts(ctx=flspec_obj)
            return artifacts_iter()

    def execute_agg_task(self, flspec_obj, f):
        """Performs execution of aggregator task.
        
        Args:
            flspec_obj: Reference to the FLSpec (flow) object.
            f: The task to be executed within the flow.

        Returns:
            flspec_obj: updated FLSpec (flow) object.
        """
        from openfl.experimental.interface import FLSpec

        aggregator = self._aggregator
        clones = None

        if self.join_step:
            clones = [
                FLSpec._clones[col] for col in self.selected_collaborators
            ]
            self.join_step = False

        if self.backend == "ray":
            ray_executor = RayExecutor()
            ray_executor.ray_call_put(
                aggregator,
                flspec_obj,
                f.__name__,
                self.execute_agg_steps,
                clones,
            )
            flspec_obj = ray_executor.ray_call_get()[0]
            del ray_executor
        else:
            aggregator.execute_func(
                flspec_obj, f.__name__, self.execute_agg_steps, clones
            )

        gc.collect()
        return flspec_obj

    def execute_collab_task(
        self, flspec_obj, f, parent_func, instance_snapshot, **kwargs
    ):
        """Performs execution of collaborator task.

        Performs
            1. Filter include/exclude
            2. Set runtime, collab private attributes , metaflow_interface
            3. Execution of all collaborator for each task
            4. Remove collaborator private attributes
            5. Execute the next function after transition

        Args:
            flspec_obj: Reference to the FLSpec (flow) object.
            f: The task to be executed within the flow.
            parent_func: The prior task executed in the flow.
            instance_snapshot: A prior FLSpec state that needs to be restored.

        Returns:
            flspec_obj: updated FLSpec (flow) object
        """

        from openfl.experimental.interface import FLSpec

        flspec_obj._foreach_methods.append(f.__name__)
        selected_collaborators = getattr(flspec_obj, kwargs["foreach"])
        self.selected_collaborators = selected_collaborators

        # filter exclude/include attributes for clone
        self.filter_exclude_include(
            flspec_obj, f, selected_collaborators, **kwargs
        )

        if self.backend == "ray":
            ray_executor = RayExecutor()
        # set runtime,collab private attributes and metaflowinterface
        for col in selected_collaborators:
            clone = FLSpec._clones[col]
            # Set new LocalRuntime for clone as it is required
            # new runtime object will not contain private attributes of
            # aggregator or other collaborators
            clone.runtime = LocalRuntime(backend="single_process")

            # write the clone to the object store
            # ensure clone is getting latest _metaflow_interface
            clone._metaflow_interface = flspec_obj._metaflow_interface

        for collab_name in selected_collaborators:
            clone = FLSpec._clones[collab_name]
            collaborator = self.__collaborators[collab_name]

            if self.backend == "ray":
                ray_executor.ray_call_put(
                    collaborator, clone, f.__name__, self.execute_collab_steps
                )
            else:
                collaborator.execute_func(
                    clone, f.__name__, self.execute_collab_steps
                )

        if self.backend == "ray":
            clones = ray_executor.ray_call_get()
            FLSpec._clones.update(zip(selected_collaborators, clones))
            clone = clones[0]
            del clones

        flspec_obj.execute_task_args = clone.execute_task_args

        # Restore the flspec_obj state if back-up is taken
        self.restore_instance_snapshot(flspec_obj, instance_snapshot)
        del instance_snapshot

        gc.collect()
        # Setting the join_step to indicate to aggregator to collect clones
        self.join_step = True
        return flspec_obj

<<<<<<< HEAD
    def filter_exclude_include(self, flspec_obj, f, selected_collaborators, **kwargs):
        """This function filters exclude/include attributes.
        
=======
    def filter_exclude_include(
        self, flspec_obj, f, selected_collaborators, **kwargs
    ):
        """
        This function filters exclude/include attributes
>>>>>>> 8da387b2
        Args:
            flspec_obj: Reference to the FLSpec (flow) object.
            f: The task to be executed within the flow.
            selected_collaborators: all collaborators.
        """

        from openfl.experimental.interface import FLSpec

        for col in selected_collaborators:
            clone = FLSpec._clones[col]
            clone.input = col
            if (
                "exclude" in kwargs and hasattr(clone, kwargs["exclude"][0])
            ) or ("include" in kwargs and hasattr(clone, kwargs["include"][0])):
                filter_attributes(clone, f, **kwargs)
            artifacts_iter, _ = generate_artifacts(ctx=flspec_obj)
            for name, attr in artifacts_iter():
                setattr(clone, name, deepcopy(attr))
            clone._foreach_methods = flspec_obj._foreach_methods

    def __repr__(self):
        """Returns the string representation of the LocalRuntime object.

        Returns:
            str: The string representation of the LocalRuntime object.
        """
        return "LocalRuntime"<|MERGE_RESOLUTION|>--- conflicted
+++ resolved
@@ -33,10 +33,7 @@
 
 
 class RayExecutor:
-<<<<<<< HEAD
     """Class for executing tasks using the Ray framework."""
-=======
->>>>>>> 8da387b2
 
     def __init__(self):
         """Initializes the RayExecutor object."""
@@ -296,7 +293,6 @@
 
 
 class LocalRuntime(Runtime):
-<<<<<<< HEAD
     """Class for a local runtime, derived from the Runtime class.
 
     Attributes:
@@ -305,9 +301,6 @@
         backend (str): The backend that will execute the tasks.
     """
         
-=======
-
->>>>>>> 8da387b2
     def __init__(
         self,
         aggregator: Dict = None,
@@ -449,7 +442,6 @@
         If the backend is 'single_process', it returns the list of collaborators directly.
         If the backend is 'ray', it assigns collaborators to Ray actors using the ray_group_assign function.
 
-<<<<<<< HEAD
         Args:
             collaborators (List[Type[Collaborator]]): The list of collaborator classes to instantiate.
 
@@ -459,7 +451,6 @@
         Raises:
             ResourcesNotAvailableError: If the requested resources exceed the available resources.
         """
-=======
         for collab in collaborators:
             if collab.private_attributes and collab.private_attributes_callable:
                 self.logger.warning(
@@ -469,7 +460,6 @@
                     + 'will be ignored'
                 )
 
->>>>>>> 8da387b2
         if self.backend == "single_process":
             return collaborators
 
@@ -596,7 +586,6 @@
                 if not hasattr(ctx, name):
                     setattr(ctx, name, attr)
 
-<<<<<<< HEAD
     def execute_agg_steps(self, ctx: Any, f_name: str, clones: Optional[Any] = None):
         """Execute aggregator steps until at transition point.
         
@@ -604,13 +593,7 @@
             ctx (Any): The context in which the function is executed.
             f_name (str): The name of the function to be executed.
             clones (Optional[Any], optional): Clones if any. Defaults to None.
-=======
-    def execute_agg_steps(
-        self, ctx: Any, f_name: str, clones: Optional[Any] = None
-    ):
-        """
-        Execute aggregator steps until at transition point
->>>>>>> 8da387b2
+
         """
         if clones is not None:
             f = getattr(ctx, f_name)
@@ -800,17 +783,9 @@
         self.join_step = True
         return flspec_obj
 
-<<<<<<< HEAD
     def filter_exclude_include(self, flspec_obj, f, selected_collaborators, **kwargs):
         """This function filters exclude/include attributes.
         
-=======
-    def filter_exclude_include(
-        self, flspec_obj, f, selected_collaborators, **kwargs
-    ):
-        """
-        This function filters exclude/include attributes
->>>>>>> 8da387b2
         Args:
             flspec_obj: Reference to the FLSpec (flow) object.
             f: The task to be executed within the flow.

--- conflicted
+++ resolved
@@ -15,11 +15,6 @@
         pass
 
 
-<<<<<<< HEAD
-class GPUResourcesNotAvailableError(Exception):
-    """Raised when the required GPU resources are not available."""
-
-=======
 class ResourcesNotAvailableError(Exception):
     def __init__(self, *args: object) -> None:
         super().__init__(*args)
@@ -27,7 +22,6 @@
 
 
 class ResourcesAllocationError(Exception):
->>>>>>> e6f3f5fd
     def __init__(self, *args: object) -> None:
         """Initializes the GPUResourcesNotAvailableError with the provided arguments.
 

# Copyright (C) 2020-2023 Intel Corporation
# SPDX-License-Identifier: Apache-2.0


class SerializationError(Exception):
<<<<<<< HEAD
    """Raised when there is an error in serialization process."""
=======
>>>>>>> 8da387b2

    def __init__(self, *args: object) -> None:
        """Initializes the SerializationError with the provided arguments.

        Args:
            *args (object): Variable length argument list.
        """
        super().__init__(*args)
        pass


class ResourcesNotAvailableError(Exception):
<<<<<<< HEAD
    """Exception raised when the required resources are not available."""
=======

>>>>>>> 8da387b2
    def __init__(self, *args: object) -> None:
        """Initializes the ResourcesNotAvailableError with the provided arguments.

        Args:
            *args (object): Variable length argument list.
        """
        super().__init__(*args)
        pass


class ResourcesAllocationError(Exception):
<<<<<<< HEAD
    """Exception raised when there is an error in the resources allocation process."""
=======

>>>>>>> 8da387b2
    def __init__(self, *args: object) -> None:
        """Initializes the ResourcesAllocationError with the provided arguments.

        Args:
            *args (object): Variable length argument list.
        """
        super().__init__(*args)
        pass<|MERGE_RESOLUTION|>--- conflicted
+++ resolved
@@ -3,10 +3,8 @@
 
 
 class SerializationError(Exception):
-<<<<<<< HEAD
     """Raised when there is an error in serialization process."""
-=======
->>>>>>> 8da387b2
+
 
     def __init__(self, *args: object) -> None:
         """Initializes the SerializationError with the provided arguments.
@@ -19,11 +17,8 @@
 
 
 class ResourcesNotAvailableError(Exception):
-<<<<<<< HEAD
     """Exception raised when the required resources are not available."""
-=======
 
->>>>>>> 8da387b2
     def __init__(self, *args: object) -> None:
         """Initializes the ResourcesNotAvailableError with the provided arguments.
 
@@ -35,11 +30,8 @@
 
 
 class ResourcesAllocationError(Exception):
-<<<<<<< HEAD
     """Exception raised when there is an error in the resources allocation process."""
-=======
 
->>>>>>> 8da387b2
     def __init__(self, *args: object) -> None:
         """Initializes the ResourcesAllocationError with the provided arguments.
 

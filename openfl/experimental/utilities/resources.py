--- conflicted
+++ resolved
@@ -32,11 +32,6 @@
         return len(stdout.split("\n"))
     except FileNotFoundError:
         logger.warning(
-<<<<<<< HEAD
-            f'No GPUs found! If this is a mistake please try running "{command}" '
-            + "manually.")
-=======
             f'No GPUs found! If this is a mistake please try running "{command}" ' + "manually."
         )
->>>>>>> 660ad325
         return 0
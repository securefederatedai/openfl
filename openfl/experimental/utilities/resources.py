# Copyright (C) 2020-2023 Intel Corporation
# SPDX-License-Identifier: Apache-2.0
"""openfl.experimental.utilities.resources module."""

from logging import getLogger
from subprocess import run, PIPE
<<<<<<< HEAD

logger = getLogger(__name__)


def get_number_of_gpus() -> int:
    """
    Returns number of NVIDIA GPUs attached to the machine.

=======

logger = getLogger(__name__)


def get_number_of_gpus() -> int:
    """
    Returns number of NVIDIA GPUs attached to the machine.

>>>>>>> 02076b3f
    Args:
        None
    Returns:
        int: Number of NVIDIA GPUs
    """
    # Execute the nvidia-smi command.
    command = "nvidia-smi --list-gpus"
    try:
        op = run(command.strip().split(), shell=False, stdout=PIPE, stderr=PIPE)
        stdout = op.stdout.decode().strip()
        return len(stdout.split("\n"))
    except FileNotFoundError:
<<<<<<< HEAD
        logger.warning(f"No GPUs found! If this is a mistake please try running '{command}' "
                       + "manually.")
=======
        logger.warning(f'No GPUs found! If this is a mistake please try running "{command}" '
                       + 'manually.')
>>>>>>> 02076b3f
        return 0<|MERGE_RESOLUTION|>--- conflicted
+++ resolved
@@ -4,7 +4,6 @@
 
 from logging import getLogger
 from subprocess import run, PIPE
-<<<<<<< HEAD
 
 logger = getLogger(__name__)
 
@@ -13,16 +12,6 @@
     """
     Returns number of NVIDIA GPUs attached to the machine.
 
-=======
-
-logger = getLogger(__name__)
-
-
-def get_number_of_gpus() -> int:
-    """
-    Returns number of NVIDIA GPUs attached to the machine.
-
->>>>>>> 02076b3f
     Args:
         None
     Returns:
@@ -35,11 +24,6 @@
         stdout = op.stdout.decode().strip()
         return len(stdout.split("\n"))
     except FileNotFoundError:
-<<<<<<< HEAD
-        logger.warning(f"No GPUs found! If this is a mistake please try running '{command}' "
-                       + "manually.")
-=======
         logger.warning(f'No GPUs found! If this is a mistake please try running "{command}" '
                        + 'manually.')
->>>>>>> 02076b3f
         return 0
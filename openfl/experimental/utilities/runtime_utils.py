--- conflicted
+++ resolved
@@ -122,12 +122,7 @@
     if ctx._checkpoint:
         # all objects will be serialized using Metaflow interface
         print(f"Saving data artifacts for {parent_func.__name__}")
-<<<<<<< HEAD
-        artifacts_iter, _ = generate_artifacts(
-            ctx=ctx, reserved_words=chkpnt_reserved_words)
-=======
         artifacts_iter, _ = generate_artifacts(ctx=ctx, reserved_words=chkpnt_reserved_words)
->>>>>>> 660ad325
         task_id = ctx._metaflow_interface.create_task(parent_func.__name__)
         ctx._metaflow_interface.save_artifacts(
             artifacts_iter(),
@@ -177,12 +172,7 @@
         # buffer to cycle though since need_assigned will change sizes as we
         # assign participants
         current_dict = need_assigned.copy()
-<<<<<<< HEAD
-        for i, (participant_name,
-                participant_gpu_usage) in enumerate(current_dict.items()):
-=======
         for i, (participant_name, participant_gpu_usage) in enumerate(current_dict.items()):
->>>>>>> 660ad325
             if gpu == 0:
                 break
             if gpu < participant_gpu_usage:

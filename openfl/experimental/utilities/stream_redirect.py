--- conflicted
+++ resolved
@@ -59,15 +59,12 @@
         self.__stdBuffer = buffer
 
     def write(self, message):
-<<<<<<< HEAD
+        message = f"\33[94m{message}\33[0m"
         """Writes the message to the standard destination and buffer.
 
         Args:
             message (str): The message to write.
         """
-=======
-        message = f"\33[94m{message}\33[0m"
->>>>>>> e6f3f5fd
         self.__stdDestination.write(message)
         self.__stdBuffer.write(message)
 

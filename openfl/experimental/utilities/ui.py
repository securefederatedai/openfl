# Copyright (C) 2020-2023 Intel Corporation
# SPDX-License-Identifier: Apache-2.0

import os
import webbrowser
from pathlib import Path

from openfl.experimental.utilities.metaflow_utils import DefaultCard, FlowGraph


class InspectFlow:
<<<<<<< HEAD
    """Class for inspecting a flow.

    Attributes:
        ds_root (str): The root directory for the data store. Defaults to "~/.metaflow".
        show_html (bool): Whether to show the UI in a web browser. Defaults to False.
        run_id (str): The run ID of the flow.
        flow_name (str): The name of the flow.
        graph_dict (dict): The graph of the flow.
    """
=======

>>>>>>> 8da387b2
    def __init__(
        self,
        flow_obj,
        run_id,
        show_html=False,
        ds_root=f"{Path.home()}/.metaflow",
    ):
        """Initializes the InspectFlow with a flow object, run ID, an optional flag to show the UI in a web browser, 
        and an optional root directory for the data store.

        Args:
            flow_obj (Flow): The flow object to inspect.
            run_id (str): The run ID of the flow.
            show_html (bool, optional): Whether to show the UI in a web browser. Defaults to False.
            ds_root (str, optional): The root directory for the data store. Defaults to "~/.metaflow".
        """
        self.ds_root = ds_root
        self.show_html = show_html
        self.run_id = run_id
        self.flow_name = flow_obj.__class__.__name__
        self._graph = FlowGraph(flow_obj.__class__)
        self._steps = [getattr(flow_obj, node.name) for node in self._graph]

        self.graph_dict, _ = self._graph.output_steps()
        self.show_ui()

    def get_pathspec(self):
        """Gets the path specification of the flow.

        Returns:
            str: The path specification of the flow.
        """
        return f"{self.ds_root}/{self.flow_name}/{self.run_id}"

    def open_in_browser(self, card_path):
        """Opens the specified path in a web browser.

        Args:
            card_path (str): The path to open.
        """
        url = "file://" + os.path.abspath(card_path)
        webbrowser.open(url)

    def show_ui(self):
        """Shows the UI of the flow in a web browser if show_html is True, and saves the UI as an HTML file."""
        
        default_card = DefaultCard(graph=self.graph_dict)

        pathspec = self.get_pathspec()
        print(f"Flowgraph generated at :{pathspec}")
        html = default_card.render(pathspec)

        with open(f"{pathspec}/card_ui.html", "w") as f:
            f.write(html)

        if self.show_html:
            self.open_in_browser(f"{pathspec}/card_ui.html")<|MERGE_RESOLUTION|>--- conflicted
+++ resolved
@@ -9,7 +9,6 @@
 
 
 class InspectFlow:
-<<<<<<< HEAD
     """Class for inspecting a flow.
 
     Attributes:
@@ -19,9 +18,7 @@
         flow_name (str): The name of the flow.
         graph_dict (dict): The graph of the flow.
     """
-=======
 
->>>>>>> 8da387b2
     def __init__(
         self,
         flow_obj,

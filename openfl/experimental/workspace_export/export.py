# Copyright 2020-2024 Intel Corporation
# SPDX-License-Identifier: Apache-2.0


"""Workspace Builder module."""
import ast
import importlib
import inspect
import re
import sys
from logging import getLogger
from pathlib import Path
from shutil import copytree

import astor
import nbformat
import yaml
from nbdev.export import nb_export

from openfl.experimental.interface.cli.cli_helper import print_tree


class WorkspaceExport:
    """Convert a LocalRuntime Jupyter Notebook to Aggregator based
    FederatedRuntime Workflow.

    Args:
        notebook_path: Absolute path of jupyter notebook.
        template_workspace_path: Path to template workspace provided with
            OpenFL.
        output_dir: Output directory for new generated workspace
            (default="/tmp").

    Returns:
        None
    """

    def __init__(self, notebook_path: str, output_workspace: str) -> None:
        self.logger = getLogger(__name__)

        self.notebook_path = Path(notebook_path).resolve()
        self.output_workspace_path = Path(output_workspace).resolve()
        self.output_workspace_path.parent.mkdir(parents=True, exist_ok=True)

        self.template_workspace_path = (
            Path(f"{__file__}").parent.parent.parent.parent.joinpath(
                "openfl-workspace", "experimental",
                "template_workspace").resolve(strict=True))

        # Copy template workspace to output directory
        self.created_workspace_path = Path(
<<<<<<< HEAD
            copytree(self.template_workspace_path, self.output_workspace_path))
        self.logger.info(
            f"Copied template workspace to {self.created_workspace_path}")
=======
            copytree(self.template_workspace_path, self.output_workspace_path)
        )
        self.logger.info(f"Copied template workspace to {self.created_workspace_path}")
>>>>>>> 660ad325

        self.logger.info("Converting jupter notebook to python script...")
        export_filename = self.__get_exp_name()
        if export_filename is None:
            raise NameError(
                "Please include `#| default_exp <experiment_name>` in "
                "the first cell of the notebook.")
        self.script_path = Path(
            self.__convert_to_python(
                self.notebook_path,
                self.created_workspace_path.joinpath("src"),
                f"{export_filename}.py",
            )).resolve()
        print_tree(self.created_workspace_path, level=2)

        # Generated python script name without .py extension
        self.script_name = self.script_path.name.split(".")[0].strip()
        # Comment flow.run() so when script is imported flow does not start
        # executing
        self.__comment_flow_execution()
        # This is required as Ray created actors too many actors when
        # backend="ray" # NOQA
        self.__change_runtime()

    def __get_exp_name(self):
        """Fetch the experiment name from the Jupyter notebook."""
        with open(str(self.notebook_path), "r") as f:
            notebook_content = nbformat.read(f, as_version=nbformat.NO_CONVERT)

        for cell in notebook_content.cells:
            if cell.cell_type == "code":
                code = cell.source
                match = re.search(r"#\s*\|\s*default_exp\s+(\w+)", code)
                if match:
<<<<<<< HEAD
                    self.logger.info(
                        f"Retrieved {match.group(1)} from default_exp")
                    return match.group(1)
        return None

    def __convert_to_python(self, notebook_path: Path, output_path: Path,
                            export_filename):
=======
                    self.logger.info(f"Retrieved {match.group(1)} from default_exp")
                    return match.group(1)
        return None

    def __convert_to_python(self, notebook_path: Path, output_path: Path, export_filename):
>>>>>>> 660ad325
        nb_export(notebook_path, output_path)

        return Path(output_path).joinpath(export_filename).resolve()

    def __comment_flow_execution(self):
        """In the python script search for ".run()" and comment it."""
        with open(self.script_path, "r") as f:
            data = f.readlines()
        for idx, line in enumerate(data):
            if ".run()" in line:
                data[idx] = f"# {line}"
        with open(self.script_path, "w") as f:
            f.writelines(data)

    def __change_runtime(self):
        """Change the LocalRuntime backend from ray to single_process."""
        with open(self.script_path, "r") as f:
            data = f.read()

        if "backend='ray'" in data or 'backend="ray"' in data:
<<<<<<< HEAD
            data = data.replace("backend='ray'",
                                "backend='single_process'").replace(
                                    'backend="ray"',
                                    'backend="single_process"')
=======
            data = data.replace("backend='ray'", "backend='single_process'").replace(
                'backend="ray"', 'backend="single_process"'
            )
>>>>>>> 660ad325

        with open(self.script_path, "w") as f:
            f.write(data)

    def __get_class_arguments(self, class_name):
        """Given the class name returns expected class arguments."""
        # Import python script if not already
        if not hasattr(self, "exported_script_module"):
            self.__import_exported_script()

        # Find class from imported python script module
        for idx, attr in enumerate(self.available_modules_in_exported_script):
            if attr == class_name:
                cls = getattr(
                    self.exported_script_module,
                    self.available_modules_in_exported_script[idx],
                )

        # If class not found
        if "cls" not in locals():
            raise NameError(f"{class_name} not found.")

        if inspect.isclass(cls):
            # Check if the class has an __init__ method
            if "__init__" in cls.__dict__:
                init_signature = inspect.signature(cls.__init__)
                # Extract the parameter names (excluding 'self', 'args', and
                # 'kwargs')
                arg_names = [
                    param for param in init_signature.parameters
                    if param not in ("self", "args", "kwargs")
                ]
                return arg_names
            return []
        self.logger.error(f"{cls} is not a class")

    def __get_class_name_and_sourcecode_from_parent_class(self, parent_class):
        """Provided the parent_class name returns derived class source code and
        name."""
        # Import python script if not already
        if not hasattr(self, "exported_script_module"):
            self.__import_exported_script()

        # Going though all attributes in imported python script
        for attr in self.available_modules_in_exported_script:
            t = getattr(self.exported_script_module, attr)
<<<<<<< HEAD
            if (inspect.isclass(t) and t != parent_class
                    and issubclass(t, parent_class)):
=======
            if inspect.isclass(t) and t != parent_class and issubclass(t, parent_class):
>>>>>>> 660ad325
                return inspect.getsource(t), attr

        return None, None

    def __extract_class_initializing_args(self, class_name):
        """Provided name of the class returns expected arguments and it's
        values in form of dictionary."""
        instantiation_args = {"args": {}, "kwargs": {}}

        with open(self.script_path, "r") as s:
            tree = ast.parse(s.read())

            for node in ast.walk(tree):
<<<<<<< HEAD
                if isinstance(node, ast.Call) and isinstance(
                        node.func, ast.Name):
=======
                if isinstance(node, ast.Call) and isinstance(node.func, ast.Name):
>>>>>>> 660ad325
                    if node.func.id == class_name:
                        # We found an instantiation of the class
                        for arg in node.args:
                            # Iterate through positional arguments
                            if isinstance(arg, ast.Name):
                                # Use the variable name as the argument value
                                instantiation_args["args"][arg.id] = arg.id
                            elif isinstance(arg, ast.Constant):
<<<<<<< HEAD
                                instantiation_args["args"][arg.s] = (
                                    astor.to_source(arg))
                            else:
                                instantiation_args["args"][arg.arg] = (
                                    astor.to_source(arg).strip())
=======
                                instantiation_args["args"][arg.s] = astor.to_source(arg)
                            else:
                                instantiation_args["args"][arg.arg] = astor.to_source(arg).strip()
>>>>>>> 660ad325

                        for kwarg in node.keywords:
                            # Iterate through keyword arguments
                            value = astor.to_source(kwarg.value).strip()

                            # If paranthese or brackets around the value is
                            # found and it's not tuple or list remove
                            # paranthese or brackets
                            if value.startswith("(") and "," not in value:
                                value = value.lstrip("(").rstrip(")")
                            if value.startswith("[") and "," not in value:
                                value = value.lstrip("[").rstrip("]")
                            try:
                                # Evaluate the value to convert it from a
                                # string representation into its corresponding
                                # python object.
                                value = ast.literal_eval(value)
                            except ValueError:
                                # ValueError is ignored because we want the
                                # value as a string
                                pass
                            instantiation_args["kwargs"][kwarg.arg] = value

        return instantiation_args

    def __import_exported_script(self):
<<<<<<< HEAD
        """Imports generated python script with help of importlib."""
        import importlib
        import sys

        sys.path.append(str(self.script_path.parent))
        self.exported_script_module = importlib.import_module(self.script_name)
        self.available_modules_in_exported_script = dir(
            self.exported_script_module)
=======
        """
        Imports generated python script with help of importlib
        """

        sys.path.append(str(self.script_path.parent))
        self.exported_script_module = importlib.import_module(self.script_name)
        self.available_modules_in_exported_script = dir(self.exported_script_module)
>>>>>>> 660ad325

    def __read_yaml(self, path):
        with open(path, "r") as y:
            return yaml.safe_load(y)

    def __write_yaml(self, path, data):
        with open(path, "w") as y:
            yaml.safe_dump(data, y)

    @classmethod
    def export(cls, notebook_path: str, output_workspace: str) -> None:
        """Exports workspace to `output_dir`.

        Args:
            notebook_path: Jupyter notebook path.
            output_dir: Path for generated workspace directory.
            template_workspace_path: Path to template workspace provided with
                OpenFL (default="/tmp").

        Returns:
            None
        """
        instance = cls(notebook_path, output_workspace)
        instance.generate_requirements()
        instance.generate_plan_yaml()
        instance.generate_data_yaml()

    # Have to do generate_requirements before anything else
    # because these !pip commands needs to be removed from python script
    def generate_requirements(self):
        """Finds pip libraries mentioned in exported python script and append
        in workspace/requirements.txt."""
        data = None
        with open(self.script_path, "r") as f:
            requirements = []
            line_nos = []
            data = f.readlines()
            for i, line in enumerate(data):
                line = line.strip()
                if "pip install" in line:
                    line_nos.append(i)
<<<<<<< HEAD
                    # Avoid commented lines, libraries from *.txt file, or
                    # openfl.git installation
                    if (not line.startswith("#") and "-r" not in line
                            and "openfl.git" not in line):
=======
                    # Avoid commented lines, libraries from *.txt file, or openfl.git
                    # installation
                    if not line.startswith("#") and "-r" not in line and "openfl.git" not in line:
>>>>>>> 660ad325
                        requirements.append(f"{line.split(' ')[-1].strip()}\n")

        requirements_filepath = str(
            self.created_workspace_path.joinpath("requirements.txt").resolve())

        # Write libraries found in requirements.txt
        with open(requirements_filepath, "a") as f:
            f.writelines(requirements)

        # Delete pip requirements from python script
        # if not we won't be able to import python script.
        with open(self.script_path, "w") as f:
            for i, line in enumerate(data):
                if i not in line_nos:
                    f.write(line)

    def generate_plan_yaml(self):
<<<<<<< HEAD
        """Generates plan.yaml."""
        flspec = getattr(
            importlib.import_module("openfl.experimental.interface"), "FLSpec")
        # Get flow classname
        _, self.flow_class_name = (
            self.__get_class_name_and_sourcecode_from_parent_class(flspec))
        # Get expected arguments of flow class
        self.flow_class_expected_arguments = self.__get_class_arguments(
            self.flow_class_name)
        # Get provided arguments to flow class
        self.arguments_passed_to_initialize = (
            self.__extract_class_initializing_args(self.flow_class_name))

        plan = self.created_workspace_path.joinpath("plan",
                                                    "plan.yaml").resolve()
=======
        """
        Generates plan.yaml
        """
        flspec = getattr(importlib.import_module("openfl.experimental.interface"), "FLSpec")
        # Get flow classname
        _, self.flow_class_name = self.__get_class_name_and_sourcecode_from_parent_class(flspec)
        # Get expected arguments of flow class
        self.flow_class_expected_arguments = self.__get_class_arguments(self.flow_class_name)
        # Get provided arguments to flow class
        self.arguments_passed_to_initialize = self.__extract_class_initializing_args(
            self.flow_class_name
        )

        plan = self.created_workspace_path.joinpath("plan", "plan.yaml").resolve()
>>>>>>> 660ad325
        data = self.__read_yaml(plan)
        if data is None:
            data["federated_flow"] = {"settings": {}, "template": ""}

<<<<<<< HEAD
        data["federated_flow"][
            "template"] = f"src.{self.script_name}.{self.flow_class_name}"
=======
        data["federated_flow"]["template"] = f"src.{self.script_name}.{self.flow_class_name}"
>>>>>>> 660ad325

        def update_dictionary(args: dict, data: dict, dtype: str = "args"):
            for idx, (k, v) in enumerate(args.items()):
                if dtype == "args":
                    v = getattr(self.exported_script_module, str(k), None)
                    if v is not None and type(v) not in (int, str, bool):
                        v = f"src.{self.script_name}.{k}"
                    k = self.flow_class_expected_arguments[idx]
                elif dtype == "kwargs":
                    if v is not None and type(v) not in (int, str, bool):
                        v = f"src.{self.script_name}.{k}"
                data["federated_flow"]["settings"].update({k: v})

        # Find positional arguments of flow class and it's values
        pos_args = self.arguments_passed_to_initialize["args"]
        update_dictionary(pos_args, data, dtype="args")
        # Find kwargs of flow class and it's values
        kw_args = self.arguments_passed_to_initialize["kwargs"]
        update_dictionary(kw_args, data, dtype="kwargs")

        self.__write_yaml(plan, data)

    def generate_data_yaml(self):
        """Generates data.yaml."""
        # Import python script if not already
        if not hasattr(self, "exported_script_module"):
            self.__import_exported_script()

        # If flow classname is not yet found
        if not hasattr(self, "flow_class_name"):
            flspec = getattr(
                importlib.import_module("openfl.experimental.interface"),
                "FLSpec",
            )
<<<<<<< HEAD
            _, self.flow_class_name = (
                self.__get_class_name_and_sourcecode_from_parent_class(flspec))

        # Import flow class
        federated_flow_class = getattr(self.exported_script_module,
                                       self.flow_class_name)
        # Find federated_flow._runtime and
        # federated_flow._runtime.collaborators
=======
            _, self.flow_class_name = self.__get_class_name_and_sourcecode_from_parent_class(flspec)

        # Import flow class
        federated_flow_class = getattr(self.exported_script_module, self.flow_class_name)
        # Find federated_flow._runtime and federated_flow._runtime.collaborators
>>>>>>> 660ad325
        for t in self.available_modules_in_exported_script:
            tempstring = t
            t = getattr(self.exported_script_module, t)
            if isinstance(t, federated_flow_class):
                flow_name = tempstring
                if not hasattr(t, "_runtime"):
<<<<<<< HEAD
                    raise AttributeError(
                        "Unable to locate LocalRuntime instantiation")
                runtime = t._runtime
                if not hasattr(runtime, "collaborators"):
                    raise AttributeError(
                        "LocalRuntime instance does not have collaborators")
                break

        data_yaml = self.created_workspace_path.joinpath(
            "plan", "data.yaml").resolve()
=======
                    raise AttributeError("Unable to locate LocalRuntime instantiation")
                runtime = t._runtime
                if not hasattr(runtime, "collaborators"):
                    raise AttributeError("LocalRuntime instance does not have collaborators")
                break

        data_yaml = self.created_workspace_path.joinpath("plan", "data.yaml").resolve()
>>>>>>> 660ad325
        data = self.__read_yaml(data_yaml)
        if data is None:
            data = {}

        # Find aggregator details
        aggregator = runtime._aggregator
        runtime_name = "runtime_local"
        runtime_created = False
        private_attrs_callable = aggregator.private_attributes_callable
        aggregator_private_attributes = aggregator.private_attributes

        if private_attrs_callable is not None:
            data["aggregator"] = {
                "callable_func": {
                    "settings": {},
                    "template":
                    f"src.{self.script_name}.{private_attrs_callable.__name__}",
                }
            }
            # Find arguments expected by Aggregator
<<<<<<< HEAD
            arguments_passed_to_initialize = (
                self.__extract_class_initializing_args("Aggregator")["kwargs"])
=======
            arguments_passed_to_initialize = self.__extract_class_initializing_args("Aggregator")[
                "kwargs"
            ]
>>>>>>> 660ad325
            agg_kwargs = aggregator.kwargs
            for key, value in agg_kwargs.items():
                if isinstance(value, (int, str, bool)):
                    data["aggregator"]["callable_func"]["settings"][
                        key] = value
                else:
                    arg = arguments_passed_to_initialize[key]
                    value = f"src.{self.script_name}.{arg}"
                    data["aggregator"]["callable_func"]["settings"][
                        key] = value
        elif aggregator_private_attributes:
            runtime_created = True
            with open(self.script_path, "a") as f:
                f.write(f"\n{runtime_name} = {flow_name}._runtime\n")
                f.write(f"\naggregator_private_attributes = "
                        f"{runtime_name}._aggregator.private_attributes\n")
            data["aggregator"] = {
                "private_attributes":
                f"src.{self.script_name}.aggregator_private_attributes"
            }

        # Get runtime collaborators
        collaborators = runtime._LocalRuntime__collaborators
        # Find arguments expected by Collaborator
<<<<<<< HEAD
        arguments_passed_to_initialize = self.__extract_class_initializing_args(
            "Collaborator")["kwargs"]
=======
        arguments_passed_to_initialize = self.__extract_class_initializing_args("Collaborator")[
            "kwargs"
        ]
>>>>>>> 660ad325
        runtime_collab_created = False
        for collab in collaborators.values():
            collab_name = collab.get_name()
            callable_func = collab.private_attributes_callable
            private_attributes = collab.private_attributes

            if callable_func:
                if collab_name not in data:
<<<<<<< HEAD
                    data[collab_name] = {
                        "callable_func": {
                            "settings": {},
                            "template": None
                        }
                    }
=======
                    data[collab_name] = {"callable_func": {"settings": {}, "template": None}}
>>>>>>> 660ad325
                # Find collaborator private_attributes callable details
                kw_args = runtime.get_collaborator_kwargs(collab_name)
                for key, value in kw_args.items():
                    if key == "private_attributes_callable":
                        value = f"src.{self.script_name}.{value}"
                        data[collab_name]["callable_func"]["template"] = value
                    elif isinstance(value, (int, str, bool)):
                        data[collab_name]["callable_func"]["settings"][
                            key] = value
                    else:
                        arg = arguments_passed_to_initialize[key]
                        value = f"src.{self.script_name}.{arg}"
                        data[collab_name]["callable_func"]["settings"][
                            key] = value
            elif private_attributes:
                with open(self.script_path, "a") as f:
                    if not runtime_created:
                        f.write(f"\n{runtime_name} = {flow_name}._runtime\n")
                        runtime_created = True
                    if not runtime_collab_created:
                        f.write(f"\nruntime_collaborators = "
                                f"{runtime_name}._LocalRuntime__collaborators")
                        runtime_collab_created = True
                    f.write(
                        f"\n{collab_name}_private_attributes = "
                        f"runtime_collaborators['{collab_name}'].private_attributes"
                    )
                data[collab_name] = {
                    "private_attributes":
                    f"src."
                    f"{self.script_name}.{collab_name}_private_attributes"
                }

        self.__write_yaml(data_yaml, data)<|MERGE_RESOLUTION|>--- conflicted
+++ resolved
@@ -49,15 +49,9 @@
 
         # Copy template workspace to output directory
         self.created_workspace_path = Path(
-<<<<<<< HEAD
-            copytree(self.template_workspace_path, self.output_workspace_path))
-        self.logger.info(
-            f"Copied template workspace to {self.created_workspace_path}")
-=======
             copytree(self.template_workspace_path, self.output_workspace_path)
         )
         self.logger.info(f"Copied template workspace to {self.created_workspace_path}")
->>>>>>> 660ad325
 
         self.logger.info("Converting jupter notebook to python script...")
         export_filename = self.__get_exp_name()
@@ -92,21 +86,11 @@
                 code = cell.source
                 match = re.search(r"#\s*\|\s*default_exp\s+(\w+)", code)
                 if match:
-<<<<<<< HEAD
-                    self.logger.info(
-                        f"Retrieved {match.group(1)} from default_exp")
-                    return match.group(1)
-        return None
-
-    def __convert_to_python(self, notebook_path: Path, output_path: Path,
-                            export_filename):
-=======
                     self.logger.info(f"Retrieved {match.group(1)} from default_exp")
                     return match.group(1)
         return None
 
     def __convert_to_python(self, notebook_path: Path, output_path: Path, export_filename):
->>>>>>> 660ad325
         nb_export(notebook_path, output_path)
 
         return Path(output_path).joinpath(export_filename).resolve()
@@ -127,16 +111,9 @@
             data = f.read()
 
         if "backend='ray'" in data or 'backend="ray"' in data:
-<<<<<<< HEAD
-            data = data.replace("backend='ray'",
-                                "backend='single_process'").replace(
-                                    'backend="ray"',
-                                    'backend="single_process"')
-=======
             data = data.replace("backend='ray'", "backend='single_process'").replace(
                 'backend="ray"', 'backend="single_process"'
             )
->>>>>>> 660ad325
 
         with open(self.script_path, "w") as f:
             f.write(data)
@@ -183,12 +160,7 @@
         # Going though all attributes in imported python script
         for attr in self.available_modules_in_exported_script:
             t = getattr(self.exported_script_module, attr)
-<<<<<<< HEAD
-            if (inspect.isclass(t) and t != parent_class
-                    and issubclass(t, parent_class)):
-=======
             if inspect.isclass(t) and t != parent_class and issubclass(t, parent_class):
->>>>>>> 660ad325
                 return inspect.getsource(t), attr
 
         return None, None
@@ -202,12 +174,7 @@
             tree = ast.parse(s.read())
 
             for node in ast.walk(tree):
-<<<<<<< HEAD
-                if isinstance(node, ast.Call) and isinstance(
-                        node.func, ast.Name):
-=======
                 if isinstance(node, ast.Call) and isinstance(node.func, ast.Name):
->>>>>>> 660ad325
                     if node.func.id == class_name:
                         # We found an instantiation of the class
                         for arg in node.args:
@@ -216,17 +183,9 @@
                                 # Use the variable name as the argument value
                                 instantiation_args["args"][arg.id] = arg.id
                             elif isinstance(arg, ast.Constant):
-<<<<<<< HEAD
-                                instantiation_args["args"][arg.s] = (
-                                    astor.to_source(arg))
-                            else:
-                                instantiation_args["args"][arg.arg] = (
-                                    astor.to_source(arg).strip())
-=======
                                 instantiation_args["args"][arg.s] = astor.to_source(arg)
                             else:
                                 instantiation_args["args"][arg.arg] = astor.to_source(arg).strip()
->>>>>>> 660ad325
 
                         for kwarg in node.keywords:
                             # Iterate through keyword arguments
@@ -253,16 +212,6 @@
         return instantiation_args
 
     def __import_exported_script(self):
-<<<<<<< HEAD
-        """Imports generated python script with help of importlib."""
-        import importlib
-        import sys
-
-        sys.path.append(str(self.script_path.parent))
-        self.exported_script_module = importlib.import_module(self.script_name)
-        self.available_modules_in_exported_script = dir(
-            self.exported_script_module)
-=======
         """
         Imports generated python script with help of importlib
         """
@@ -270,7 +219,6 @@
         sys.path.append(str(self.script_path.parent))
         self.exported_script_module = importlib.import_module(self.script_name)
         self.available_modules_in_exported_script = dir(self.exported_script_module)
->>>>>>> 660ad325
 
     def __read_yaml(self, path):
         with open(path, "r") as y:
@@ -312,16 +260,9 @@
                 line = line.strip()
                 if "pip install" in line:
                     line_nos.append(i)
-<<<<<<< HEAD
-                    # Avoid commented lines, libraries from *.txt file, or
-                    # openfl.git installation
-                    if (not line.startswith("#") and "-r" not in line
-                            and "openfl.git" not in line):
-=======
                     # Avoid commented lines, libraries from *.txt file, or openfl.git
                     # installation
                     if not line.startswith("#") and "-r" not in line and "openfl.git" not in line:
->>>>>>> 660ad325
                         requirements.append(f"{line.split(' ')[-1].strip()}\n")
 
         requirements_filepath = str(
@@ -339,23 +280,6 @@
                     f.write(line)
 
     def generate_plan_yaml(self):
-<<<<<<< HEAD
-        """Generates plan.yaml."""
-        flspec = getattr(
-            importlib.import_module("openfl.experimental.interface"), "FLSpec")
-        # Get flow classname
-        _, self.flow_class_name = (
-            self.__get_class_name_and_sourcecode_from_parent_class(flspec))
-        # Get expected arguments of flow class
-        self.flow_class_expected_arguments = self.__get_class_arguments(
-            self.flow_class_name)
-        # Get provided arguments to flow class
-        self.arguments_passed_to_initialize = (
-            self.__extract_class_initializing_args(self.flow_class_name))
-
-        plan = self.created_workspace_path.joinpath("plan",
-                                                    "plan.yaml").resolve()
-=======
         """
         Generates plan.yaml
         """
@@ -370,17 +294,11 @@
         )
 
         plan = self.created_workspace_path.joinpath("plan", "plan.yaml").resolve()
->>>>>>> 660ad325
         data = self.__read_yaml(plan)
         if data is None:
             data["federated_flow"] = {"settings": {}, "template": ""}
 
-<<<<<<< HEAD
-        data["federated_flow"][
-            "template"] = f"src.{self.script_name}.{self.flow_class_name}"
-=======
         data["federated_flow"]["template"] = f"src.{self.script_name}.{self.flow_class_name}"
->>>>>>> 660ad325
 
         def update_dictionary(args: dict, data: dict, dtype: str = "args"):
             for idx, (k, v) in enumerate(args.items()):
@@ -415,40 +333,17 @@
                 importlib.import_module("openfl.experimental.interface"),
                 "FLSpec",
             )
-<<<<<<< HEAD
-            _, self.flow_class_name = (
-                self.__get_class_name_and_sourcecode_from_parent_class(flspec))
-
-        # Import flow class
-        federated_flow_class = getattr(self.exported_script_module,
-                                       self.flow_class_name)
-        # Find federated_flow._runtime and
-        # federated_flow._runtime.collaborators
-=======
             _, self.flow_class_name = self.__get_class_name_and_sourcecode_from_parent_class(flspec)
 
         # Import flow class
         federated_flow_class = getattr(self.exported_script_module, self.flow_class_name)
         # Find federated_flow._runtime and federated_flow._runtime.collaborators
->>>>>>> 660ad325
         for t in self.available_modules_in_exported_script:
             tempstring = t
             t = getattr(self.exported_script_module, t)
             if isinstance(t, federated_flow_class):
                 flow_name = tempstring
                 if not hasattr(t, "_runtime"):
-<<<<<<< HEAD
-                    raise AttributeError(
-                        "Unable to locate LocalRuntime instantiation")
-                runtime = t._runtime
-                if not hasattr(runtime, "collaborators"):
-                    raise AttributeError(
-                        "LocalRuntime instance does not have collaborators")
-                break
-
-        data_yaml = self.created_workspace_path.joinpath(
-            "plan", "data.yaml").resolve()
-=======
                     raise AttributeError("Unable to locate LocalRuntime instantiation")
                 runtime = t._runtime
                 if not hasattr(runtime, "collaborators"):
@@ -456,7 +351,6 @@
                 break
 
         data_yaml = self.created_workspace_path.joinpath("plan", "data.yaml").resolve()
->>>>>>> 660ad325
         data = self.__read_yaml(data_yaml)
         if data is None:
             data = {}
@@ -477,14 +371,9 @@
                 }
             }
             # Find arguments expected by Aggregator
-<<<<<<< HEAD
-            arguments_passed_to_initialize = (
-                self.__extract_class_initializing_args("Aggregator")["kwargs"])
-=======
             arguments_passed_to_initialize = self.__extract_class_initializing_args("Aggregator")[
                 "kwargs"
             ]
->>>>>>> 660ad325
             agg_kwargs = aggregator.kwargs
             for key, value in agg_kwargs.items():
                 if isinstance(value, (int, str, bool)):
@@ -509,14 +398,9 @@
         # Get runtime collaborators
         collaborators = runtime._LocalRuntime__collaborators
         # Find arguments expected by Collaborator
-<<<<<<< HEAD
-        arguments_passed_to_initialize = self.__extract_class_initializing_args(
-            "Collaborator")["kwargs"]
-=======
         arguments_passed_to_initialize = self.__extract_class_initializing_args("Collaborator")[
             "kwargs"
         ]
->>>>>>> 660ad325
         runtime_collab_created = False
         for collab in collaborators.values():
             collab_name = collab.get_name()
@@ -525,16 +409,7 @@
 
             if callable_func:
                 if collab_name not in data:
-<<<<<<< HEAD
-                    data[collab_name] = {
-                        "callable_func": {
-                            "settings": {},
-                            "template": None
-                        }
-                    }
-=======
                     data[collab_name] = {"callable_func": {"settings": {}, "template": None}}
->>>>>>> 660ad325
                 # Find collaborator private_attributes callable details
                 kw_args = runtime.get_collaborator_kwargs(collab_name)
                 for key, value in kw_args.items():

--- conflicted
+++ resolved
@@ -1,10 +1,7 @@
 # Copyright 2020-2024 Intel Corporation
 # SPDX-License-Identifier: Apache-2.0
-<<<<<<< HEAD
-=======
 
 
->>>>>>> 660ad325
 """FederatedDataset module."""
 
 import numpy as np
@@ -27,18 +24,6 @@
     train_splitter: NumPyDataSplitter
     valid_splitter: NumPyDataSplitter
 
-<<<<<<< HEAD
-    def __init__(self,
-                 X_train,
-                 y_train,
-                 X_valid,
-                 y_valid,
-                 batch_size=1,
-                 num_classes=None,
-                 train_splitter=None,
-                 valid_splitter=None):
-        """Initializes the FederatedDataSet object.
-=======
     def __init__(
         self,
         X_train,
@@ -51,8 +36,7 @@
         valid_splitter=None,
     ):
         """
-        Initialize.
->>>>>>> 660ad325
+        Initializes the FederatedDataSet object.
 
         Args:
             X_train (np.array): The training features.
@@ -77,12 +61,7 @@
 
         if num_classes is None:
             num_classes = np.unique(self.y_train).shape[0]
-<<<<<<< HEAD
-            print(
-                f'Inferred {num_classes} classes from the provided labels...')
-=======
             print(f"Inferred {num_classes} classes from the provided labels...")
->>>>>>> 660ad325
         self.num_classes = num_classes
         self.train_splitter = self._get_splitter_or_default(train_splitter)
         self.valid_splitter = self._get_splitter_or_default(valid_splitter)
@@ -104,12 +83,7 @@
         if isinstance(value, NumPyDataSplitter):
             return value
         else:
-<<<<<<< HEAD
-            raise NotImplementedError(
-                f'Data splitter {value} is not supported')
-=======
             raise NotImplementedError(f"Data splitter {value} is not supported")
->>>>>>> 660ad325
 
     def split(self, num_collaborators):
         """Splits the dataset into equal parts for each collaborator and
@@ -127,16 +101,6 @@
         valid_idx = self.valid_splitter.split(self.y_valid, num_collaborators)
 
         return [
-<<<<<<< HEAD
-            FederatedDataSet(self.X_train[train_idx[i]],
-                             self.y_train[train_idx[i]],
-                             self.X_valid[valid_idx[i]],
-                             self.y_valid[valid_idx[i]],
-                             batch_size=self.batch_size,
-                             num_classes=self.num_classes,
-                             train_splitter=self.train_splitter,
-                             valid_splitter=self.valid_splitter)
-=======
             FederatedDataSet(
                 self.X_train[train_idx[i]],
                 self.y_train[train_idx[i]],
@@ -147,6 +111,5 @@
                 train_splitter=self.train_splitter,
                 valid_splitter=self.valid_splitter,
             )
->>>>>>> 660ad325
             for i in range(num_collaborators)
         ]
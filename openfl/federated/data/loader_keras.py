# Copyright 2020-2024 Intel Corporation
# SPDX-License-Identifier: Apache-2.0
<<<<<<< HEAD
=======


>>>>>>> 660ad325
"""KerasDataLoader module."""

import numpy as np

from openfl.federated.data.loader import DataLoader


class KerasDataLoader(DataLoader):
    """A class used to represent a Federation Data Loader for Keras models.

    Attributes:
        batch_size (int): Size of batches used for all data loaders.
        X_train (np.array): Training features.
        y_train (np.array): Training labels.
        X_valid (np.array): Validation features.
        y_valid (np.array): Validation labels.
    """

    def __init__(self, batch_size, **kwargs):
        """Initializes the KerasDataLoader object.

        Args:
            batch_size (int): The size of batches used for all data loaders.
            kwargs: Additional arguments to pass to the function.
        """
        self.batch_size = batch_size
        self.X_train = None
        self.y_train = None
        self.X_valid = None
        self.y_valid = None

        # Child classes should have init signature:
        # (self, batch_size, **kwargs), should call this __init__ and then
        # define self.X_train, self.y_train, self.X_valid, and self.y_valid

    def get_feature_shape(self):
        """Returns the shape of an example feature array.

        Returns:
            tuple: The shape of an example feature array.
        """
        return self.X_train[0].shape

    def get_train_loader(self, batch_size=None, num_batches=None):
        """Returns the data loader for the training data.

        Args:
            batch_size (int, optional): The batch size for the data loader
                (default is None).
            num_batches (int, optional): The number of batches for the data
                loader (default is None).

        Returns:
            DataLoader: The DataLoader object for the training data.
        """
<<<<<<< HEAD
        return self._get_batch_generator(X=self.X_train,
                                         y=self.y_train,
                                         batch_size=batch_size,
                                         num_batches=num_batches)
=======
        return self._get_batch_generator(
            X=self.X_train,
            y=self.y_train,
            batch_size=batch_size,
            num_batches=num_batches,
        )
>>>>>>> 660ad325

    def get_valid_loader(self, batch_size=None):
        """Returns the data loader for the validation data.

        Args:
            batch_size (int, optional): The batch size for the data loader
                (default is None).

        Returns:
            DataLoader: The DataLoader object for the validation data.
        """
        return self._get_batch_generator(X=self.X_valid,
                                         y=self.y_valid,
                                         batch_size=batch_size)

    def get_train_data_size(self):
        """Returns the total number of training samples.

        Returns:
            int: The total number of training samples.
        """
        return self.X_train.shape[0]

    def get_valid_data_size(self):
        """Returns the total number of validation samples.

        Returns:
            int: The total number of validation samples.
        """
        return self.X_valid.shape[0]

    @staticmethod
    def _batch_generator(X, y, idxs, batch_size, num_batches):
        """Generates batches of data.

        Args:
            X (np.array): The input data.
            y (np.array): The label data.
            idxs (np.array): The index of the dataset.
            batch_size (int): The batch size for the data loader.
            num_batches (int): The number of batches.

        Yields:
            tuple: The input data and label data for each batch.
        """
        for i in range(num_batches):
            a = i * batch_size
            b = a + batch_size
            yield X[idxs[a:b]], y[idxs[a:b]]

    def _get_batch_generator(self, X, y, batch_size, num_batches=None):
        """Returns the dataset generator.

        Args:
            X (np.array): The input data.
            y (np.array): The label data.
            batch_size (int): The batch size for the data loader.
            num_batches (int, optional): The number of batches (default is
                None).

        Returns:
            generator: The dataset generator.
        """
        if batch_size is None:
            batch_size = self.batch_size

        # shuffle data indices
        idxs = np.random.permutation(np.arange(X.shape[0]))

        if num_batches is None:
            # compute the number of batches
            num_batches = int(np.ceil(X.shape[0] / batch_size))

        # build the generator and return it
        return self._batch_generator(X, y, idxs, batch_size, num_batches)<|MERGE_RESOLUTION|>--- conflicted
+++ resolved
@@ -1,10 +1,7 @@
 # Copyright 2020-2024 Intel Corporation
 # SPDX-License-Identifier: Apache-2.0
-<<<<<<< HEAD
-=======
 
 
->>>>>>> 660ad325
 """KerasDataLoader module."""
 
 import numpy as np
@@ -60,19 +57,12 @@
         Returns:
             DataLoader: The DataLoader object for the training data.
         """
-<<<<<<< HEAD
-        return self._get_batch_generator(X=self.X_train,
-                                         y=self.y_train,
-                                         batch_size=batch_size,
-                                         num_batches=num_batches)
-=======
         return self._get_batch_generator(
             X=self.X_train,
             y=self.y_train,
             batch_size=batch_size,
             num_batches=num_batches,
         )
->>>>>>> 660ad325
 
     def get_valid_loader(self, batch_size=None):
         """Returns the data loader for the validation data.

# Copyright 2020-2024 Intel Corporation
# SPDX-License-Identifier: Apache-2.0
<<<<<<< HEAD
=======


>>>>>>> 660ad325
"""Plan module."""
from hashlib import sha384
from importlib import import_module
from logging import getLogger
from os.path import splitext
from pathlib import Path

from yaml import SafeDumper, dump, safe_load

from openfl.component.assigner.custom_assigner import Assigner
from openfl.interface.aggregation_functions import AggregationFunction, WeightedAverage
from openfl.interface.cli_helper import WORKSPACE
from openfl.transport import AggregatorGRPCClient, AggregatorGRPCServer
from openfl.utilities.utils import getfqdn_env

SETTINGS = "settings"
TEMPLATE = "template"
DEFAULTS = "defaults"
AUTO = "auto"


class Plan:
    """A class used to represent a Federated Learning plan.

    This class provides methods to manage and manipulate federated learning
    plans.

    Attributes:
        logger (Logger): Logger instance for the class.
        config (dict): Dictionary containing patched plan definition.
        authorized_cols (list): Authorized collaborator list.
        cols_data_paths (dict): Collaborator data paths dictionary.
        collaborator_ (Collaborator): Collaborator object.
        aggregator_ (Aggregator): Aggregator object.
        assigner_ (Assigner): Assigner object.
        loader_ (DataLoader): Data loader object.
        runner_ (TaskRunner): Task runner object.
        server_ (AggregatorGRPCServer): gRPC server object.
        client_ (AggregatorGRPCClient): gRPC client object.
        pipe_ (CompressionPipeline): Compression pipeline object.
        straggler_policy_ (StragglerHandlingPolicy): Straggler handling policy.
        hash_ (str): Hash of the instance.
        name_ (str): Name of the instance.
        serializer_ (SerializerPlugin): Serializer plugin.
    """

    logger = getLogger(__name__)

    @staticmethod
    def load(yaml_path: Path, default: dict = None):
        """Load the plan from YAML file.

        Args:
            yaml_path (Path): Path to the YAML file.
            default (dict, optional): Default plan configuration.
                Defaults to {}.

        Returns:
            dict: Plan configuration loaded from the YAML file.
        """
        if default is None:
            default = {}
        if yaml_path and yaml_path.exists():
            return safe_load(yaml_path.read_text())
        return default

    @staticmethod
    def dump(yaml_path, config, freeze=False):
        """Dump the plan config to YAML file.

        Args:
            yaml_path (Path): Path to the YAML file.
            config (dict): Plan configuration to be dumped.
            freeze (bool, optional): Flag to freeze the plan. Defaults to
                False.
        """

        class NoAliasDumper(SafeDumper):

            def ignore_aliases(self, data):
                return True

        if freeze:
            plan = Plan()
            plan.config = config
            frozen_yaml_path = Path(f"{yaml_path.parent}/{yaml_path.stem}_{plan.hash[:8]}.yaml")
            if frozen_yaml_path.exists():
                Plan.logger.info("%s is already frozen", yaml_path.name)
                return
            frozen_yaml_path.write_text(dump(config))
            frozen_yaml_path.chmod(0o400)
            Plan.logger.info("%s frozen successfully", yaml_path.name)
        else:
            yaml_path.write_text(dump(config))

    @staticmethod
<<<<<<< HEAD
    def parse(plan_config_path: Path,
              cols_config_path: Path = None,
              data_config_path: Path = None,
              gandlf_config_path=None,
              resolve=True):
        """Parse the Federated Learning plan.
=======
    def parse(
        plan_config_path: Path,
        cols_config_path: Path = None,
        data_config_path: Path = None,
        gandlf_config_path=None,
        resolve=True,
    ):
        """
        Parse the Federated Learning plan.
>>>>>>> 660ad325

        Args:
            plan_config_path (Path): The filepath to the Federated Learning
                plan.
            cols_config_path (Path, optional): The filepath to the Federation
                collaborator list. Defaults to None.
            data_config_path (Path, optional): The filepath to the Federation
                collaborator data configuration. Defaults to None.
            gandlf_config_path (Path, optional): The filepath to a yaml file
                that overrides the configuration. Defaults to None.
            resolve (bool, optional): Flag to resolve the plan settings.
                Defaults to True.

        Returns:
            Plan: A Federated Learning plan object.
        """
        try:

            plan = Plan()
            plan.config = Plan.load(
                plan_config_path)  # load plan configuration
            plan.name = plan_config_path.name
            plan.files = [plan_config_path]  # collect all the plan files

            # ensure 'settings' appears in each top-level section
            for section in plan.config.keys():

                if plan.config[section].get(SETTINGS) is None:
                    plan.config[section][SETTINGS] = {}

            # walk the top level keys and load 'defaults' in sorted order
            for section in sorted(plan.config.keys()):
                defaults = plan.config[section].pop(DEFAULTS, None)

                if defaults is not None:
                    defaults = WORKSPACE / "workspace" / defaults

                    plan.files.append(defaults)

                    if resolve:
                        Plan.logger.info(
                            f"Loading DEFAULTS for section [red]{section}[/] "
                            f"from file [red]{defaults}[/].",
                            extra={"markup": True},
                        )

                    defaults = Plan.load(Path(defaults))

                    if SETTINGS in defaults:
                        # override defaults with section settings
                        defaults[SETTINGS].update(plan.config[section][SETTINGS])
                        plan.config[section][SETTINGS] = defaults[SETTINGS]

                    defaults.update(plan.config[section])

                    plan.config[section] = defaults

            if gandlf_config_path is not None:
                Plan.logger.info(
                    f"Importing GaNDLF Config into plan "
                    f"from file [red]{gandlf_config_path}[/].",
                    extra={"markup": True},
                )

                gandlf_config = Plan.load(Path(gandlf_config_path))
                # check for some defaults
<<<<<<< HEAD
                gandlf_config['output_dir'] = gandlf_config.get(
                    'output_dir', '.')
                plan.config['task_runner']['settings'][
                    'gandlf_config'] = gandlf_config

            plan.authorized_cols = Plan.load(cols_config_path).get(
                'collaborators', [])
=======
                gandlf_config["output_dir"] = gandlf_config.get("output_dir", ".")
                plan.config["task_runner"]["settings"]["gandlf_config"] = gandlf_config

            plan.authorized_cols = Plan.load(cols_config_path).get("collaborators", [])
>>>>>>> 660ad325

            # TODO: Does this need to be a YAML file? Probably want to use key
            #  value as the plan hash
            plan.cols_data_paths = {}
            if data_config_path is not None:
                data_config = open(data_config_path, "r")
                for line in data_config:
                    line = line.rstrip()
                    if len(line) > 0:
                        if line[0] != "#":
                            collab, data_path = line.split(",", maxsplit=1)
                            plan.cols_data_paths[collab] = data_path

            if resolve:
                plan.resolve()

                Plan.logger.info(
                    f"Parsing Federated Learning Plan : [green]SUCCESS[/] : "
                    f"[blue]{plan_config_path}[/].",
                    extra={"markup": True},
                )
                Plan.logger.info(dump(plan.config))

            return plan

        except Exception:
            Plan.logger.exception(
<<<<<<< HEAD
                f'Parsing Federated Learning Plan : '
                f'[red]FAILURE[/] : [blue]{plan_config_path}[/].',
                extra={'markup': True})
=======
                f"Parsing Federated Learning Plan : "
                f"[red]FAILURE[/] : [blue]{plan_config_path}[/].",
                extra={"markup": True},
            )
>>>>>>> 660ad325
            raise

    @staticmethod
    def build(template, settings, **override):
        """Create an instance of a openfl Component or Federated
        DataLoader/TaskRunner.

        Args:
            template (str): Fully qualified class template path.
            settings (dict): Keyword arguments to class constructor.
            override (dict): Additional settings to override the default ones.

        Returns:
            object: A Python object.
        """
        class_name = splitext(template)[1].strip(".")
        module_path = splitext(template)[0]

        Plan.logger.info("Building `%s` Module.", template)
        Plan.logger.debug("Settings %s", settings)
        Plan.logger.debug("Override %s", override)

        settings.update(**override)

        module = import_module(module_path)
        instance = getattr(module, class_name)(**settings)

        return instance

    @staticmethod
    def import_(template):
        """Import an instance of a openfl Component or Federated
        DataLoader/TaskRunner.

        Args:
            template (str): Fully qualified object path.

        Returns:
            object: A Python object.
        """
        class_name = splitext(template)[1].strip(".")
        module_path = splitext(template)[0]
        Plan.logger.info(
<<<<<<< HEAD
            f'Importing [red]🡆[/] Object [red]{class_name}[/] '
            f'from [red]{module_path}[/] Module.',
            extra={'markup': True})
=======
            f"Importing [red]🡆[/] Object [red]{class_name}[/] "
            f"from [red]{module_path}[/] Module.",
            extra={"markup": True},
        )
>>>>>>> 660ad325
        module = import_module(module_path)
        instance = getattr(module, class_name)

        return instance

    def __init__(self):
        """Initializes the Plan object."""
        self.config = {}  # dictionary containing patched plan definition
        self.authorized_cols = []  # authorized collaborator list
        self.cols_data_paths = {}  # collaborator data paths dict

        self.collaborator_ = None  # collaborator object
        self.aggregator_ = None  # aggregator object
        self.assigner_ = None  # assigner object

        self.loader_ = None  # data loader object
        self.runner_ = None  # task runner object

        self.server_ = None  # gRPC server object
        self.client_ = None  # gRPC client object

        self.pipe_ = None  # compression pipeline object

        self.straggler_policy_ = None  # straggler handling policy

        self.hash_ = None
        self.name_ = None
        self.serializer_ = None

    @property
    def hash(self):  # NOQA
        """Generate hash for this instance."""
        self.hash_ = sha384(dump(self.config).encode("utf-8"))
        Plan.logger.info(
            f"FL-Plan hash is [blue]{self.hash_.hexdigest()}[/]",
            extra={"markup": True},
        )

        return self.hash_.hexdigest()

    def resolve(self):
        """Resolve the federation settings."""
        self.federation_uuid = f"{self.name}_{self.hash[:8]}"
        self.aggregator_uuid = f"aggregator_{self.federation_uuid}"

        self.rounds_to_train = self.config["aggregator"][SETTINGS]["rounds_to_train"]

        if self.config["network"][SETTINGS]["agg_addr"] == AUTO:
            self.config["network"][SETTINGS]["agg_addr"] = getfqdn_env()

<<<<<<< HEAD
        if self.config['network'][SETTINGS]['agg_port'] == AUTO:
            self.config['network'][SETTINGS]['agg_port'] = int(
                self.hash[:8], 16) % (60999 - 49152) + 49152
=======
        if self.config["network"][SETTINGS]["agg_port"] == AUTO:
            self.config["network"][SETTINGS]["agg_port"] = (
                int(self.hash[:8], 16) % (60999 - 49152) + 49152
            )
>>>>>>> 660ad325

    def get_assigner(self):
        """Get the plan task assigner."""
        aggregation_functions_by_task = None
        assigner_function = None
        try:
<<<<<<< HEAD
            aggregation_functions_by_task = self.restore_object(
                'aggregation_function_obj.pkl')
            assigner_function = self.restore_object('task_assigner_obj.pkl')
        except Exception as exc:
            self.logger.error(
                f'Failed to load aggregation and assigner functions: {exc}')
            self.logger.info('Using Task Runner API workflow')
=======
            aggregation_functions_by_task = self.restore_object("aggregation_function_obj.pkl")
            assigner_function = self.restore_object("task_assigner_obj.pkl")
        except Exception as exc:
            self.logger.error(f"Failed to load aggregation and assigner functions: {exc}")
            self.logger.info("Using Task Runner API workflow")
>>>>>>> 660ad325
        if assigner_function:
            self.assigner_ = Assigner(
                assigner_function=assigner_function,
                aggregation_functions_by_task=aggregation_functions_by_task,
                authorized_cols=self.authorized_cols,
                rounds_to_train=self.rounds_to_train,
            )
        else:
            # Backward compatibility
<<<<<<< HEAD
            defaults = self.config.get('assigner', {
                TEMPLATE: 'openfl.component.Assigner',
                SETTINGS: {}
            })
=======
            defaults = self.config.get(
                "assigner",
                {TEMPLATE: "openfl.component.Assigner", SETTINGS: {}},
            )
>>>>>>> 660ad325

            defaults[SETTINGS]["authorized_cols"] = self.authorized_cols
            defaults[SETTINGS]["rounds_to_train"] = self.rounds_to_train
            defaults[SETTINGS]["tasks"] = self.get_tasks()

            if self.assigner_ is None:
                self.assigner_ = Plan.build(**defaults)

        return self.assigner_

    def get_tasks(self):
        """Get federation tasks."""
        tasks = self.config.get("tasks", {})
        tasks.pop(DEFAULTS, None)
        tasks.pop(SETTINGS, None)
        for task in tasks:
            aggregation_type = tasks[task].get("aggregation_type")
            if aggregation_type is None:
                aggregation_type = WeightedAverage()
            elif isinstance(aggregation_type, dict):
                if SETTINGS not in aggregation_type:
                    aggregation_type[SETTINGS] = {}
                aggregation_type = Plan.build(**aggregation_type)
                if not isinstance(aggregation_type, AggregationFunction):
                    raise NotImplementedError(
                        f"""{task} task aggregation type does not implement an interface:
    openfl.interface.aggregation_functions.AggregationFunction
    """
                    )
            tasks[task]["aggregation_type"] = aggregation_type
        return tasks

    def get_aggregator(self, tensor_dict=None):
<<<<<<< HEAD
        """Get federation aggregator.

        This method retrieves the federation aggregator. If the aggregator
        does not exist, it is built using the configuration settings and the
        provided tensor dictionary.

        Args:
            tensor_dict (dict, optional): The initial tensor dictionary to use
                when building the aggregator. Defaults to None.

        Returns:
            self.aggregator_ (Aggregator): The federation aggregator.

        Raises:
            TypeError: If the log_metric_callback is not a callable object or
                cannot be imported from code.
        """
        defaults = self.config.get('aggregator', {
            TEMPLATE: 'openfl.component.Aggregator',
            SETTINGS: {}
        })

        defaults[SETTINGS]['aggregator_uuid'] = self.aggregator_uuid
        defaults[SETTINGS]['federation_uuid'] = self.federation_uuid
        defaults[SETTINGS]['authorized_cols'] = self.authorized_cols
        defaults[SETTINGS]['assigner'] = self.get_assigner()
        defaults[SETTINGS]['compression_pipeline'] = self.get_tensor_pipe()
        defaults[SETTINGS][
            'straggler_handling_policy'] = self.get_straggler_handling_policy()
        log_metric_callback = defaults[SETTINGS].get('log_metric_callback')
=======
        """Get federation aggregator."""
        defaults = self.config.get(
            "aggregator",
            {TEMPLATE: "openfl.component.Aggregator", SETTINGS: {}},
        )

        defaults[SETTINGS]["aggregator_uuid"] = self.aggregator_uuid
        defaults[SETTINGS]["federation_uuid"] = self.federation_uuid
        defaults[SETTINGS]["authorized_cols"] = self.authorized_cols
        defaults[SETTINGS]["assigner"] = self.get_assigner()
        defaults[SETTINGS]["compression_pipeline"] = self.get_tensor_pipe()
        defaults[SETTINGS]["straggler_handling_policy"] = self.get_straggler_handling_policy()
        log_metric_callback = defaults[SETTINGS].get("log_metric_callback")
>>>>>>> 660ad325

        if log_metric_callback:
            if isinstance(log_metric_callback, dict):
                log_metric_callback = Plan.import_(**log_metric_callback)
            elif not callable(log_metric_callback):
                raise TypeError(
<<<<<<< HEAD
                    f'log_metric_callback should be callable object '
                    f'or be import from code part, get {log_metric_callback}')
=======
                    f"log_metric_callback should be callable object "
                    f"or be import from code part, get {log_metric_callback}"
                )
>>>>>>> 660ad325

        defaults[SETTINGS]["log_metric_callback"] = log_metric_callback
        if self.aggregator_ is None:
            self.aggregator_ = Plan.build(**defaults,
                                          initial_tensor_dict=tensor_dict)

        return self.aggregator_

    def get_tensor_pipe(self):
        """Get data tensor pipeline."""
<<<<<<< HEAD
        defaults = self.config.get('compression_pipeline', {
            TEMPLATE: 'openfl.pipelines.NoCompressionPipeline',
            SETTINGS: {}
        })
=======
        defaults = self.config.get(
            "compression_pipeline",
            {TEMPLATE: "openfl.pipelines.NoCompressionPipeline", SETTINGS: {}},
        )
>>>>>>> 660ad325

        if self.pipe_ is None:
            self.pipe_ = Plan.build(**defaults)

        return self.pipe_

    def get_straggler_handling_policy(self):
        """Get straggler handling policy."""
<<<<<<< HEAD
        template = 'openfl.component.straggler_handling_functions.CutoffTimeBasedStragglerHandling'
        defaults = self.config.get('straggler_handling_policy', {
            TEMPLATE: template,
            SETTINGS: {}
        })
=======
        template = "openfl.component.straggler_handling_functions.CutoffTimeBasedStragglerHandling"
        defaults = self.config.get("straggler_handling_policy", {TEMPLATE: template, SETTINGS: {}})
>>>>>>> 660ad325

        if self.straggler_policy_ is None:
            self.straggler_policy_ = Plan.build(**defaults)

        return self.straggler_policy_

    # legacy api (TaskRunner subclassing)
    def get_data_loader(self, collaborator_name):
<<<<<<< HEAD
        """Get data loader for a specific collaborator.

        Args:
            collaborator_name (str): Name of the collaborator.

        Returns:
            DataLoader: Data loader for the specified collaborator.
        """
        defaults = self.config.get('data_loader', {
            TEMPLATE: 'openfl.federation.DataLoader',
            SETTINGS: {}
        })

        defaults[SETTINGS]['data_path'] = self.cols_data_paths[
            collaborator_name]
=======
        """Get data loader."""
        defaults = self.config.get(
            "data_loader",
            {TEMPLATE: "openfl.federation.DataLoader", SETTINGS: {}},
        )

        defaults[SETTINGS]["data_path"] = self.cols_data_paths[collaborator_name]
>>>>>>> 660ad325

        if self.loader_ is None:
            self.loader_ = Plan.build(**defaults)

        return self.loader_

    # Python interactive api
    def initialize_data_loader(self, data_loader, shard_descriptor):
        """Initialize data loader.

        Args:
            data_loader (DataLoader): Data loader to initialize.
            shard_descriptor (ShardDescriptor): Descriptor of the data shard.

        Returns:
            DataLoader: Initialized data loader.
        """
        data_loader.shard_descriptor = shard_descriptor
        return data_loader

    # legacy api (TaskRunner subclassing)
    def get_task_runner(self, data_loader):
<<<<<<< HEAD
        """Get task runner.

        Args:
            data_loader (DataLoader): Data loader for the tasks.

        Returns:
            TaskRunner: Task runner for the tasks.
        """
        defaults = self.config.get('task_runner', {
            TEMPLATE: 'openfl.federation.TaskRunner',
            SETTINGS: {}
        })
=======
        """Get task runner."""
        defaults = self.config.get(
            "task_runner",
            {TEMPLATE: "openfl.federation.TaskRunner", SETTINGS: {}},
        )
>>>>>>> 660ad325

        defaults[SETTINGS]["data_loader"] = data_loader

        if self.runner_ is None:
            self.runner_ = Plan.build(**defaults)

        # Define task dependencies after taskrunner has been initialized
        self.runner_.initialize_tensorkeys_for_functions()

        return self.runner_

    # Python interactive api
<<<<<<< HEAD
    def get_core_task_runner(self,
                             data_loader=None,
                             model_provider=None,
                             task_keeper=None):
        """Get core task runner.

        Args:
            data_loader (DataLoader, optional): Data loader for the tasks.
                Defaults to None.
            model_provider (ModelProvider, optional): Provider for the model.
                Defaults to None.
            task_keeper (TaskKeeper, optional): Keeper for the tasks. Defaults
                to None.

        Returns:
            CoreTaskRunner: Core task runner for the tasks.
        """
        defaults = self.config.get(
            'task_runner', {
                TEMPLATE: 'openfl.federated.task.task_runner.CoreTaskRunner',
                SETTINGS: {}
            })
=======
    def get_core_task_runner(self, data_loader=None, model_provider=None, task_keeper=None):
        """Get task runner."""
        defaults = self.config.get(
            "task_runner",
            {
                TEMPLATE: "openfl.federated.task.task_runner.CoreTaskRunner",
                SETTINGS: {},
            },
        )
>>>>>>> 660ad325

        # We are importing a CoreTaskRunner instance!!!
        if self.runner_ is None:
            self.runner_ = Plan.build(**defaults)

        self.runner_.set_data_loader(data_loader)

        self.runner_.set_model_provider(model_provider)
        self.runner_.set_task_provider(task_keeper)

        framework_adapter = Plan.build(
<<<<<<< HEAD
            self.config['task_runner']['required_plugin_components']
            ['framework_adapters'], {})
=======
            self.config["task_runner"]["required_plugin_components"]["framework_adapters"],
            {},
        )
>>>>>>> 660ad325

        # This step initializes tensorkeys
        # Which have no sens if task provider is not set up
        self.runner_.set_framework_adapter(framework_adapter)

        return self.runner_

<<<<<<< HEAD
    def get_collaborator(self,
                         collaborator_name,
                         root_certificate=None,
                         private_key=None,
                         certificate=None,
                         task_runner=None,
                         client=None,
                         shard_descriptor=None):
        """Get collaborator.

        This method retrieves a collaborator. If the collaborator does not
        exist, it is built using the configuration settings and the provided
        parameters.

        Args:
            collaborator_name (str): Name of the collaborator.
            root_certificate (str, optional): Root certificate for the
                collaborator. Defaults to None.
            private_key (str, optional): Private key for the collaborator.
                Defaults to None.
            certificate (str, optional): Certificate for the collaborator.
                Defaults to None.
            task_runner (TaskRunner, optional): Task runner for the
                collaborator. Defaults to None.
            client (Client, optional): Client for the collaborator. Defaults
                to None.
            shard_descriptor (ShardDescriptor, optional): Descriptor of the
                data shard. Defaults to None.

        Returns:
            self.collaborator_ (Collaborator): The collaborator instance.
        """
        defaults = self.config.get('collaborator', {
            TEMPLATE: 'openfl.component.Collaborator',
            SETTINGS: {}
        })
=======
    def get_collaborator(
        self,
        collaborator_name,
        root_certificate=None,
        private_key=None,
        certificate=None,
        task_runner=None,
        client=None,
        shard_descriptor=None,
    ):
        """Get collaborator."""
        defaults = self.config.get(
            "collaborator",
            {TEMPLATE: "openfl.component.Collaborator", SETTINGS: {}},
        )
>>>>>>> 660ad325

        defaults[SETTINGS]["collaborator_name"] = collaborator_name
        defaults[SETTINGS]["aggregator_uuid"] = self.aggregator_uuid
        defaults[SETTINGS]["federation_uuid"] = self.federation_uuid

        if task_runner is not None:
            defaults[SETTINGS]["task_runner"] = task_runner
        else:
<<<<<<< HEAD
            # Here we support new interactive api as well as old task_runner
            # subclassing interface.
            # If Task Runner class is placed incide openfl `task-runner`
            # subpackage it is a part of the New API and it is a part of
            # OpenFL kernel.
            # If Task Runner is placed elsewhere, somewhere in user workspace,
            # than it is a part of the old interface and we follow legacy
            # initialization procedure.
            if 'openfl.federated.task.task_runner' in self.config[
                    'task_runner']['template']:
                # Interactive API
                model_provider, task_keeper, data_loader = self.deserialize_interface_objects(
                )
                data_loader = self.initialize_data_loader(
                    data_loader, shard_descriptor)
                defaults[SETTINGS]['task_runner'] = self.get_core_task_runner(
=======
            # Here we support new interactive api as well as old task_runner subclassing interface
            # If Task Runner class is placed incide openfl `task-runner` subpackage it is
            # a part of the New API and it is a part of OpenFL kernel.
            # If Task Runner is placed elsewhere, somewhere in user workspace, than it is
            # a part of the old interface and we follow legacy initialization procedure.
            if "openfl.federated.task.task_runner" in self.config["task_runner"]["template"]:
                # Interactive API
                model_provider, task_keeper, data_loader = self.deserialize_interface_objects()
                data_loader = self.initialize_data_loader(data_loader, shard_descriptor)
                defaults[SETTINGS]["task_runner"] = self.get_core_task_runner(
>>>>>>> 660ad325
                    data_loader=data_loader,
                    model_provider=model_provider,
                    task_keeper=task_keeper,
                )
            else:
                # TaskRunner subclassing API
                data_loader = self.get_data_loader(collaborator_name)
<<<<<<< HEAD
                defaults[SETTINGS]['task_runner'] = self.get_task_runner(
                    data_loader)
=======
                defaults[SETTINGS]["task_runner"] = self.get_task_runner(data_loader)
>>>>>>> 660ad325

        defaults[SETTINGS]["compression_pipeline"] = self.get_tensor_pipe()
        defaults[SETTINGS]["task_config"] = self.config.get("tasks", {})
        if client is not None:
            defaults[SETTINGS]["client"] = client
        else:
<<<<<<< HEAD
            defaults[SETTINGS]['client'] = self.get_client(
                collaborator_name, self.aggregator_uuid, self.federation_uuid,
                root_certificate, private_key, certificate)
=======
            defaults[SETTINGS]["client"] = self.get_client(
                collaborator_name,
                self.aggregator_uuid,
                self.federation_uuid,
                root_certificate,
                private_key,
                certificate,
            )
>>>>>>> 660ad325

        if self.collaborator_ is None:
            self.collaborator_ = Plan.build(**defaults)

        return self.collaborator_

<<<<<<< HEAD
    def get_client(self,
                   collaborator_name,
                   aggregator_uuid,
                   federation_uuid,
                   root_certificate=None,
                   private_key=None,
                   certificate=None):
        """Get gRPC client for the specified collaborator.

        Args:
            collaborator_name (str): Name of the collaborator.
            aggregator_uuid (str): UUID of the aggregator.
            federation_uuid (str): UUID of the federation.
            root_certificate (str, optional): Root certificate for the
                collaborator. Defaults to None.
            private_key (str, optional): Private key for the collaborator.
                Defaults to None.
            certificate (str, optional): Certificate for the collaborator.
                Defaults to None.

        Returns:
            AggregatorGRPCClient: gRPC client for the specified collaborator.
        """
=======
    def get_client(
        self,
        collaborator_name,
        aggregator_uuid,
        federation_uuid,
        root_certificate=None,
        private_key=None,
        certificate=None,
    ):
        """Get gRPC client for the specified collaborator."""
>>>>>>> 660ad325
        common_name = collaborator_name
        if not root_certificate or not private_key or not certificate:
            root_certificate = "cert/cert_chain.crt"
            certificate = f"cert/client/col_{common_name}.crt"
            private_key = f"cert/client/col_{common_name}.key"

        client_args = self.config["network"][SETTINGS]

        # patch certificates

        client_args["root_certificate"] = root_certificate
        client_args["certificate"] = certificate
        client_args["private_key"] = private_key

        client_args["aggregator_uuid"] = aggregator_uuid
        client_args["federation_uuid"] = federation_uuid

        if self.client_ is None:
            self.client_ = AggregatorGRPCClient(**client_args)

        return self.client_

<<<<<<< HEAD
    def get_server(self,
                   root_certificate=None,
                   private_key=None,
                   certificate=None,
                   **kwargs):
        """Get gRPC server of the aggregator instance.

        Args:
            root_certificate (str, optional): Root certificate for the server.
                Defaults to None.
            private_key (str, optional): Private key for the server. Defaults
                to None.
            certificate (str, optional): Certificate for the server. Defaults
                to None.
            **kwargs: Additional keyword arguments.

        Returns:
            AggregatorGRPCServer: gRPC server of the aggregator instance.
        """
        common_name = self.config['network'][SETTINGS]['agg_addr'].lower()
=======
    def get_server(
        self,
        root_certificate=None,
        private_key=None,
        certificate=None,
        **kwargs,
    ):
        """Get gRPC server of the aggregator instance."""
        common_name = self.config["network"][SETTINGS]["agg_addr"].lower()
>>>>>>> 660ad325

        if not root_certificate or not private_key or not certificate:
            root_certificate = "cert/cert_chain.crt"
            certificate = f"cert/server/agg_{common_name}.crt"
            private_key = f"cert/server/agg_{common_name}.key"

        server_args = self.config["network"][SETTINGS]

        # patch certificates

        server_args.update(kwargs)
        server_args["root_certificate"] = root_certificate
        server_args["certificate"] = certificate
        server_args["private_key"] = private_key

        server_args["aggregator"] = self.get_aggregator()

        if self.server_ is None:
            self.server_ = AggregatorGRPCServer(**server_args)

        return self.server_

<<<<<<< HEAD
    def interactive_api_get_server(self, *, tensor_dict, root_certificate,
                                   certificate, private_key, tls):
        """Get gRPC server of the aggregator instance for interactive API.

        Args:
            tensor_dict (dict): Dictionary of tensors.
            root_certificate (str): Root certificate for the server.
            certificate (str): Certificate for the server.
            private_key (str): Private key for the server.
            tls (bool): Whether to use Transport Layer Security.

        Returns:
            AggregatorGRPCServer: gRPC server of the aggregator instance.
        """
        server_args = self.config['network'][SETTINGS]
=======
    def interactive_api_get_server(
        self, *, tensor_dict, root_certificate, certificate, private_key, tls
    ):
        """Get gRPC server of the aggregator instance."""
        server_args = self.config["network"][SETTINGS]
>>>>>>> 660ad325

        # patch certificates
        server_args["root_certificate"] = root_certificate
        server_args["certificate"] = certificate
        server_args["private_key"] = private_key
        server_args["tls"] = tls

        server_args["aggregator"] = self.get_aggregator(tensor_dict)

        if self.server_ is None:
            self.server_ = AggregatorGRPCServer(**server_args)

        return self.server_

    def deserialize_interface_objects(self):
<<<<<<< HEAD
        """Deserialize objects for TaskRunner.

        Returns:
            tuple: Tuple containing the deserialized objects.
        """
        api_layer = self.config['api_layer']
        filenames = [
            'model_interface_file', 'tasks_interface_file',
            'dataloader_interface_file'
        ]
        return (self.restore_object(api_layer['settings'][filename])
                for filename in filenames)
=======
        """Deserialize objects for TaskRunner."""
        api_layer = self.config["api_layer"]
        filenames = [
            "model_interface_file",
            "tasks_interface_file",
            "dataloader_interface_file",
        ]
        return (self.restore_object(api_layer["settings"][filename]) for filename in filenames)
>>>>>>> 660ad325

    def get_serializer_plugin(self, **kwargs):
        """Get serializer plugin.

        This plugin is used for serialization of interfaces in new interactive
        API.

        Args:
            **kwargs: Additional keyword arguments.

        Returns:
            SerializerPlugin: Serializer plugin.
        """
        if self.serializer_ is None:
            if "api_layer" not in self.config:  # legacy API
                return None
<<<<<<< HEAD
            required_plugin_components = self.config['api_layer'][
                'required_plugin_components']
            serializer_plugin = required_plugin_components['serializer_plugin']
=======
            required_plugin_components = self.config["api_layer"]["required_plugin_components"]
            serializer_plugin = required_plugin_components["serializer_plugin"]
>>>>>>> 660ad325
            self.serializer_ = Plan.build(serializer_plugin, kwargs)
        return self.serializer_

    def restore_object(self, filename):
        """Deserialize an object.

        Args:
            filename (str): Name of the file.

        Returns:
            object: Deserialized object.
        """
        serializer_plugin = self.get_serializer_plugin()
        if serializer_plugin is None:
            return None
        obj = serializer_plugin.restore_object(filename)
        return obj<|MERGE_RESOLUTION|>--- conflicted
+++ resolved
@@ -1,10 +1,7 @@
 # Copyright 2020-2024 Intel Corporation
 # SPDX-License-Identifier: Apache-2.0
-<<<<<<< HEAD
-=======
-
-
->>>>>>> 660ad325
+
+
 """Plan module."""
 from hashlib import sha384
 from importlib import import_module
@@ -101,14 +98,6 @@
             yaml_path.write_text(dump(config))
 
     @staticmethod
-<<<<<<< HEAD
-    def parse(plan_config_path: Path,
-              cols_config_path: Path = None,
-              data_config_path: Path = None,
-              gandlf_config_path=None,
-              resolve=True):
-        """Parse the Federated Learning plan.
-=======
     def parse(
         plan_config_path: Path,
         cols_config_path: Path = None,
@@ -118,7 +107,6 @@
     ):
         """
         Parse the Federated Learning plan.
->>>>>>> 660ad325
 
         Args:
             plan_config_path (Path): The filepath to the Federated Learning
@@ -185,20 +173,10 @@
 
                 gandlf_config = Plan.load(Path(gandlf_config_path))
                 # check for some defaults
-<<<<<<< HEAD
-                gandlf_config['output_dir'] = gandlf_config.get(
-                    'output_dir', '.')
-                plan.config['task_runner']['settings'][
-                    'gandlf_config'] = gandlf_config
-
-            plan.authorized_cols = Plan.load(cols_config_path).get(
-                'collaborators', [])
-=======
                 gandlf_config["output_dir"] = gandlf_config.get("output_dir", ".")
                 plan.config["task_runner"]["settings"]["gandlf_config"] = gandlf_config
 
             plan.authorized_cols = Plan.load(cols_config_path).get("collaborators", [])
->>>>>>> 660ad325
 
             # TODO: Does this need to be a YAML file? Probably want to use key
             #  value as the plan hash
@@ -226,16 +204,10 @@
 
         except Exception:
             Plan.logger.exception(
-<<<<<<< HEAD
-                f'Parsing Federated Learning Plan : '
-                f'[red]FAILURE[/] : [blue]{plan_config_path}[/].',
-                extra={'markup': True})
-=======
                 f"Parsing Federated Learning Plan : "
                 f"[red]FAILURE[/] : [blue]{plan_config_path}[/].",
                 extra={"markup": True},
             )
->>>>>>> 660ad325
             raise
 
     @staticmethod
@@ -279,16 +251,10 @@
         class_name = splitext(template)[1].strip(".")
         module_path = splitext(template)[0]
         Plan.logger.info(
-<<<<<<< HEAD
-            f'Importing [red]🡆[/] Object [red]{class_name}[/] '
-            f'from [red]{module_path}[/] Module.',
-            extra={'markup': True})
-=======
             f"Importing [red]🡆[/] Object [red]{class_name}[/] "
             f"from [red]{module_path}[/] Module.",
             extra={"markup": True},
         )
->>>>>>> 660ad325
         module = import_module(module_path)
         instance = getattr(module, class_name)
 
@@ -339,37 +305,21 @@
         if self.config["network"][SETTINGS]["agg_addr"] == AUTO:
             self.config["network"][SETTINGS]["agg_addr"] = getfqdn_env()
 
-<<<<<<< HEAD
-        if self.config['network'][SETTINGS]['agg_port'] == AUTO:
-            self.config['network'][SETTINGS]['agg_port'] = int(
-                self.hash[:8], 16) % (60999 - 49152) + 49152
-=======
         if self.config["network"][SETTINGS]["agg_port"] == AUTO:
             self.config["network"][SETTINGS]["agg_port"] = (
                 int(self.hash[:8], 16) % (60999 - 49152) + 49152
             )
->>>>>>> 660ad325
 
     def get_assigner(self):
         """Get the plan task assigner."""
         aggregation_functions_by_task = None
         assigner_function = None
         try:
-<<<<<<< HEAD
-            aggregation_functions_by_task = self.restore_object(
-                'aggregation_function_obj.pkl')
-            assigner_function = self.restore_object('task_assigner_obj.pkl')
-        except Exception as exc:
-            self.logger.error(
-                f'Failed to load aggregation and assigner functions: {exc}')
-            self.logger.info('Using Task Runner API workflow')
-=======
             aggregation_functions_by_task = self.restore_object("aggregation_function_obj.pkl")
             assigner_function = self.restore_object("task_assigner_obj.pkl")
         except Exception as exc:
             self.logger.error(f"Failed to load aggregation and assigner functions: {exc}")
             self.logger.info("Using Task Runner API workflow")
->>>>>>> 660ad325
         if assigner_function:
             self.assigner_ = Assigner(
                 assigner_function=assigner_function,
@@ -379,17 +329,10 @@
             )
         else:
             # Backward compatibility
-<<<<<<< HEAD
-            defaults = self.config.get('assigner', {
-                TEMPLATE: 'openfl.component.Assigner',
-                SETTINGS: {}
-            })
-=======
             defaults = self.config.get(
                 "assigner",
                 {TEMPLATE: "openfl.component.Assigner", SETTINGS: {}},
             )
->>>>>>> 660ad325
 
             defaults[SETTINGS]["authorized_cols"] = self.authorized_cols
             defaults[SETTINGS]["rounds_to_train"] = self.rounds_to_train
@@ -423,7 +366,6 @@
         return tasks
 
     def get_aggregator(self, tensor_dict=None):
-<<<<<<< HEAD
         """Get federation aggregator.
 
         This method retrieves the federation aggregator. If the aggregator
@@ -441,21 +383,6 @@
             TypeError: If the log_metric_callback is not a callable object or
                 cannot be imported from code.
         """
-        defaults = self.config.get('aggregator', {
-            TEMPLATE: 'openfl.component.Aggregator',
-            SETTINGS: {}
-        })
-
-        defaults[SETTINGS]['aggregator_uuid'] = self.aggregator_uuid
-        defaults[SETTINGS]['federation_uuid'] = self.federation_uuid
-        defaults[SETTINGS]['authorized_cols'] = self.authorized_cols
-        defaults[SETTINGS]['assigner'] = self.get_assigner()
-        defaults[SETTINGS]['compression_pipeline'] = self.get_tensor_pipe()
-        defaults[SETTINGS][
-            'straggler_handling_policy'] = self.get_straggler_handling_policy()
-        log_metric_callback = defaults[SETTINGS].get('log_metric_callback')
-=======
-        """Get federation aggregator."""
         defaults = self.config.get(
             "aggregator",
             {TEMPLATE: "openfl.component.Aggregator", SETTINGS: {}},
@@ -468,21 +395,15 @@
         defaults[SETTINGS]["compression_pipeline"] = self.get_tensor_pipe()
         defaults[SETTINGS]["straggler_handling_policy"] = self.get_straggler_handling_policy()
         log_metric_callback = defaults[SETTINGS].get("log_metric_callback")
->>>>>>> 660ad325
 
         if log_metric_callback:
             if isinstance(log_metric_callback, dict):
                 log_metric_callback = Plan.import_(**log_metric_callback)
             elif not callable(log_metric_callback):
                 raise TypeError(
-<<<<<<< HEAD
-                    f'log_metric_callback should be callable object '
-                    f'or be import from code part, get {log_metric_callback}')
-=======
                     f"log_metric_callback should be callable object "
                     f"or be import from code part, get {log_metric_callback}"
                 )
->>>>>>> 660ad325
 
         defaults[SETTINGS]["log_metric_callback"] = log_metric_callback
         if self.aggregator_ is None:
@@ -493,17 +414,10 @@
 
     def get_tensor_pipe(self):
         """Get data tensor pipeline."""
-<<<<<<< HEAD
-        defaults = self.config.get('compression_pipeline', {
-            TEMPLATE: 'openfl.pipelines.NoCompressionPipeline',
-            SETTINGS: {}
-        })
-=======
         defaults = self.config.get(
             "compression_pipeline",
             {TEMPLATE: "openfl.pipelines.NoCompressionPipeline", SETTINGS: {}},
         )
->>>>>>> 660ad325
 
         if self.pipe_ is None:
             self.pipe_ = Plan.build(**defaults)
@@ -512,16 +426,8 @@
 
     def get_straggler_handling_policy(self):
         """Get straggler handling policy."""
-<<<<<<< HEAD
-        template = 'openfl.component.straggler_handling_functions.CutoffTimeBasedStragglerHandling'
-        defaults = self.config.get('straggler_handling_policy', {
-            TEMPLATE: template,
-            SETTINGS: {}
-        })
-=======
         template = "openfl.component.straggler_handling_functions.CutoffTimeBasedStragglerHandling"
         defaults = self.config.get("straggler_handling_policy", {TEMPLATE: template, SETTINGS: {}})
->>>>>>> 660ad325
 
         if self.straggler_policy_ is None:
             self.straggler_policy_ = Plan.build(**defaults)
@@ -530,7 +436,6 @@
 
     # legacy api (TaskRunner subclassing)
     def get_data_loader(self, collaborator_name):
-<<<<<<< HEAD
         """Get data loader for a specific collaborator.
 
         Args:
@@ -539,22 +444,12 @@
         Returns:
             DataLoader: Data loader for the specified collaborator.
         """
-        defaults = self.config.get('data_loader', {
-            TEMPLATE: 'openfl.federation.DataLoader',
-            SETTINGS: {}
-        })
-
-        defaults[SETTINGS]['data_path'] = self.cols_data_paths[
-            collaborator_name]
-=======
-        """Get data loader."""
         defaults = self.config.get(
             "data_loader",
             {TEMPLATE: "openfl.federation.DataLoader", SETTINGS: {}},
         )
 
         defaults[SETTINGS]["data_path"] = self.cols_data_paths[collaborator_name]
->>>>>>> 660ad325
 
         if self.loader_ is None:
             self.loader_ = Plan.build(**defaults)
@@ -577,7 +472,6 @@
 
     # legacy api (TaskRunner subclassing)
     def get_task_runner(self, data_loader):
-<<<<<<< HEAD
         """Get task runner.
 
         Args:
@@ -586,17 +480,10 @@
         Returns:
             TaskRunner: Task runner for the tasks.
         """
-        defaults = self.config.get('task_runner', {
-            TEMPLATE: 'openfl.federation.TaskRunner',
-            SETTINGS: {}
-        })
-=======
-        """Get task runner."""
         defaults = self.config.get(
             "task_runner",
             {TEMPLATE: "openfl.federation.TaskRunner", SETTINGS: {}},
         )
->>>>>>> 660ad325
 
         defaults[SETTINGS]["data_loader"] = data_loader
 
@@ -609,11 +496,7 @@
         return self.runner_
 
     # Python interactive api
-<<<<<<< HEAD
-    def get_core_task_runner(self,
-                             data_loader=None,
-                             model_provider=None,
-                             task_keeper=None):
+    def get_core_task_runner(self, data_loader=None, model_provider=None, task_keeper=None):
         """Get core task runner.
 
         Args:
@@ -628,21 +511,12 @@
             CoreTaskRunner: Core task runner for the tasks.
         """
         defaults = self.config.get(
-            'task_runner', {
-                TEMPLATE: 'openfl.federated.task.task_runner.CoreTaskRunner',
-                SETTINGS: {}
-            })
-=======
-    def get_core_task_runner(self, data_loader=None, model_provider=None, task_keeper=None):
-        """Get task runner."""
-        defaults = self.config.get(
             "task_runner",
             {
                 TEMPLATE: "openfl.federated.task.task_runner.CoreTaskRunner",
                 SETTINGS: {},
             },
         )
->>>>>>> 660ad325
 
         # We are importing a CoreTaskRunner instance!!!
         if self.runner_ is None:
@@ -654,14 +528,9 @@
         self.runner_.set_task_provider(task_keeper)
 
         framework_adapter = Plan.build(
-<<<<<<< HEAD
-            self.config['task_runner']['required_plugin_components']
-            ['framework_adapters'], {})
-=======
             self.config["task_runner"]["required_plugin_components"]["framework_adapters"],
             {},
         )
->>>>>>> 660ad325
 
         # This step initializes tensorkeys
         # Which have no sens if task provider is not set up
@@ -669,15 +538,16 @@
 
         return self.runner_
 
-<<<<<<< HEAD
-    def get_collaborator(self,
-                         collaborator_name,
-                         root_certificate=None,
-                         private_key=None,
-                         certificate=None,
-                         task_runner=None,
-                         client=None,
-                         shard_descriptor=None):
+    def get_collaborator(
+        self,
+        collaborator_name,
+        root_certificate=None,
+        private_key=None,
+        certificate=None,
+        task_runner=None,
+        client=None,
+        shard_descriptor=None,
+    ):
         """Get collaborator.
 
         This method retrieves a collaborator. If the collaborator does not
@@ -702,27 +572,10 @@
         Returns:
             self.collaborator_ (Collaborator): The collaborator instance.
         """
-        defaults = self.config.get('collaborator', {
-            TEMPLATE: 'openfl.component.Collaborator',
-            SETTINGS: {}
-        })
-=======
-    def get_collaborator(
-        self,
-        collaborator_name,
-        root_certificate=None,
-        private_key=None,
-        certificate=None,
-        task_runner=None,
-        client=None,
-        shard_descriptor=None,
-    ):
-        """Get collaborator."""
         defaults = self.config.get(
             "collaborator",
             {TEMPLATE: "openfl.component.Collaborator", SETTINGS: {}},
         )
->>>>>>> 660ad325
 
         defaults[SETTINGS]["collaborator_name"] = collaborator_name
         defaults[SETTINGS]["aggregator_uuid"] = self.aggregator_uuid
@@ -731,24 +584,6 @@
         if task_runner is not None:
             defaults[SETTINGS]["task_runner"] = task_runner
         else:
-<<<<<<< HEAD
-            # Here we support new interactive api as well as old task_runner
-            # subclassing interface.
-            # If Task Runner class is placed incide openfl `task-runner`
-            # subpackage it is a part of the New API and it is a part of
-            # OpenFL kernel.
-            # If Task Runner is placed elsewhere, somewhere in user workspace,
-            # than it is a part of the old interface and we follow legacy
-            # initialization procedure.
-            if 'openfl.federated.task.task_runner' in self.config[
-                    'task_runner']['template']:
-                # Interactive API
-                model_provider, task_keeper, data_loader = self.deserialize_interface_objects(
-                )
-                data_loader = self.initialize_data_loader(
-                    data_loader, shard_descriptor)
-                defaults[SETTINGS]['task_runner'] = self.get_core_task_runner(
-=======
             # Here we support new interactive api as well as old task_runner subclassing interface
             # If Task Runner class is placed incide openfl `task-runner` subpackage it is
             # a part of the New API and it is a part of OpenFL kernel.
@@ -759,7 +594,6 @@
                 model_provider, task_keeper, data_loader = self.deserialize_interface_objects()
                 data_loader = self.initialize_data_loader(data_loader, shard_descriptor)
                 defaults[SETTINGS]["task_runner"] = self.get_core_task_runner(
->>>>>>> 660ad325
                     data_loader=data_loader,
                     model_provider=model_provider,
                     task_keeper=task_keeper,
@@ -767,23 +601,13 @@
             else:
                 # TaskRunner subclassing API
                 data_loader = self.get_data_loader(collaborator_name)
-<<<<<<< HEAD
-                defaults[SETTINGS]['task_runner'] = self.get_task_runner(
-                    data_loader)
-=======
                 defaults[SETTINGS]["task_runner"] = self.get_task_runner(data_loader)
->>>>>>> 660ad325
 
         defaults[SETTINGS]["compression_pipeline"] = self.get_tensor_pipe()
         defaults[SETTINGS]["task_config"] = self.config.get("tasks", {})
         if client is not None:
             defaults[SETTINGS]["client"] = client
         else:
-<<<<<<< HEAD
-            defaults[SETTINGS]['client'] = self.get_client(
-                collaborator_name, self.aggregator_uuid, self.federation_uuid,
-                root_certificate, private_key, certificate)
-=======
             defaults[SETTINGS]["client"] = self.get_client(
                 collaborator_name,
                 self.aggregator_uuid,
@@ -792,21 +616,21 @@
                 private_key,
                 certificate,
             )
->>>>>>> 660ad325
 
         if self.collaborator_ is None:
             self.collaborator_ = Plan.build(**defaults)
 
         return self.collaborator_
 
-<<<<<<< HEAD
-    def get_client(self,
-                   collaborator_name,
-                   aggregator_uuid,
-                   federation_uuid,
-                   root_certificate=None,
-                   private_key=None,
-                   certificate=None):
+    def get_client(
+        self,
+        collaborator_name,
+        aggregator_uuid,
+        federation_uuid,
+        root_certificate=None,
+        private_key=None,
+        certificate=None,
+    ):
         """Get gRPC client for the specified collaborator.
 
         Args:
@@ -823,18 +647,6 @@
         Returns:
             AggregatorGRPCClient: gRPC client for the specified collaborator.
         """
-=======
-    def get_client(
-        self,
-        collaborator_name,
-        aggregator_uuid,
-        federation_uuid,
-        root_certificate=None,
-        private_key=None,
-        certificate=None,
-    ):
-        """Get gRPC client for the specified collaborator."""
->>>>>>> 660ad325
         common_name = collaborator_name
         if not root_certificate or not private_key or not certificate:
             root_certificate = "cert/cert_chain.crt"
@@ -857,12 +669,13 @@
 
         return self.client_
 
-<<<<<<< HEAD
-    def get_server(self,
-                   root_certificate=None,
-                   private_key=None,
-                   certificate=None,
-                   **kwargs):
+    def get_server(
+        self,
+        root_certificate=None,
+        private_key=None,
+        certificate=None,
+        **kwargs,
+    ):
         """Get gRPC server of the aggregator instance.
 
         Args:
@@ -877,18 +690,7 @@
         Returns:
             AggregatorGRPCServer: gRPC server of the aggregator instance.
         """
-        common_name = self.config['network'][SETTINGS]['agg_addr'].lower()
-=======
-    def get_server(
-        self,
-        root_certificate=None,
-        private_key=None,
-        certificate=None,
-        **kwargs,
-    ):
-        """Get gRPC server of the aggregator instance."""
         common_name = self.config["network"][SETTINGS]["agg_addr"].lower()
->>>>>>> 660ad325
 
         if not root_certificate or not private_key or not certificate:
             root_certificate = "cert/cert_chain.crt"
@@ -911,9 +713,9 @@
 
         return self.server_
 
-<<<<<<< HEAD
-    def interactive_api_get_server(self, *, tensor_dict, root_certificate,
-                                   certificate, private_key, tls):
+    def interactive_api_get_server(
+        self, *, tensor_dict, root_certificate, certificate, private_key, tls
+    ):
         """Get gRPC server of the aggregator instance for interactive API.
 
         Args:
@@ -926,14 +728,7 @@
         Returns:
             AggregatorGRPCServer: gRPC server of the aggregator instance.
         """
-        server_args = self.config['network'][SETTINGS]
-=======
-    def interactive_api_get_server(
-        self, *, tensor_dict, root_certificate, certificate, private_key, tls
-    ):
-        """Get gRPC server of the aggregator instance."""
         server_args = self.config["network"][SETTINGS]
->>>>>>> 660ad325
 
         # patch certificates
         server_args["root_certificate"] = root_certificate
@@ -949,21 +744,11 @@
         return self.server_
 
     def deserialize_interface_objects(self):
-<<<<<<< HEAD
         """Deserialize objects for TaskRunner.
 
         Returns:
             tuple: Tuple containing the deserialized objects.
         """
-        api_layer = self.config['api_layer']
-        filenames = [
-            'model_interface_file', 'tasks_interface_file',
-            'dataloader_interface_file'
-        ]
-        return (self.restore_object(api_layer['settings'][filename])
-                for filename in filenames)
-=======
-        """Deserialize objects for TaskRunner."""
         api_layer = self.config["api_layer"]
         filenames = [
             "model_interface_file",
@@ -971,7 +756,6 @@
             "dataloader_interface_file",
         ]
         return (self.restore_object(api_layer["settings"][filename]) for filename in filenames)
->>>>>>> 660ad325
 
     def get_serializer_plugin(self, **kwargs):
         """Get serializer plugin.
@@ -988,14 +772,8 @@
         if self.serializer_ is None:
             if "api_layer" not in self.config:  # legacy API
                 return None
-<<<<<<< HEAD
-            required_plugin_components = self.config['api_layer'][
-                'required_plugin_components']
-            serializer_plugin = required_plugin_components['serializer_plugin']
-=======
             required_plugin_components = self.config["api_layer"]["required_plugin_components"]
             serializer_plugin = required_plugin_components["serializer_plugin"]
->>>>>>> 660ad325
             self.serializer_ = Plan.build(serializer_plugin, kwargs)
         return self.serializer_
 

--- conflicted
+++ resolved
@@ -504,12 +504,7 @@
         server_args['certificate'] = certificate
         server_args['private_key'] = private_key
 
-<<<<<<< HEAD
-        for arg, value in kwargs.items():
-            server_args[arg] = value
-=======
         server_args.update(kwargs)
->>>>>>> 2a66d950
 
         server_args['aggregator'] = self.get_aggregator()
 
@@ -540,14 +535,6 @@
         """Deserialize objects for TaskRunner."""
         serializer = Plan.build(
             self.config['api_layer']['required_plugin_components']['serializer_plugin'], {})
-<<<<<<< HEAD
-
-        for filename in ['model_interface_file',
-                         'tasks_interface_file', 'dataloader_interface_file']:
-            interface_objects.append(
-                serializer.restore_object(self.config['api_layer']['settings'][filename])
-            )
-=======
         filenames = [
             'model_interface_file',
             'tasks_interface_file',
@@ -557,6 +544,5 @@
             serializer.restore_object(self.config['api_layer']['settings'][filename])
             for filename in filenames
         ]
->>>>>>> 2a66d950
         model_provider, task_keeper, data_loader = interface_objects
         return model_provider, task_keeper, data_loader
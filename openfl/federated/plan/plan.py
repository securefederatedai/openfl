--- conflicted
+++ resolved
@@ -368,12 +368,6 @@
         if task_runner is not None:
             defaults[SETTINGS]['task_runner'] = task_runner
         else:
-<<<<<<< HEAD
-            defaults[SETTINGS]['task_runner'] = self.get_task_runner(
-                collaborator_name
-            )
-        defaults[SETTINGS]['compression_pipeline'] = self.get_tensor_pipe()
-=======
             # Here we support new interactive api as well as old task_runner subclassing interface
             # If Task Runner class is placed incide openfl `task-runner` subpackage it is
             # a part of the New API and it is a part of OpenFL kernel.
@@ -392,8 +386,7 @@
                 data_loader = self.get_data_loader(collaborator_name)
                 defaults[SETTINGS]['task_runner'] = self.get_task_runner(data_loader)
 
-        defaults[SETTINGS]['tensor_pipe'] = self.get_tensor_pipe()
->>>>>>> 704dfd5b
+        defaults[SETTINGS]['compression_pipeline'] = self.get_tensor_pipe()
         defaults[SETTINGS]['task_config'] = self.config.get('tasks', {})
         if client is not None:
             defaults[SETTINGS]['client'] = client

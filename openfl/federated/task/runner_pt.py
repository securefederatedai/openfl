--- conflicted
+++ resolved
@@ -31,19 +31,8 @@
         tensor_dict_split_fn_kwargs (dict): Arguments for the tensor dictionary split function.
     """
 
-<<<<<<< HEAD
-    def __init__(
-            self,
-            device: str = None,
-            loss_fn=None,
-            optimizer=None,
-            **kwargs
-    ):
+    def __init__(self, device: str = None, loss_fn=None, optimizer=None, **kwargs):
         """Initializes the PyTorchTaskRunner object.
-=======
-    def __init__(self, device: str = None, loss_fn=None, optimizer=None, **kwargs):
-        """Initialize.
->>>>>>> 8da387b2
 
         Args:
             device (str): Compute device (default="cpu").
@@ -399,7 +388,6 @@
             for tensor_name in local_model_dict_val
         ]
 
-<<<<<<< HEAD
     def load_native(self, filepath, model_state_dict_key='model_state_dict',
                     optimizer_state_dict_key='optimizer_state_dict', **kwargs):
         """Load model and optimizer states from a pickled file specified by
@@ -411,28 +399,6 @@
             model_state_dict_key (str): key for model state dict in pickled file.
             optimizer_state_dict_key (str): key for optimizer state dict in picked file.
             **kwargs: Additional parameters.
-=======
-    def load_native(
-        self,
-        filepath,
-        model_state_dict_key="model_state_dict",
-        optimizer_state_dict_key="optimizer_state_dict",
-        **kwargs,
-    ):
-        """
-        Load model and optimizer states from a pickled file specified by \
-        filepath. model_/optimizer_state_dict args can be specified if needed. \
-        Uses pt.load().
-
-        Args:
-            filepath (string)                 : Path to pickle file created
-                                                by torch.save().
-            model_state_dict_key (string)     : key for model state dict
-                                                in pickled file.
-            optimizer_state_dict_key (string) : key for optimizer state dict
-                                                in picked file.
-            kwargs                            : unused
->>>>>>> 8da387b2
 
         Returns:
             None
@@ -441,7 +407,6 @@
         self.load_state_dict(pickle_dict[model_state_dict_key])
         self.optimizer.load_state_dict(pickle_dict[optimizer_state_dict_key])
 
-<<<<<<< HEAD
     def save_native(self, filepath, model_state_dict_key='model_state_dict',
                     optimizer_state_dict_key='optimizer_state_dict', **kwargs):
         """Save model and optimizer states in a picked file specified by the
@@ -453,28 +418,6 @@
             model_state_dict_key (str): key for model state dict in pickled file.
             optimizer_state_dict_key (str): key for optimizer state dict in picked file.
             **kwargs: Additional parameters.
-=======
-    def save_native(
-        self,
-        filepath,
-        model_state_dict_key="model_state_dict",
-        optimizer_state_dict_key="optimizer_state_dict",
-        **kwargs,
-    ):
-        """
-        Save model and optimizer states in a picked file specified by the \
-        filepath. model_/optimizer_state_dicts are stored in the keys provided. \
-        Uses torch.save().
-
-        Args:
-            filepath (string)                 : Path to pickle file to be
-                                                created by torch.save().
-            model_state_dict_key (string)     : key for model state dict
-                                                in pickled file.
-            optimizer_state_dict_key (string) : key for optimizer state
-                                                dict in picked file.
-            kwargs                            : unused
->>>>>>> 8da387b2
 
         Returns:
             None

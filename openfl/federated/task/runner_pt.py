# Copyright 2020-2024 Intel Corporation
# SPDX-License-Identifier: Apache-2.0
<<<<<<< HEAD
=======


>>>>>>> 660ad325
"""PyTorchTaskRunner module."""

from copy import deepcopy
from typing import Iterator, Tuple

import numpy as np
import torch
import torch.nn as nn
import tqdm

from openfl.federated.task.runner import TaskRunner
from openfl.utilities import Metric, TensorKey, change_tags
from openfl.utilities.split import split_tensor_dict_for_holdouts


class PyTorchTaskRunner(nn.Module, TaskRunner):
    """PyTorch Model class for Federated Learning.

    Attributes:
        device (str): Compute device (default="cpu")
        required_tensorkeys_for_function (dict): A map of all the required
            tensors for each of the public functions in PyTorchTaskRunner.
        optimizer (Optimizer): The optimizer for the model.
        loss_fn (function): The loss function for the model.
        training_round_completed (bool): Flag to check if training round is
            completed.
        tensor_dict_split_fn_kwargs (dict): Arguments for the tensor
            dictionary split function.
    """

    def __init__(self,
                 device: str = None,
                 loss_fn=None,
                 optimizer=None,
                 **kwargs):
        """Initializes the PyTorchTaskRunner object.

        Args:
            device (str): Compute device (default="cpu").
            loss_fn (function): The loss function for the model.
            optimizer (Optimizer): The optimizer for the model.
            **kwargs: Additional parameters to pass to the functions.
        """
        super().__init__()
        TaskRunner.__init__(self, **kwargs)
        if device:
            self.device = device
        else:
            self.device = torch.device(
                "cuda" if torch.cuda.is_available() else "cpu")

        # This is a map of all the required tensors for each of the public
        # functions in PyTorchTaskRunner
        self.required_tensorkeys_for_function = {}

        self.optimizer = optimizer
        self.loss_fn = loss_fn
        self.training_round_completed = False

        # overwrite attribute to account for one optimizer param (in every
        # child model that does not overwrite get and set tensordict) that is
        # not a numpy array
<<<<<<< HEAD
        self.tensor_dict_split_fn_kwargs.update(
            {"holdout_tensor_names": ["__opt_state_needed"]})
=======
        self.tensor_dict_split_fn_kwargs.update({"holdout_tensor_names": ["__opt_state_needed"]})
>>>>>>> 660ad325

    def rebuild_model(self, round_num, input_tensor_dict, validation=False):
        """Parse tensor names and update weights of model. Handles the
        optimizer treatment.

        Args:
            round_num (int): The current round number
            input_tensor_dict (dict): The input tensor dictionary
            validation (bool): Flag to check if it's validation

        Returns:
            None
        """
        if self.opt_treatment == "RESET":
            self.reset_opt_vars()
            self.set_tensor_dict(input_tensor_dict, with_opt_vars=False)
        elif (self.training_round_completed
              and self.opt_treatment == "CONTINUE_GLOBAL" and not validation):
            self.set_tensor_dict(input_tensor_dict, with_opt_vars=True)
        else:
            self.set_tensor_dict(input_tensor_dict, with_opt_vars=False)

<<<<<<< HEAD
    def validate_task(self,
                      col_name,
                      round_num,
                      input_tensor_dict,
                      use_tqdm=False,
                      **kwargs):
=======
    def validate_task(self, col_name, round_num, input_tensor_dict, use_tqdm=False, **kwargs):
>>>>>>> 660ad325
        """Validate Task.

        Run validation of the model on the local data.

        Args:
            col_name (str): Name of the collaborator.
            round_num (int): What round is it.
            input_tensor_dict (dict): Required input tensors (for model).
            use_tqdm (bool): Use tqdm to print a progress bar (Default=True).
            **kwargs: Additional parameters.

        Returns:
            global_output_dict (dict):  Tensors to send back to the aggregator.
            local_output_dict (dict):   Tensors to maintain in the local
                TensorDB.
        """
        self.rebuild_model(round_num, input_tensor_dict, validation=True)
        self.eval()
        self.to(self.device)

        loader = self.data_loader.get_valid_loader()
        if use_tqdm:
            loader = tqdm.tqdm(loader, desc="validate")

        metric = self.validate_(loader)

        origin = col_name
        suffix = "validate"
        if kwargs["apply"] == "local":
            suffix += "_local"
        else:
            suffix += "_agg"
        tags = ("metric", )
        tags = change_tags(tags, add_field=suffix)
        # TODO figure out a better way to pass in metric for this pytorch
        #  validate function
        output_tensor_dict = {TensorKey(metric.name, origin, round_num, True, tags): metric.value}

        # Empty list represents metrics that should only be stored locally
        return output_tensor_dict, {}

<<<<<<< HEAD
    def train_task(self,
                   col_name,
                   round_num,
                   input_tensor_dict,
                   use_tqdm=False,
                   epochs=1,
                   **kwargs):
=======
    def train_task(
        self,
        col_name,
        round_num,
        input_tensor_dict,
        use_tqdm=False,
        epochs=1,
        **kwargs,
    ):
>>>>>>> 660ad325
        """Train batches task.

        Train the model on the requested number of batches.

        Args:
            col_name (str): Name of the collaborator.
            round_num (int): What round is it.
            input_tensor_dict (dict): Required input tensors (for model).
            use_tqdm (bool): Use tqdm to print a progress bar (Default=True).
            epochs (int): The number of epochs to train.
            **kwargs: Additional parameters.

        Returns:
            global_output_dict (dict):  Tensors to send back to the aggregator.
            local_output_dict (dict):   Tensors to maintain in the local
                TensorDB.
        """
        self.rebuild_model(round_num, input_tensor_dict)
        # set to "training" mode
        self.train()
        self.to(self.device)
        for epoch in range(epochs):
            self.logger.info(f"Run {epoch} epoch of {round_num} round")
            loader = self.data_loader.get_train_loader()
            if use_tqdm:
                loader = tqdm.tqdm(loader, desc="train epoch")
            metric = self.train_(loader)
        # Output metric tensors (scalar)
        origin = col_name
        tags = ("trained", )
        output_metric_dict = {
            TensorKey(metric.name, origin, round_num, True, ("metric", )):
            metric.value
        }

        # output model tensors (Doesn't include TensorKey)
        output_model_dict = self.get_tensor_dict(with_opt_vars=True)
        global_model_dict, local_model_dict = split_tensor_dict_for_holdouts(
            self.logger, output_model_dict, **self.tensor_dict_split_fn_kwargs)

        # Create global tensorkeys
        global_tensorkey_model_dict = {
            TensorKey(tensor_name, origin, round_num, False, tags): nparray
            for tensor_name, nparray in global_model_dict.items()
        }
        # Create tensorkeys that should stay local
        local_tensorkey_model_dict = {
            TensorKey(tensor_name, origin, round_num, False, tags): nparray
            for tensor_name, nparray in local_model_dict.items()
        }
        # The train/validate aggregated function of the next round will look
        # for the updated model parameters.
        # This ensures they will be resolved locally
        next_local_tensorkey_model_dict = {
            TensorKey(tensor_name, origin, round_num + 1, False, ("model", )):
            nparray
            for tensor_name, nparray in local_model_dict.items()
        }

        global_tensor_dict = {
            **output_metric_dict,
<<<<<<< HEAD
            **global_tensorkey_model_dict
=======
            **global_tensorkey_model_dict,
>>>>>>> 660ad325
        }
        local_tensor_dict = {
            **local_tensorkey_model_dict,
            **next_local_tensorkey_model_dict,
        }

        # Update the required tensors if they need to be pulled from the
        # aggregator
        # TODO this logic can break if different collaborators have different
        # roles between rounds.
        # For example, if a collaborator only performs validation in the first
        # round but training in the second, it has no way of knowing the
        # optimizer state tensor names to request from the aggregator because
        # these are only created after training occurs. A work around could
        # involve doing a single epoch of training on random data to get the
        # optimizer names, and then throwing away the model.
        if self.opt_treatment == "CONTINUE_GLOBAL":
            self.initialize_tensorkeys_for_functions(with_opt_vars=True)

        # This will signal that the optimizer values are now present,
        # and can be loaded when the model is rebuilt
        self.training_round_completed = True

        # Return global_tensor_dict, local_tensor_dict
        return global_tensor_dict, local_tensor_dict

    def get_tensor_dict(self, with_opt_vars=False):
        """Return the tensor dictionary.

        Args:
            with_opt_vars (bool): Return the tensor dictionary including the
                optimizer tensors (Default=False)

        Returns:
            state (dict): Tensor dictionary {**dict, **optimizer_dict}
        """
        # Gets information regarding tensor model layers and optimizer state.
        # FIXME: self.parameters() instead? Unclear if load_state_dict() or
        # simple assignment is better
        # for now, state dict gives us names which is good
        # FIXME: do both and sanity check each time?

        state = to_cpu_numpy(self.state_dict())

        if with_opt_vars:
            opt_state = _get_optimizer_state(self.optimizer)
            state = {**state, **opt_state}

        return state

    def _get_weights_names(self, with_opt_vars=False):
        """Get information regarding tensor model layers and optimizer state.

        Args:
            with_opt_vars (bool): Flag to check if optimizer variables are
                included (Default=False).

        Returns:
            state (list): List of state keys.
        """
        # FIXME: self.parameters() instead? Unclear if load_state_dict() or
        # simple assignment is better
        # for now, state dict gives us names which is good
        # FIXME: do both and sanity check each time?

        state = self.state_dict().keys()

        if with_opt_vars:
            opt_state = _get_optimizer_state(self.optimizer)
            state += opt_state.keys()

        return state

    def set_tensor_dict(self, tensor_dict, with_opt_vars=False):
        """Set the tensor dictionary.

        Args:
            tensor_dict (dict): The tensor dictionary.
            with_opt_vars (bool): Return the tensor dictionary including the
                optimizer tensors (Default=False).
        """
        # Sets tensors for model layers and optimizer state.
        # FIXME: self.parameters() instead? Unclear if load_state_dict() or
        #  simple assignment is better
        # for now, state dict gives us names, which is good
        # FIXME: do both and sanity check each time?

        # get device for correct placement of tensors
        device = self.device

        new_state = {}
        # Grabbing keys from model's state_dict helps to confirm we have
        # everything
        for k in self.state_dict():
            new_state[k] = torch.tensor(tensor_dict.pop(k)).to(device)

        # set model state
        self.load_state_dict(new_state)

        if with_opt_vars:
            # see if there is state to restore first
            if tensor_dict.pop("__opt_state_needed") == "true":
                _set_optimizer_state(self.get_optimizer(), device, tensor_dict)

            # sanity check that we did not record any state that was not used
            assert len(tensor_dict) == 0

    def get_optimizer(self):
        """Get the optimizer of this instance.

        Returns:
            Optimizer: The optimizer of the instance.
        """
        return self.optimizer

    def get_required_tensorkeys_for_function(self, func_name, **kwargs):
        """Get the required tensors for specified function that could be called
        as part of a task. By default, this is just all of the layers and
        optimizer of the model.

        Args:
            func_name (str): The function name.

        Returns:
            list : [TensorKey].
        """
        if func_name == "validate_task":
            local_model = "apply=" + str(kwargs["apply"])
            return self.required_tensorkeys_for_function[func_name][
                local_model]
        else:
            return self.required_tensorkeys_for_function[func_name]

    def initialize_tensorkeys_for_functions(self, with_opt_vars=False):
        """Set the required tensors for all publicly accessible task methods.

        By default, this is just all of the layers and optimizer of the model.
        Custom tensors should be added to this function.

        Args:
            with_opt_vars (bool): Flag to check if optimizer variables are
                included. Defaults to False.

        Returns:
            None
        """
        # TODO there should be a way to programmatically iterate through
        #  all of the methods in the class and declare the tensors.
        # For now this is done manually

        output_model_dict = self.get_tensor_dict(with_opt_vars=with_opt_vars)
        global_model_dict, local_model_dict = split_tensor_dict_for_holdouts(
            self.logger, output_model_dict, **self.tensor_dict_split_fn_kwargs)
        if not with_opt_vars:
            global_model_dict_val = global_model_dict
            local_model_dict_val = local_model_dict
        else:
            output_model_dict = self.get_tensor_dict(with_opt_vars=False)
<<<<<<< HEAD
            global_model_dict_val, local_model_dict_val = (
                split_tensor_dict_for_holdouts(
                    self.logger, output_model_dict,
                    **self.tensor_dict_split_fn_kwargs))
=======
            global_model_dict_val, local_model_dict_val = split_tensor_dict_for_holdouts(
                self.logger,
                output_model_dict,
                **self.tensor_dict_split_fn_kwargs,
            )
>>>>>>> 660ad325

        self.required_tensorkeys_for_function["train_task"] = [
            TensorKey(tensor_name, "GLOBAL", 0, False, ("model", ))
            for tensor_name in global_model_dict
        ]
        self.required_tensorkeys_for_function["train_task"] += [
            TensorKey(tensor_name, "LOCAL", 0, False, ("model", ))
            for tensor_name in local_model_dict
        ]

        self.required_tensorkeys_for_function["train_task"] = [
            TensorKey(tensor_name, "GLOBAL", 0, False, ("model", ))
            for tensor_name in global_model_dict
        ]
        self.required_tensorkeys_for_function["train_task"] += [
            TensorKey(tensor_name, "LOCAL", 0, False, ("model", ))
            for tensor_name in local_model_dict
        ]

        # Validation may be performed on local or aggregated (global) model,
        # so there is an extra lookup dimension for kwargs
        self.required_tensorkeys_for_function["validate_task"] = {}
        # TODO This is not stateless. The optimizer will not be
        self.required_tensorkeys_for_function["validate_task"]["apply=local"] = [
            TensorKey(tensor_name, "LOCAL", 0, False, ("trained",))
            for tensor_name in {**global_model_dict_val, **local_model_dict_val}
        ]
        self.required_tensorkeys_for_function["validate_task"]["apply=global"] = [
            TensorKey(tensor_name, "GLOBAL", 0, False, ("model",))
            for tensor_name in global_model_dict_val
        ]
        self.required_tensorkeys_for_function["validate_task"]["apply=global"] += [
            TensorKey(tensor_name, "LOCAL", 0, False, ("model",))
            for tensor_name in local_model_dict_val
        ]

    def load_native(self,
                    filepath,
                    model_state_dict_key='model_state_dict',
                    optimizer_state_dict_key='optimizer_state_dict',
                    **kwargs):
        """Load model and optimizer states from a pickled file specified by
        filepath. model_/optimizer_state_dict args can be specified if needed.
        Uses pt.load().

        Args:
            filepath (str): Path to pickle file created by pt.save().
            model_state_dict_key (str): key for model state dict in pickled
                file.
            optimizer_state_dict_key (str): key for optimizer state dict in
                picked file.
            **kwargs: Additional parameters.

        Returns:
            None
        """
        pickle_dict = torch.load(filepath)
        self.load_state_dict(pickle_dict[model_state_dict_key])
        self.optimizer.load_state_dict(pickle_dict[optimizer_state_dict_key])

    def save_native(self,
                    filepath,
                    model_state_dict_key='model_state_dict',
                    optimizer_state_dict_key='optimizer_state_dict',
                    **kwargs):
        """Save model and optimizer states in a picked file specified by the
        filepath. model_/optimizer_state_dicts are stored in the keys provided.
        Uses pt.save().

        Args:
            filepath (str): Path to pickle file to be created by pt.save().
            model_state_dict_key (str): key for model state dict in pickled
                file.
            optimizer_state_dict_key (str): key for optimizer state dict in
                picked file.
            **kwargs: Additional parameters.

        Returns:
            None
        """
        pickle_dict = {
            model_state_dict_key: self.state_dict(),
            optimizer_state_dict_key: self.optimizer.state_dict(),
        }
        torch.save(pickle_dict, filepath)

    def reset_opt_vars(self):
        """Reset optimizer variables.

        Resets the optimizer state variables.

        Returns:
            None
        """
        pass

<<<<<<< HEAD
    def train_(
            self, train_dataloader: Iterator[Tuple[np.ndarray,
                                                   np.ndarray]]) -> Metric:
=======
    def train_(self, train_dataloader: Iterator[Tuple[np.ndarray, np.ndarray]]) -> Metric:
>>>>>>> 660ad325
        """Train single epoch.

        Override this function in order to use custom training.

        Args:
            batch_generator (Iterator): Train dataset batch generator. Yields
                (samples, targets) tuples of
                size = `self.data_loader.batch_size`.

        Returns:
            Metric: An object containing name and np.ndarray value.
        """
        losses = []
        for data, target in train_dataloader:
<<<<<<< HEAD
            data, target = torch.tensor(data).to(
                self.device), torch.tensor(target).to(self.device)
=======
            data, target = torch.tensor(data).to(self.device), torch.tensor(target).to(self.device)
>>>>>>> 660ad325
            self.optimizer.zero_grad()
            output = self(data)
            loss = self.loss_fn(output=output, target=target)
            loss.backward()
            self.optimizer.step()
            losses.append(loss.detach().cpu().numpy())
        loss = np.mean(losses)
        return Metric(name=self.loss_fn.__name__, value=np.array(loss))

<<<<<<< HEAD
    def validate_(
        self, validation_dataloader: Iterator[Tuple[np.ndarray,
                                                    np.ndarray]]) -> Metric:
        """Perform validation on PyTorch Model.
=======
    def validate_(self, validation_dataloader: Iterator[Tuple[np.ndarray, np.ndarray]]) -> Metric:
        """
        Perform validation on PyTorch Model
>>>>>>> 660ad325

        Override this function for your own custom validation function

        Args:
            validation_data_loader: Validation dataset batch generator.
                                    Yields (samples, targets) tuples.
        Returns:
            Metric: An object containing name and np.ndarray value
        """

        total_samples = 0
        val_score = 0
        with torch.no_grad():
            for data, target in validation_dataloader:
                samples = target.shape[0]
                total_samples += samples
<<<<<<< HEAD
                data, target = torch.tensor(data).to(
                    self.device), torch.tensor(target).to(self.device,
                                                          dtype=torch.int64)
=======
                data, target = torch.tensor(data).to(self.device), torch.tensor(target).to(
                    self.device, dtype=torch.int64
                )
>>>>>>> 660ad325
                output = self(data)
                # get the index of the max log-probability
                pred = output.argmax(dim=1)
                val_score += pred.eq(target).sum().cpu().numpy()

        accuracy = val_score / total_samples
        return Metric(name="accuracy", value=np.array(accuracy))


def _derive_opt_state_dict(opt_state_dict):
    """Separate optimizer tensors from the tensor dictionary.

    Flattens the optimizer state dict so as to have key, value pairs with
    values as numpy arrays.
    The keys have sufficient info to restore opt_state_dict using
    expand_derived_opt_state_dict.

    Args:
        opt_state_dict (dict): The optimizer state dictionary.

    Returns:
        derived_opt_state_dict (dict): Derived optimizer state dictionary.
    """
    derived_opt_state_dict = {}

    # Determine if state is needed for this optimizer.
    if len(opt_state_dict["state"]) == 0:
        derived_opt_state_dict["__opt_state_needed"] = "false"
        return derived_opt_state_dict

    derived_opt_state_dict["__opt_state_needed"] = "true"

    # Using one example state key, we collect keys for the corresponding
    # dictionary value.
    example_state_key = opt_state_dict["param_groups"][0]["params"][0]
    example_state_subkeys = set(
        opt_state_dict["state"][example_state_key].keys())

    # We assume that the state collected for all params in all param groups is
    # the same.
    # We also assume that whether or not the associated values to these state
    # subkeys is a tensor depends only on the subkey.
    # Using assert statements to break the routine if these assumptions are
    # incorrect.
    for state_key in opt_state_dict["state"].keys():
        assert example_state_subkeys == set(
            opt_state_dict["state"][state_key].keys())
        for state_subkey in example_state_subkeys:
            assert isinstance(
                opt_state_dict["state"][example_state_key][state_subkey],
<<<<<<< HEAD
                torch.Tensor) == isinstance(
                    opt_state_dict["state"][state_key][state_subkey],
                    torch.Tensor)
=======
                torch.Tensor,
            ) == isinstance(opt_state_dict["state"][state_key][state_subkey], torch.Tensor)
>>>>>>> 660ad325

    state_subkeys = list(opt_state_dict["state"][example_state_key].keys())

    # Tags will record whether the value associated to the subkey is a
    # tensor or not.
    state_subkey_tags = []
    for state_subkey in state_subkeys:
<<<<<<< HEAD
        if isinstance(opt_state_dict["state"][example_state_key][state_subkey],
                      torch.Tensor):
=======
        if isinstance(
            opt_state_dict["state"][example_state_key][state_subkey],
            torch.Tensor,
        ):
>>>>>>> 660ad325
            state_subkey_tags.append("istensor")
        else:
            state_subkey_tags.append("")
    state_subkeys_and_tags = list(zip(state_subkeys, state_subkey_tags))

    # Forming the flattened dict, using a concatenation of group index,
    # subindex, tag, and subkey inserted into the flattened dict key -
    # needed for reconstruction.
    nb_params_per_group = []
    for group_idx, group in enumerate(opt_state_dict["param_groups"]):
        for idx, param_id in enumerate(group["params"]):
            for subkey, tag in state_subkeys_and_tags:
                if tag == "istensor":
                    new_v = opt_state_dict["state"][param_id][subkey].cpu(
                    ).numpy()
                else:
<<<<<<< HEAD
                    new_v = np.array(
                        [opt_state_dict["state"][param_id][subkey]])
                derived_opt_state_dict[
                    f"__opt_state_{group_idx}_{idx}_{tag}_{subkey}"] = new_v
=======
                    new_v = np.array([opt_state_dict["state"][param_id][subkey]])
                derived_opt_state_dict[f"__opt_state_{group_idx}_{idx}_{tag}_{subkey}"] = new_v
>>>>>>> 660ad325
        nb_params_per_group.append(idx + 1)
    # group lengths are also helpful for reconstructing
    # original opt_state_dict structure
    derived_opt_state_dict["__opt_group_lengths"] = np.array(
        nb_params_per_group)

    return derived_opt_state_dict


def expand_derived_opt_state_dict(derived_opt_state_dict, device):
    """Expand the optimizer state dictionary.

    Takes a derived opt_state_dict and creates an opt_state_dict suitable as
    input for load_state_dict for restoring optimizer state.

    Reconstructing state_subkeys_and_tags using the example key
    prefix, "__opt_state_0_0_", certain to be present.

    Args:
        derived_opt_state_dict (dict): Optimizer state dictionary.
        device (str): The device to be used.

    Returns:
        opt_state_dict (dict): Optimizer state dictionary.
    """
    state_subkeys_and_tags = []
    for key in derived_opt_state_dict:
        if key.startswith("__opt_state_0_0_"):
            stripped_key = key[16:]
            if stripped_key.startswith("istensor_"):
                this_tag = "istensor"
                subkey = stripped_key[9:]
            else:
                this_tag = ""
                subkey = stripped_key[1:]
            state_subkeys_and_tags.append((subkey, this_tag))

    opt_state_dict = {"param_groups": [], "state": {}}
<<<<<<< HEAD
    nb_params_per_group = list(
        derived_opt_state_dict.pop("__opt_group_lengths").astype(np.int32))
=======
    nb_params_per_group = list(derived_opt_state_dict.pop("__opt_group_lengths").astype(np.int32))
>>>>>>> 660ad325

    # Construct the expanded dict.
    for group_idx, nb_params in enumerate(nb_params_per_group):
        these_group_ids = [f"{group_idx}_{idx}" for idx in range(nb_params)]
        opt_state_dict["param_groups"].append({"params": these_group_ids})
        for this_id in these_group_ids:
            opt_state_dict["state"][this_id] = {}
            for subkey, tag in state_subkeys_and_tags:
                flat_key = f"__opt_state_{this_id}_{tag}_{subkey}"
                if tag == "istensor":
                    new_v = torch.tensor(derived_opt_state_dict.pop(flat_key))
                else:
                    # Here (for currrently supported optimizers) the subkey
                    # should be 'step' and the length of array should be one.
                    assert subkey == "step"
                    assert len(derived_opt_state_dict[flat_key]) == 1
                    new_v = int(derived_opt_state_dict.pop(flat_key))
                opt_state_dict["state"][this_id][subkey] = new_v

    # sanity check that we did not miss any optimizer state
    assert len(derived_opt_state_dict) == 0

    return opt_state_dict


def _get_optimizer_state(optimizer):
    """Return the optimizer state.

    Args:
        optimizer (Optimizer): The optimizer for the model.

    Returns:
        derived_opt_state_dict (dict): Derived optimizer state dictionary.
    """
    opt_state_dict = deepcopy(optimizer.state_dict())

    # Optimizer state might not have some parts representing frozen parameters
    # So we do not synchronize them
    param_keys_with_state = set(opt_state_dict["state"].keys())
    for group in opt_state_dict["param_groups"]:
        local_param_set = set(group["params"])
        params_to_sync = local_param_set & param_keys_with_state
        group["params"] = sorted(params_to_sync)

    derived_opt_state_dict = _derive_opt_state_dict(opt_state_dict)

    return derived_opt_state_dict


def _set_optimizer_state(optimizer, device, derived_opt_state_dict):
    """Set the optimizer state.

    Args:
        optimizer (Optimizer): The optimizer for the model.
        device (str): The device to be used.
        derived_opt_state_dict (dict): Derived optimizer state dictionary.

    Returns:
        None
    """
    temp_state_dict = expand_derived_opt_state_dict(derived_opt_state_dict,
                                                    device)

    # FIXME: Figure out whether or not this breaks learning rate
    #  scheduling and the like.
    # Setting default values.
    # All optimizer.defaults are considered as not changing over course of
    # training.
    for group in temp_state_dict["param_groups"]:
        for k, v in optimizer.defaults.items():
            group[k] = v

    optimizer.load_state_dict(temp_state_dict)


def to_cpu_numpy(state):
    """Send data to CPU as Numpy array.

    Args:
        state (dict): The state dictionary.

    Returns:
        state (dict): State dictionary with values as numpy arrays.
    """
    # deep copy so as to decouple from active model
    state = deepcopy(state)

    for k, v in state.items():
        # When restoring, we currently assume all values are tensors.
        if not torch.is_tensor(v):
<<<<<<< HEAD
            raise ValueError("We do not currently support non-tensors "
                             "coming from model.state_dict()")
=======
            raise ValueError(
                "We do not currently support non-tensors " "coming from model.state_dict()"
            )
>>>>>>> 660ad325
        # get as a numpy array, making sure is on cpu
        state[k] = v.cpu().numpy()
    return state<|MERGE_RESOLUTION|>--- conflicted
+++ resolved
@@ -1,10 +1,7 @@
 # Copyright 2020-2024 Intel Corporation
 # SPDX-License-Identifier: Apache-2.0
-<<<<<<< HEAD
-=======
-
-
->>>>>>> 660ad325
+
+
 """PyTorchTaskRunner module."""
 
 from copy import deepcopy
@@ -67,12 +64,7 @@
         # overwrite attribute to account for one optimizer param (in every
         # child model that does not overwrite get and set tensordict) that is
         # not a numpy array
-<<<<<<< HEAD
-        self.tensor_dict_split_fn_kwargs.update(
-            {"holdout_tensor_names": ["__opt_state_needed"]})
-=======
         self.tensor_dict_split_fn_kwargs.update({"holdout_tensor_names": ["__opt_state_needed"]})
->>>>>>> 660ad325
 
     def rebuild_model(self, round_num, input_tensor_dict, validation=False):
         """Parse tensor names and update weights of model. Handles the
@@ -95,16 +87,7 @@
         else:
             self.set_tensor_dict(input_tensor_dict, with_opt_vars=False)
 
-<<<<<<< HEAD
-    def validate_task(self,
-                      col_name,
-                      round_num,
-                      input_tensor_dict,
-                      use_tqdm=False,
-                      **kwargs):
-=======
     def validate_task(self, col_name, round_num, input_tensor_dict, use_tqdm=False, **kwargs):
->>>>>>> 660ad325
         """Validate Task.
 
         Run validation of the model on the local data.
@@ -146,15 +129,6 @@
         # Empty list represents metrics that should only be stored locally
         return output_tensor_dict, {}
 
-<<<<<<< HEAD
-    def train_task(self,
-                   col_name,
-                   round_num,
-                   input_tensor_dict,
-                   use_tqdm=False,
-                   epochs=1,
-                   **kwargs):
-=======
     def train_task(
         self,
         col_name,
@@ -164,7 +138,6 @@
         epochs=1,
         **kwargs,
     ):
->>>>>>> 660ad325
         """Train batches task.
 
         Train the model on the requested number of batches.
@@ -226,11 +199,7 @@
 
         global_tensor_dict = {
             **output_metric_dict,
-<<<<<<< HEAD
-            **global_tensorkey_model_dict
-=======
             **global_tensorkey_model_dict,
->>>>>>> 660ad325
         }
         local_tensor_dict = {
             **local_tensorkey_model_dict,
@@ -389,18 +358,11 @@
             local_model_dict_val = local_model_dict
         else:
             output_model_dict = self.get_tensor_dict(with_opt_vars=False)
-<<<<<<< HEAD
-            global_model_dict_val, local_model_dict_val = (
-                split_tensor_dict_for_holdouts(
-                    self.logger, output_model_dict,
-                    **self.tensor_dict_split_fn_kwargs))
-=======
             global_model_dict_val, local_model_dict_val = split_tensor_dict_for_holdouts(
                 self.logger,
                 output_model_dict,
                 **self.tensor_dict_split_fn_kwargs,
             )
->>>>>>> 660ad325
 
         self.required_tensorkeys_for_function["train_task"] = [
             TensorKey(tensor_name, "GLOBAL", 0, False, ("model", ))
@@ -497,13 +459,7 @@
         """
         pass
 
-<<<<<<< HEAD
-    def train_(
-            self, train_dataloader: Iterator[Tuple[np.ndarray,
-                                                   np.ndarray]]) -> Metric:
-=======
     def train_(self, train_dataloader: Iterator[Tuple[np.ndarray, np.ndarray]]) -> Metric:
->>>>>>> 660ad325
         """Train single epoch.
 
         Override this function in order to use custom training.
@@ -518,12 +474,7 @@
         """
         losses = []
         for data, target in train_dataloader:
-<<<<<<< HEAD
-            data, target = torch.tensor(data).to(
-                self.device), torch.tensor(target).to(self.device)
-=======
             data, target = torch.tensor(data).to(self.device), torch.tensor(target).to(self.device)
->>>>>>> 660ad325
             self.optimizer.zero_grad()
             output = self(data)
             loss = self.loss_fn(output=output, target=target)
@@ -533,16 +484,9 @@
         loss = np.mean(losses)
         return Metric(name=self.loss_fn.__name__, value=np.array(loss))
 
-<<<<<<< HEAD
-    def validate_(
-        self, validation_dataloader: Iterator[Tuple[np.ndarray,
-                                                    np.ndarray]]) -> Metric:
-        """Perform validation on PyTorch Model.
-=======
     def validate_(self, validation_dataloader: Iterator[Tuple[np.ndarray, np.ndarray]]) -> Metric:
         """
         Perform validation on PyTorch Model
->>>>>>> 660ad325
 
         Override this function for your own custom validation function
 
@@ -559,15 +503,9 @@
             for data, target in validation_dataloader:
                 samples = target.shape[0]
                 total_samples += samples
-<<<<<<< HEAD
-                data, target = torch.tensor(data).to(
-                    self.device), torch.tensor(target).to(self.device,
-                                                          dtype=torch.int64)
-=======
                 data, target = torch.tensor(data).to(self.device), torch.tensor(target).to(
                     self.device, dtype=torch.int64
                 )
->>>>>>> 660ad325
                 output = self(data)
                 # get the index of the max log-probability
                 pred = output.argmax(dim=1)
@@ -618,14 +556,8 @@
         for state_subkey in example_state_subkeys:
             assert isinstance(
                 opt_state_dict["state"][example_state_key][state_subkey],
-<<<<<<< HEAD
-                torch.Tensor) == isinstance(
-                    opt_state_dict["state"][state_key][state_subkey],
-                    torch.Tensor)
-=======
                 torch.Tensor,
             ) == isinstance(opt_state_dict["state"][state_key][state_subkey], torch.Tensor)
->>>>>>> 660ad325
 
     state_subkeys = list(opt_state_dict["state"][example_state_key].keys())
 
@@ -633,15 +565,10 @@
     # tensor or not.
     state_subkey_tags = []
     for state_subkey in state_subkeys:
-<<<<<<< HEAD
-        if isinstance(opt_state_dict["state"][example_state_key][state_subkey],
-                      torch.Tensor):
-=======
         if isinstance(
             opt_state_dict["state"][example_state_key][state_subkey],
             torch.Tensor,
         ):
->>>>>>> 660ad325
             state_subkey_tags.append("istensor")
         else:
             state_subkey_tags.append("")
@@ -658,15 +585,8 @@
                     new_v = opt_state_dict["state"][param_id][subkey].cpu(
                     ).numpy()
                 else:
-<<<<<<< HEAD
-                    new_v = np.array(
-                        [opt_state_dict["state"][param_id][subkey]])
-                derived_opt_state_dict[
-                    f"__opt_state_{group_idx}_{idx}_{tag}_{subkey}"] = new_v
-=======
                     new_v = np.array([opt_state_dict["state"][param_id][subkey]])
                 derived_opt_state_dict[f"__opt_state_{group_idx}_{idx}_{tag}_{subkey}"] = new_v
->>>>>>> 660ad325
         nb_params_per_group.append(idx + 1)
     # group lengths are also helpful for reconstructing
     # original opt_state_dict structure
@@ -705,12 +625,7 @@
             state_subkeys_and_tags.append((subkey, this_tag))
 
     opt_state_dict = {"param_groups": [], "state": {}}
-<<<<<<< HEAD
-    nb_params_per_group = list(
-        derived_opt_state_dict.pop("__opt_group_lengths").astype(np.int32))
-=======
     nb_params_per_group = list(derived_opt_state_dict.pop("__opt_group_lengths").astype(np.int32))
->>>>>>> 660ad325
 
     # Construct the expanded dict.
     for group_idx, nb_params in enumerate(nb_params_per_group):
@@ -801,14 +716,9 @@
     for k, v in state.items():
         # When restoring, we currently assume all values are tensors.
         if not torch.is_tensor(v):
-<<<<<<< HEAD
-            raise ValueError("We do not currently support non-tensors "
-                             "coming from model.state_dict()")
-=======
             raise ValueError(
                 "We do not currently support non-tensors " "coming from model.state_dict()"
             )
->>>>>>> 660ad325
         # get as a numpy array, making sure is on cpu
         state[k] = v.cpu().numpy()
     return state
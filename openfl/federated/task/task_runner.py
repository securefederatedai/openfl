# Copyright 2020-2024 Intel Corporation
# SPDX-License-Identifier: Apache-2.0


"""Interactive API package."""

from logging import getLogger

import numpy as np

from openfl.utilities import TensorKey, change_tags
from openfl.utilities.split import split_tensor_dict_for_holdouts


class CoreTaskRunner:
    """Federated Learning Task Runner Class.

    Attributes:
        kwargs (dict): Additional parameters passed to the function.
        TASK_REGISTRY (dict): Registry of tasks.
        training_round_completed (bool): Flag indicating if a training round
            has been completed.
        tensor_dict_split_fn_kwargs (dict): Key word arguments for determining
            which parameters to hold out from aggregation.
        required_tensorkeys_for_function (dict): Required tensorkeys for all
            public functions in CoreTaskRunner.
        logger (logging.Logger): Logger object for logging events.
        opt_treatment (str): Treatment of current instance optimizer.
    """

    def _prepare_tensorkeys_for_agggregation(self, metric_dict,
                                             validation_flag, col_name,
                                             round_num):
        """Prepare tensorkeys for aggregation.

<<<<<<< HEAD
        Args:
            metric_dict (dict): Dictionary of metrics.
            validation_flag (bool): Flag indicating if validation is to be
                performed.
            col_name (str): The column name.
            round_num (int): The round number.
=======
    def _prepare_tensorkeys_for_agggregation(
        self, metric_dict, validation_flag, col_name, round_num
    ):
        """
        Prepare tensorkeys for aggregation.
>>>>>>> 660ad325

        Returns:
            tuple: Tuple containing global_tensor_dict and local_tensor_dict.
        """
        global_tensor_dict, local_tensor_dict = {}, {}
        origin = col_name
        if not validation_flag:
            # Output metric tensors (scalar)
<<<<<<< HEAD
            tags = ('trained', )
=======
            tags = ("trained",)
>>>>>>> 660ad325

            # output model tensors (Doesn't include TensorKey)
            output_model_dict = self.get_tensor_dict(with_opt_vars=True)
            global_model_dict, local_model_dict = split_tensor_dict_for_holdouts(
<<<<<<< HEAD
                self.logger, output_model_dict,
                **self.tensor_dict_split_fn_kwargs)
=======
                self.logger, output_model_dict, **self.tensor_dict_split_fn_kwargs
            )
>>>>>>> 660ad325

            # Create global tensorkeys
            global_tensorkey_model_dict = {
                TensorKey(tensor_name, origin, round_num, False, tags): nparray
                for tensor_name, nparray in global_model_dict.items()
            }
            # Create tensorkeys that should stay local
            local_tensorkey_model_dict = {
                TensorKey(tensor_name, origin, round_num, False, tags): nparray
                for tensor_name, nparray in local_model_dict.items()
            }
            # The train/validate aggregated function of the next
            # round will look for the updated model parameters.
            # This ensures they will be resolved locally
            next_local_tensorkey_model_dict = {
<<<<<<< HEAD
                TensorKey(tensor_name, origin, round_num + 1, False, ('model', )):
                nparray
=======
                TensorKey(tensor_name, origin, round_num + 1, False, ("model",)): nparray
>>>>>>> 660ad325
                for tensor_name, nparray in local_model_dict.items()
            }

            global_tensor_dict = global_tensorkey_model_dict
            local_tensor_dict = {
                **local_tensorkey_model_dict,
<<<<<<< HEAD
                **next_local_tensorkey_model_dict
=======
                **next_local_tensorkey_model_dict,
>>>>>>> 660ad325
            }

            # Update the required tensors if they need to be
            # pulled from the aggregator
            # TODO this logic can break if different collaborators
            #  have different roles between rounds.
            # For example, if a collaborator only performs validation
            # in the first round but training
            # in the second, it has no way of knowing the optimizer
            # state tensor names to request from the aggregator
            # because these are only created after training occurs.
            # A work around could involve doing a single epoch of training
            # on random data to get the optimizer names,
            # and then throwing away the model.
            if self.opt_treatment == "CONTINUE_GLOBAL":
                self.initialize_tensorkeys_for_functions(with_opt_vars=True)

            # This will signal that the optimizer values are now present,
            # and can be loaded when the model is rebuilt
            self.training_round_completed = True

        else:
<<<<<<< HEAD
            suffix = 'validate' + validation_flag
            tags = (suffix, )
        tags = change_tags(tags, add_field='metric')
=======
            suffix = "validate" + validation_flag
            tags = (suffix,)
        tags = change_tags(tags, add_field="metric")
>>>>>>> 660ad325
        metric_dict = {
            TensorKey(metric, origin, round_num, True, tags): np.array(value)
            for metric, value in metric_dict.items()
        }
        global_tensor_dict = {**global_tensor_dict, **metric_dict}

        return global_tensor_dict, local_tensor_dict

    def adapt_tasks(self):
        """Prepare tasks for the collaborator.

        Using functions from a task provider (deserialized interface object)
        and registered task contracts prepares callable tasks to be invoked by
        the collaborator.

        Preparing includes conditional model rebuilding and filling output
        dicts with tensors for aggregation and storing in local DB.

        There is an assumption that any training task accepts optimizer as one
        of the arguments, thus the model should be aggregated after such tasks.

        Returns:
            None
        """

        def task_binder(task_name, callable_task):

            def collaborator_adapted_task(col_name, round_num,
                                          input_tensor_dict, **kwargs):
                task_contract = self.task_provider.task_contract[task_name]
                # Validation flag can be [False, '_local', '_agg']
<<<<<<< HEAD
                validation_flag = True if task_contract[
                    'optimizer'] is None else False
=======
                validation_flag = True if task_contract["optimizer"] is None else False
>>>>>>> 660ad325
                task_settings = self.task_provider.task_settings[task_name]

                device = kwargs.get("device", "cpu")

                self.rebuild_model(input_tensor_dict,
                                   validation=validation_flag,
                                   device=device)
                task_kwargs = {}
                if validation_flag:
                    loader = self.data_loader.get_valid_loader()
                    if kwargs["apply"] == "local":
                        validation_flag = "_local"
                    else:
                        validation_flag = "_agg"
                else:
                    loader = self.data_loader.get_train_loader()
                    # If train task we also pass optimizer
                    task_kwargs[task_contract["optimizer"]] = self.optimizer

                if task_contract["round_num"] is not None:
                    task_kwargs[task_contract["round_num"]] = round_num

                for en_name, entity in zip(
                    ["model", "data_loader", "device"],
                    [self.model, loader, device],
                ):
                    task_kwargs[task_contract[en_name]] = entity

                # Add task settings to the keyword arguments
                task_kwargs.update(task_settings)

                # Here is the training metod call
                metric_dict = callable_task(**task_kwargs)

                return self._prepare_tensorkeys_for_agggregation(
                    metric_dict, validation_flag, col_name, round_num
                )

            return collaborator_adapted_task

<<<<<<< HEAD
        for task_name, callable_task in self.task_provider.task_registry.items(
        ):
            self.TASK_REGISTRY[task_name] = task_binder(
                task_name, callable_task)
=======
        for (
            task_name,
            callable_task,
        ) in self.task_provider.task_registry.items():
            self.TASK_REGISTRY[task_name] = task_binder(task_name, callable_task)
>>>>>>> 660ad325

    def __init__(self, **kwargs):
        """Initializes the Task Runner object.

        This class is a part of the Interactive python API release.
        It is no longer a user interface entity that should be subclassed
        but a part of OpenFL kernel.

        Args:
            **kwargs: Additional parameters to pass to the function.
        """
        self.set_logger()

        self.kwargs = kwargs

        self.TASK_REGISTRY = {}

        # Why is it here
        self.opt_treatment = "RESET"
        self.tensor_dict_split_fn_kwargs = {}
        self.required_tensorkeys_for_function = {}

        # Complete hell below
        self.training_round_completed = False
        # overwrite attribute to account for one optimizer param (in every
        # child model that does not overwrite get and set tensordict) that is
        # not a numpy array
<<<<<<< HEAD
        self.tensor_dict_split_fn_kwargs.update(
            {'holdout_tensor_names': ['__opt_state_needed']})
=======
        self.tensor_dict_split_fn_kwargs.update({"holdout_tensor_names": ["__opt_state_needed"]})
>>>>>>> 660ad325

    def set_task_provider(self, task_provider):
        """Set task registry.

        This method recieves Task Interface object as an argument
        and uses provided callables and information to prepare
        tasks that may be called by the collaborator component.

        Args:
            task_provider: Task provider object.

        Returns:
            None
        """
        if task_provider is None:
            return
        self.task_provider = task_provider
        self.adapt_tasks()

    def set_data_loader(self, data_loader):
        """Register a data loader initialized with local data path.

        Args:
            data_loader: Data loader object.

        Returns:
            None
        """
        self.data_loader = data_loader

    def set_model_provider(self, model_provider):
        """Retrieve a model and an optimizer from the interface object.

        Args:
            model_provider: Model provider object.

        Returns:
            None
        """
        self.model_provider = model_provider
        self.model = self.model_provider.provide_model()
        self.optimizer = self.model_provider.provide_optimizer()

    def set_framework_adapter(self, framework_adapter):
        """Set framework adapter.

        Setting a framework adapter allows first extraction of the weigths
        of the model with the purpose to make a list of parameters to be
        aggregated.

        Args:
            framework_adapter: Framework adapter object.

        Returns:
            None
        """
        self.framework_adapter = framework_adapter
        if self.opt_treatment == "CONTINUE_GLOBAL":
            aggregate_optimizer_parameters = True
        else:
            aggregate_optimizer_parameters = False
        self.initialize_tensorkeys_for_functions(
            with_opt_vars=aggregate_optimizer_parameters)

    def set_logger(self):
        """Set up the log object.

        Returns:
            None
        """
        self.logger = getLogger(__name__)

    def set_optimizer_treatment(self, opt_treatment):
        # SHould be removed! We have this info at the initialization time
        # and do not change this one during training.
        """Change the treatment of current instance optimizer.

        Args:
            opt_treatment (str): The optimizer treatment.

        Returns:
            None
        """
        self.opt_treatment = opt_treatment

<<<<<<< HEAD
    def rebuild_model(self, input_tensor_dict, validation=False, device='cpu'):
        """Parse tensor names and update weights of model. Handles the
        optimizer treatment.

        Args:
            input_tensor_dict (dict): The input tensor dictionary.
            validation (bool): If True, perform validation. Default is False.
            device (str): The device to use. Default is 'cpu'.
=======
    def rebuild_model(self, input_tensor_dict, validation=False, device="cpu"):
        """
        Parse tensor names and update weights of model. Handles the optimizer treatment.
>>>>>>> 660ad325

        Returns:
            None
        """
        if self.opt_treatment == "RESET":
            self.reset_opt_vars()
<<<<<<< HEAD
            self.set_tensor_dict(input_tensor_dict,
                                 with_opt_vars=False,
                                 device=device)
        elif (self.training_round_completed
              and self.opt_treatment == 'CONTINUE_GLOBAL' and not validation):
            self.set_tensor_dict(input_tensor_dict,
                                 with_opt_vars=True,
                                 device=device)
=======
            self.set_tensor_dict(input_tensor_dict, with_opt_vars=False, device=device)
        elif (
            self.training_round_completed
            and self.opt_treatment == "CONTINUE_GLOBAL"
            and not validation
        ):
            self.set_tensor_dict(input_tensor_dict, with_opt_vars=True, device=device)
>>>>>>> 660ad325
        else:
            self.set_tensor_dict(input_tensor_dict,
                                 with_opt_vars=False,
                                 device=device)

    def get_required_tensorkeys_for_function(self, func_name, **kwargs):
        """Get the required tensors for specified function that could be called
        as part of a task.

        By default, this is just all of the layers and optimizer of the model.

        Args:
            func_name (str): The function name.
            **kwargs: Additional parameters to pass to the function.

        Returns:
            list: List of required TensorKey.
        """
        # We rely on validation type tasks parameter `apply`
        # In the interface layer we add those parameters automatically
        if "apply" not in kwargs:
            return [
<<<<<<< HEAD
                TensorKey(tensor_name, 'GLOBAL', 0, False, ('model', ))
                for tensor_name in
                self.required_tensorkeys_for_function['global_model_dict']
            ] + [
                TensorKey(tensor_name, 'LOCAL', 0, False, ('model', ))
                for tensor_name in
                self.required_tensorkeys_for_function['local_model_dict']
=======
                TensorKey(tensor_name, "GLOBAL", 0, False, ("model",))
                for tensor_name in self.required_tensorkeys_for_function["global_model_dict"]
            ] + [
                TensorKey(tensor_name, "LOCAL", 0, False, ("model",))
                for tensor_name in self.required_tensorkeys_for_function["local_model_dict"]
>>>>>>> 660ad325
            ]

        if kwargs["apply"] == "local":
            return [
<<<<<<< HEAD
                TensorKey(tensor_name, 'LOCAL', 0, False, ('trained', ))
=======
                TensorKey(tensor_name, "LOCAL", 0, False, ("trained",))
>>>>>>> 660ad325
                for tensor_name in {
                    **self.required_tensorkeys_for_function["local_model_dict_val"],
                    **self.required_tensorkeys_for_function["global_model_dict_val"],
                }
            ]

        elif kwargs["apply"] == "global":
            return [
<<<<<<< HEAD
                TensorKey(tensor_name, 'GLOBAL', 0, False, ('model', ))
                for tensor_name in
                self.required_tensorkeys_for_function['global_model_dict_val']
            ] + [
                TensorKey(tensor_name, 'LOCAL', 0, False, ('model', ))
                for tensor_name in
                self.required_tensorkeys_for_function['local_model_dict_val']
=======
                TensorKey(tensor_name, "GLOBAL", 0, False, ("model",))
                for tensor_name in self.required_tensorkeys_for_function["global_model_dict_val"]
            ] + [
                TensorKey(tensor_name, "LOCAL", 0, False, ("model",))
                for tensor_name in self.required_tensorkeys_for_function["local_model_dict_val"]
>>>>>>> 660ad325
            ]

    def initialize_tensorkeys_for_functions(self, with_opt_vars=False):
        """Set the required tensors for all publicly accessible task methods.

        By default, this is just all of the layers and optimizer of the model.
        Custom tensors should be added to this function.

        Args:
            with_opt_vars (bool): Specify if we also want to set the variables
                of the optimizer. Default is False.

        Returns:
            None
        """
        # TODO: Framework adapters should have separate methods for dealing
        # with optimizer. Set model dict for validation tasks
        output_model_dict = self.get_tensor_dict(with_opt_vars=False)
        global_model_dict_val, local_model_dict_val = split_tensor_dict_for_holdouts(
<<<<<<< HEAD
            self.logger, output_model_dict, **self.tensor_dict_split_fn_kwargs)
=======
            self.logger, output_model_dict, **self.tensor_dict_split_fn_kwargs
        )
>>>>>>> 660ad325
        # Now set model dict for training tasks
        if with_opt_vars:
            output_model_dict = self.get_tensor_dict(with_opt_vars=True)
            global_model_dict, local_model_dict = split_tensor_dict_for_holdouts(
<<<<<<< HEAD
                self.logger, output_model_dict,
                **self.tensor_dict_split_fn_kwargs)
=======
                self.logger, output_model_dict, **self.tensor_dict_split_fn_kwargs
            )
>>>>>>> 660ad325
        else:
            global_model_dict = global_model_dict_val
            local_model_dict = local_model_dict_val

<<<<<<< HEAD
        self.required_tensorkeys_for_function[
            'global_model_dict'] = global_model_dict
        self.required_tensorkeys_for_function[
            'local_model_dict'] = local_model_dict
        self.required_tensorkeys_for_function[
            'global_model_dict_val'] = global_model_dict_val
        self.required_tensorkeys_for_function[
            'local_model_dict_val'] = local_model_dict_val
=======
        self.required_tensorkeys_for_function["global_model_dict"] = global_model_dict
        self.required_tensorkeys_for_function["local_model_dict"] = local_model_dict
        self.required_tensorkeys_for_function["global_model_dict_val"] = global_model_dict_val
        self.required_tensorkeys_for_function["local_model_dict_val"] = local_model_dict_val
>>>>>>> 660ad325

    def reset_opt_vars(self):
        """Reset optimizer variables.

        Returns:
            None
        """
        self.optimizer = self.model_provider.provide_optimizer()

    def get_train_data_size(self):
        """Get the number of training examples.

        It will be used for weighted averaging in aggregation.

        Returns:
            int: The number of training examples.
        """
        return self.data_loader.get_train_data_size()

    def get_valid_data_size(self):
        """Get the number of examples.

        It will be used for weighted averaging in aggregation.

        Returns:
            int: The number of validation examples.
        """
        return self.data_loader.get_valid_data_size()

    def get_tensor_dict(self, with_opt_vars=False):
        """Return the tensor dictionary.

        Args:
            with_opt_vars (bool): Return the tensor dictionary including the
                optimizer tensors (Default=False).

        Returns:
            dict: Tensor dictionary {**dict, **optimizer_dict}.
        """
        args = [self.model]
        if with_opt_vars:
            args.append(self.optimizer)

        return self.framework_adapter.get_tensor_dict(*args)

    def set_tensor_dict(self, tensor_dict, with_opt_vars=False, device="cpu"):
        """Set the tensor dictionary.

        Args:
            tensor_dict: The tensor dictionary
            with_opt_vars (bool): Return the tensor dictionary including the
                optimizer tensors (Default=False).
        """
        # Sets tensors for model layers and optimizer state.
        # FIXME: self.parameters() instead? Unclear if load_state_dict() or
        #  simple assignment is better
        # for now, state dict gives us names, which is good
        # FIXME: do both and sanity check each time?
        args = [self.model, tensor_dict]
        if with_opt_vars:
            args.append(self.optimizer)

        kwargs = {
<<<<<<< HEAD
            'device': device,
=======
            "device": device,
>>>>>>> 660ad325
        }

        return self.framework_adapter.set_tensor_dict(*args, **kwargs)<|MERGE_RESOLUTION|>--- conflicted
+++ resolved
@@ -26,27 +26,18 @@
             public functions in CoreTaskRunner.
         logger (logging.Logger): Logger object for logging events.
         opt_treatment (str): Treatment of current instance optimizer.
-    """
-
-    def _prepare_tensorkeys_for_agggregation(self, metric_dict,
-                                             validation_flag, col_name,
-                                             round_num):
+    """       
+
+    def _prepare_tensorkeys_for_agggregation(
+        self, metric_dict, validation_flag, col_name, round_num
+    ):
         """Prepare tensorkeys for aggregation.
-
-<<<<<<< HEAD
         Args:
             metric_dict (dict): Dictionary of metrics.
             validation_flag (bool): Flag indicating if validation is to be
                 performed.
             col_name (str): The column name.
             round_num (int): The round number.
-=======
-    def _prepare_tensorkeys_for_agggregation(
-        self, metric_dict, validation_flag, col_name, round_num
-    ):
-        """
-        Prepare tensorkeys for aggregation.
->>>>>>> 660ad325
 
         Returns:
             tuple: Tuple containing global_tensor_dict and local_tensor_dict.
@@ -55,22 +46,13 @@
         origin = col_name
         if not validation_flag:
             # Output metric tensors (scalar)
-<<<<<<< HEAD
-            tags = ('trained', )
-=======
             tags = ("trained",)
->>>>>>> 660ad325
 
             # output model tensors (Doesn't include TensorKey)
             output_model_dict = self.get_tensor_dict(with_opt_vars=True)
             global_model_dict, local_model_dict = split_tensor_dict_for_holdouts(
-<<<<<<< HEAD
-                self.logger, output_model_dict,
-                **self.tensor_dict_split_fn_kwargs)
-=======
                 self.logger, output_model_dict, **self.tensor_dict_split_fn_kwargs
             )
->>>>>>> 660ad325
 
             # Create global tensorkeys
             global_tensorkey_model_dict = {
@@ -86,23 +68,14 @@
             # round will look for the updated model parameters.
             # This ensures they will be resolved locally
             next_local_tensorkey_model_dict = {
-<<<<<<< HEAD
-                TensorKey(tensor_name, origin, round_num + 1, False, ('model', )):
-                nparray
-=======
                 TensorKey(tensor_name, origin, round_num + 1, False, ("model",)): nparray
->>>>>>> 660ad325
                 for tensor_name, nparray in local_model_dict.items()
             }
 
             global_tensor_dict = global_tensorkey_model_dict
             local_tensor_dict = {
                 **local_tensorkey_model_dict,
-<<<<<<< HEAD
-                **next_local_tensorkey_model_dict
-=======
                 **next_local_tensorkey_model_dict,
->>>>>>> 660ad325
             }
 
             # Update the required tensors if they need to be
@@ -125,15 +98,9 @@
             self.training_round_completed = True
 
         else:
-<<<<<<< HEAD
-            suffix = 'validate' + validation_flag
-            tags = (suffix, )
-        tags = change_tags(tags, add_field='metric')
-=======
             suffix = "validate" + validation_flag
             tags = (suffix,)
         tags = change_tags(tags, add_field="metric")
->>>>>>> 660ad325
         metric_dict = {
             TensorKey(metric, origin, round_num, True, tags): np.array(value)
             for metric, value in metric_dict.items()
@@ -165,12 +132,7 @@
                                           input_tensor_dict, **kwargs):
                 task_contract = self.task_provider.task_contract[task_name]
                 # Validation flag can be [False, '_local', '_agg']
-<<<<<<< HEAD
-                validation_flag = True if task_contract[
-                    'optimizer'] is None else False
-=======
                 validation_flag = True if task_contract["optimizer"] is None else False
->>>>>>> 660ad325
                 task_settings = self.task_provider.task_settings[task_name]
 
                 device = kwargs.get("device", "cpu")
@@ -211,18 +173,11 @@
 
             return collaborator_adapted_task
 
-<<<<<<< HEAD
-        for task_name, callable_task in self.task_provider.task_registry.items(
-        ):
-            self.TASK_REGISTRY[task_name] = task_binder(
-                task_name, callable_task)
-=======
         for (
             task_name,
             callable_task,
         ) in self.task_provider.task_registry.items():
             self.TASK_REGISTRY[task_name] = task_binder(task_name, callable_task)
->>>>>>> 660ad325
 
     def __init__(self, **kwargs):
         """Initializes the Task Runner object.
@@ -250,12 +205,7 @@
         # overwrite attribute to account for one optimizer param (in every
         # child model that does not overwrite get and set tensordict) that is
         # not a numpy array
-<<<<<<< HEAD
-        self.tensor_dict_split_fn_kwargs.update(
-            {'holdout_tensor_names': ['__opt_state_needed']})
-=======
         self.tensor_dict_split_fn_kwargs.update({"holdout_tensor_names": ["__opt_state_needed"]})
->>>>>>> 660ad325
 
     def set_task_provider(self, task_provider):
         """Set task registry.
@@ -341,36 +291,21 @@
         """
         self.opt_treatment = opt_treatment
 
-<<<<<<< HEAD
-    def rebuild_model(self, input_tensor_dict, validation=False, device='cpu'):
-        """Parse tensor names and update weights of model. Handles the
+    def rebuild_model(self, input_tensor_dict, validation=False, device="cpu"):
+        """
+        Parse tensor names and update weights of model. Handles the
         optimizer treatment.
 
         Args:
             input_tensor_dict (dict): The input tensor dictionary.
             validation (bool): If True, perform validation. Default is False.
             device (str): The device to use. Default is 'cpu'.
-=======
-    def rebuild_model(self, input_tensor_dict, validation=False, device="cpu"):
-        """
-        Parse tensor names and update weights of model. Handles the optimizer treatment.
->>>>>>> 660ad325
 
         Returns:
             None
         """
         if self.opt_treatment == "RESET":
             self.reset_opt_vars()
-<<<<<<< HEAD
-            self.set_tensor_dict(input_tensor_dict,
-                                 with_opt_vars=False,
-                                 device=device)
-        elif (self.training_round_completed
-              and self.opt_treatment == 'CONTINUE_GLOBAL' and not validation):
-            self.set_tensor_dict(input_tensor_dict,
-                                 with_opt_vars=True,
-                                 device=device)
-=======
             self.set_tensor_dict(input_tensor_dict, with_opt_vars=False, device=device)
         elif (
             self.training_round_completed
@@ -378,7 +313,6 @@
             and not validation
         ):
             self.set_tensor_dict(input_tensor_dict, with_opt_vars=True, device=device)
->>>>>>> 660ad325
         else:
             self.set_tensor_dict(input_tensor_dict,
                                  with_opt_vars=False,
@@ -401,30 +335,16 @@
         # In the interface layer we add those parameters automatically
         if "apply" not in kwargs:
             return [
-<<<<<<< HEAD
-                TensorKey(tensor_name, 'GLOBAL', 0, False, ('model', ))
-                for tensor_name in
-                self.required_tensorkeys_for_function['global_model_dict']
-            ] + [
-                TensorKey(tensor_name, 'LOCAL', 0, False, ('model', ))
-                for tensor_name in
-                self.required_tensorkeys_for_function['local_model_dict']
-=======
                 TensorKey(tensor_name, "GLOBAL", 0, False, ("model",))
                 for tensor_name in self.required_tensorkeys_for_function["global_model_dict"]
             ] + [
                 TensorKey(tensor_name, "LOCAL", 0, False, ("model",))
                 for tensor_name in self.required_tensorkeys_for_function["local_model_dict"]
->>>>>>> 660ad325
             ]
 
         if kwargs["apply"] == "local":
             return [
-<<<<<<< HEAD
-                TensorKey(tensor_name, 'LOCAL', 0, False, ('trained', ))
-=======
                 TensorKey(tensor_name, "LOCAL", 0, False, ("trained",))
->>>>>>> 660ad325
                 for tensor_name in {
                     **self.required_tensorkeys_for_function["local_model_dict_val"],
                     **self.required_tensorkeys_for_function["global_model_dict_val"],
@@ -433,21 +353,11 @@
 
         elif kwargs["apply"] == "global":
             return [
-<<<<<<< HEAD
-                TensorKey(tensor_name, 'GLOBAL', 0, False, ('model', ))
-                for tensor_name in
-                self.required_tensorkeys_for_function['global_model_dict_val']
-            ] + [
-                TensorKey(tensor_name, 'LOCAL', 0, False, ('model', ))
-                for tensor_name in
-                self.required_tensorkeys_for_function['local_model_dict_val']
-=======
                 TensorKey(tensor_name, "GLOBAL", 0, False, ("model",))
                 for tensor_name in self.required_tensorkeys_for_function["global_model_dict_val"]
             ] + [
                 TensorKey(tensor_name, "LOCAL", 0, False, ("model",))
                 for tensor_name in self.required_tensorkeys_for_function["local_model_dict_val"]
->>>>>>> 660ad325
             ]
 
     def initialize_tensorkeys_for_functions(self, with_opt_vars=False):
@@ -467,42 +377,22 @@
         # with optimizer. Set model dict for validation tasks
         output_model_dict = self.get_tensor_dict(with_opt_vars=False)
         global_model_dict_val, local_model_dict_val = split_tensor_dict_for_holdouts(
-<<<<<<< HEAD
-            self.logger, output_model_dict, **self.tensor_dict_split_fn_kwargs)
-=======
             self.logger, output_model_dict, **self.tensor_dict_split_fn_kwargs
         )
->>>>>>> 660ad325
         # Now set model dict for training tasks
         if with_opt_vars:
             output_model_dict = self.get_tensor_dict(with_opt_vars=True)
             global_model_dict, local_model_dict = split_tensor_dict_for_holdouts(
-<<<<<<< HEAD
-                self.logger, output_model_dict,
-                **self.tensor_dict_split_fn_kwargs)
-=======
                 self.logger, output_model_dict, **self.tensor_dict_split_fn_kwargs
             )
->>>>>>> 660ad325
         else:
             global_model_dict = global_model_dict_val
             local_model_dict = local_model_dict_val
 
-<<<<<<< HEAD
-        self.required_tensorkeys_for_function[
-            'global_model_dict'] = global_model_dict
-        self.required_tensorkeys_for_function[
-            'local_model_dict'] = local_model_dict
-        self.required_tensorkeys_for_function[
-            'global_model_dict_val'] = global_model_dict_val
-        self.required_tensorkeys_for_function[
-            'local_model_dict_val'] = local_model_dict_val
-=======
         self.required_tensorkeys_for_function["global_model_dict"] = global_model_dict
         self.required_tensorkeys_for_function["local_model_dict"] = local_model_dict
         self.required_tensorkeys_for_function["global_model_dict_val"] = global_model_dict_val
         self.required_tensorkeys_for_function["local_model_dict_val"] = local_model_dict_val
->>>>>>> 660ad325
 
     def reset_opt_vars(self):
         """Reset optimizer variables.
@@ -566,11 +456,7 @@
             args.append(self.optimizer)
 
         kwargs = {
-<<<<<<< HEAD
-            'device': device,
-=======
             "device": device,
->>>>>>> 660ad325
         }
 
         return self.framework_adapter.set_tensor_dict(*args, **kwargs)
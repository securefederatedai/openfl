--- conflicted
+++ resolved
@@ -14,26 +14,14 @@
 
 
 class PrivilegedAggregationFunction(AggregationFunction):
-<<<<<<< HEAD
-    """Privileged Aggregation Function interface provides write access to
-    TensorDB Dataframe."""
-
-    def __init__(self) -> None:
-        """Initialize with TensorDB write access."""
-=======
     """Privileged Aggregation Function interface provides write access to TensorDB Dataframe."""
 
     def __init__(self) -> None:
         """Initialize with TensorDB write access"""
->>>>>>> 660ad325
         super().__init__()
         self._privileged = True
 
     @abstractmethod
-<<<<<<< HEAD
-    def call(self, local_tensors: List[LocalTensor], tensor_db: pd.DataFrame,
-             tensor_name: str, fl_round: int, tags: Tuple[str]) -> np.ndarray:
-=======
     def call(
         self,
         local_tensors: List[LocalTensor],
@@ -42,7 +30,6 @@
         fl_round: int,
         tags: Tuple[str],
     ) -> np.ndarray:
->>>>>>> 660ad325
         """Aggregate tensors.
 
         Args:

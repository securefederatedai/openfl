--- conflicted
+++ resolved
@@ -20,12 +20,7 @@
 
     def call(self, local_tensors, tensor_db, tensor_name, fl_round, tags):
         """Apply aggregation."""
-<<<<<<< HEAD
-        if (tensor_name.endswith('_u') or tensor_name.endswith('_v')
-                or tensor_name.endswith('_w')):
-=======
         if tensor_name.endswith("_u") or tensor_name.endswith("_v") or tensor_name.endswith("_w"):
->>>>>>> 660ad325
             tensors = [local_tensor.tensor for local_tensor in local_tensors]
             agg_result = np.sum(tensors, axis=0)
             return agg_result

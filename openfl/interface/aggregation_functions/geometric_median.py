# Copyright 2020-2024 Intel Corporation
# SPDX-License-Identifier: Apache-2.0
<<<<<<< HEAD
=======


>>>>>>> 660ad325
"""Geometric median module."""

import numpy as np

from openfl.interface.aggregation_functions.core import AggregationFunction
from openfl.interface.aggregation_functions.weighted_average import weighted_average


def _geometric_median_objective(median, tensors, weights):
    """Compute geometric median objective.

    Args:
        median (np.ndarray): The median tensor.
        tensors (list): List of tensors.
        weights (list): List of weights corresponding to the tensors.

    Returns:
        float: The geometric median objective.
    """
    return sum([w * _l2dist(median, x) for w, x in zip(weights, tensors)])


def geometric_median(tensors, weights, maxiter=4, eps=1e-5, ftol=1e-6):
    """Compute geometric median of tensors with weights using Weiszfeld's
    Algorithm.

    Args:
        tensors (list): List of tensors.
        weights (list): List of weights corresponding to the tensors.
        maxiter (int, optional): Maximum number of iterations. Defaults to 4.
        eps (float, optional): Epsilon value for stability. Defaults to 1e-5.
        ftol (float, optional): Tolerance for convergence. Defaults to 1e-6.

    Returns:
        median (np.ndarray): The geometric median of the tensors.
    """
    weights = np.asarray(weights) / sum(weights)
    median = weighted_average(tensors, weights)
    num_oracle_calls = 1

    obj_val = _geometric_median_objective(median, tensors, weights)

    for _ in range(maxiter):
        prev_obj_val = obj_val
        weights = np.asarray([
            w / max(eps, _l2dist(median, x)) for w, x in zip(weights, tensors)
        ])
        weights = weights / weights.sum()
        median = weighted_average(tensors, weights)
        num_oracle_calls += 1
        obj_val = _geometric_median_objective(median, tensors, weights)
        if abs(prev_obj_val - obj_val) < ftol * obj_val:
            break
    return median


def _l2dist(p1, p2):
    """L2 distance between p1, p2, each of which is a list of nd-arrays.

    Args:
        p1 (np.ndarray): First tensor.
        p2 (np.ndarray): Second tensor.

    Returns:
        float: The L2 distance between the two tensors.
    """
    if p1.ndim != p2.ndim:
        raise RuntimeError("Tensor shapes should be equal")
    if p1.ndim < 2:
        return _l2dist(*[np.expand_dims(x, axis=0) for x in [p1, p2]])
    return np.linalg.norm([np.linalg.norm(x1 - x2) for x1, x2 in zip(p1, p2)])


class GeometricMedian(AggregationFunction):
    """Geometric median aggregation."""

    def call(self, local_tensors, *_) -> np.ndarray:
        """Aggregate tensors.

        Args:
            local_tensors (list[openfl.utilities.LocalTensor]): List of local
                tensors to aggregate.
            db_iterator: iterator over history of all tensors. Columns:
                - 'tensor_name': name of the tensor.
                    Examples for `torch.nn.Module`s: 'conv1.weight', 'fc2.bias'.
                - 'round': 0-based number of round corresponding to this
                    tensor.
                - 'tags': tuple of tensor tags. Tags that can appear:
                    - 'model' indicates that the tensor is a model parameter.
                    - 'trained' indicates that tensor is a part of a training
                        result. These tensors are passed to the aggregator
                        node after local learning.
                    - 'aggregated' indicates that tensor is a result of
                        aggregation. These tensors are sent to collaborators
                        for the next round.
                    - 'delta' indicates that value is a difference between
                        rounds for a specific tensor.
                    also one of the tags is a collaborator name
                    if it corresponds to a result of a local task.

                - 'nparray': value of the tensor.
            tensor_name: name of the tensor
            fl_round: round number
            tags: tuple of tags for this tensor
        Returns:
            geometric_median (np.ndarray): aggregated tensor
        """
        tensors, weights = zip(*[(x.tensor, x.weight) for x in local_tensors])
        tensors, weights = np.array(tensors), np.array(weights)
        return geometric_median(tensors, weights)<|MERGE_RESOLUTION|>--- conflicted
+++ resolved
@@ -1,10 +1,7 @@
 # Copyright 2020-2024 Intel Corporation
 # SPDX-License-Identifier: Apache-2.0
-<<<<<<< HEAD
-=======
 
 
->>>>>>> 660ad325
 """Geometric median module."""
 
 import numpy as np

--- conflicted
+++ resolved
@@ -25,78 +25,49 @@
 @group()
 @pass_context
 def aggregator(context):
-<<<<<<< HEAD
-    """Manage Federated Learning Aggregator.
+    """
+    Manage Federated Learning Aggregator.
 
     Args:
         context (click.Context): The context passed from the CLI.
     """
-    context.obj['group'] = 'aggregator'
-
-
-@aggregator.command(name='start')
-@option('-p',
-        '--plan',
-        required=False,
-        help='Federated learning plan [plan/plan.yaml]',
-        default='plan/plan.yaml',
-        type=ClickPath(exists=True))
-@option('-c',
-        '--authorized_cols',
-        required=False,
-        help='Authorized collaborator list [plan/cols.yaml]',
-        default='plan/cols.yaml',
-        type=ClickPath(exists=True))
-@option('-s',
-        '--secure',
-        required=False,
-        help='Enable Intel SGX Enclave',
-        is_flag=True,
-        default=False)
+    context.obj["group"] = "aggregator"
+
+
+@aggregator.command(name="start")
+@option(
+    "-p",
+    "--plan",
+    required=False,
+    help="Federated learning plan [plan/plan.yaml]",
+    default="plan/plan.yaml",
+    type=ClickPath(exists=True),
+)
+@option(
+    "-c",
+    "--authorized_cols",
+    required=False,
+    help="Authorized collaborator list [plan/cols.yaml]",
+    default="plan/cols.yaml",
+    type=ClickPath(exists=True),
+)
+@option(
+    "-s",
+    "--secure",
+    required=False,
+    help="Enable Intel SGX Enclave",
+    is_flag=True,
+    default=False,
+)
 def start_(plan, authorized_cols, secure):
-    """Start the aggregator service.
+    """
+    Start the aggregator service.
 
     Args:
         plan (str): Path to the federated learning plan.
         authorized_cols (str): Path to the authorized collaborator list.
         secure (bool): Flag to enable Intel SGX Enclave.
     """
-    from pathlib import Path
-
-    from openfl.federated import Plan
-=======
-    """Manage Federated Learning Aggregator."""
-    context.obj["group"] = "aggregator"
-
-
-@aggregator.command(name="start")
-@option(
-    "-p",
-    "--plan",
-    required=False,
-    help="Federated learning plan [plan/plan.yaml]",
-    default="plan/plan.yaml",
-    type=ClickPath(exists=True),
-)
-@option(
-    "-c",
-    "--authorized_cols",
-    required=False,
-    help="Authorized collaborator list [plan/cols.yaml]",
-    default="plan/cols.yaml",
-    type=ClickPath(exists=True),
-)
-@option(
-    "-s",
-    "--secure",
-    required=False,
-    help="Enable Intel SGX Enclave",
-    is_flag=True,
-    default=False,
-)
-def start_(plan, authorized_cols, secure):
-    """Start the aggregator service."""
->>>>>>> 660ad325
 
     if is_directory_traversal(plan):
         echo("Federated learning plan path is out of the openfl workspace scope.")
@@ -115,15 +86,6 @@
     plan.get_server().serve()
 
 
-<<<<<<< HEAD
-@aggregator.command(name='generate-cert-request')
-@option('--fqdn',
-        required=False,
-        type=click_types.FQDN,
-        help=f'The fully qualified domain name of'
-        f' aggregator node [{getfqdn_env()}]',
-        default=getfqdn_env())
-=======
 @aggregator.command(name="generate-cert-request")
 @option(
     "--fqdn",
@@ -132,7 +94,6 @@
     help=f"The fully qualified domain name of" f" aggregator node [{getfqdn_env()}]",
     default=getfqdn_env(),
 )
->>>>>>> 660ad325
 def _generate_cert_request(fqdn):
     """Create aggregator certificate key pair.
 
@@ -143,20 +104,7 @@
 
 
 def generate_cert_request(fqdn):
-<<<<<<< HEAD
-    """Create aggregator certificate key pair.
-
-    Args:
-        fqdn (str): The fully qualified domain name of aggregator node.
-    """
-    from openfl.cryptography.participant import generate_csr
-    from openfl.cryptography.io import write_crt
-    from openfl.cryptography.io import write_key
-    from openfl.cryptography.io import get_csr_hash
-    from openfl.interface.cli_helper import CERT_DIR
-=======
     """Create aggregator certificate key pair."""
->>>>>>> 660ad325
 
     if fqdn is None:
         fqdn = getfqdn_env()
@@ -175,12 +123,7 @@
 
     (CERT_DIR / "server").mkdir(parents=True, exist_ok=True)
 
-<<<<<<< HEAD
-    echo('  Writing AGGREGATOR certificate key pair to: '
-         + style(f'{CERT_DIR}/server', fg='green'))
-=======
     echo("  Writing AGGREGATOR certificate key pair to: " + style(f"{CERT_DIR}/server", fg="green"))
->>>>>>> 660ad325
 
     # Print csr hash before writing csr to disk
     csr_hash = get_csr_hash(server_csr)
@@ -230,26 +173,12 @@
 
 
 def certify(fqdn, silent):
-<<<<<<< HEAD
     """Sign/certify the aggregator certificate key pair.
 
     Args:
         fqdn (str): The fully qualified domain name of aggregator node.
         silent (bool): Flag to enable silent mode.
     """
-    from pathlib import Path
-
-    from click import confirm
-
-    from openfl.cryptography.ca import sign_certificate
-    from openfl.cryptography.io import read_crt
-    from openfl.cryptography.io import read_csr
-    from openfl.cryptography.io import read_key
-    from openfl.cryptography.io import write_crt
-    from openfl.interface.cli_helper import CERT_DIR
-=======
-    """Sign/certify the aggregator certificate key pair."""
->>>>>>> 660ad325
 
     if fqdn is None:
         fqdn = getfqdn_env()
@@ -264,17 +193,10 @@
     csr_path_absolute_path = Path(CERT_DIR / f"{cert_name}.csr").absolute()
     if not csr_path_absolute_path.exists():
         echo(
-<<<<<<< HEAD
-            style('Aggregator certificate signing request not found.',
-                  fg='red')
-            + ' Please run `fx aggregator generate-cert-request`'
-            ' to generate the certificate request.')
-=======
             style("Aggregator certificate signing request not found.", fg="red")
             + " Please run `fx aggregator generate-cert-request`"
             " to generate the certificate request."
         )
->>>>>>> 660ad325
 
     csr, csr_hash = read_csr(csr_path_absolute_path)
 
@@ -283,15 +205,9 @@
                                           / signing_key_path).absolute()
     if not private_sign_key_absolute_path.exists():
         echo(
-<<<<<<< HEAD
-            style('Signing key not found.', fg='red')
-            + ' Please run `fx workspace certify`'
-            ' to initialize the local certificate authority.')
-=======
             style("Signing key not found.", fg="red") + " Please run `fx workspace certify`"
             " to initialize the local certificate authority."
         )
->>>>>>> 660ad325
 
     signing_key = read_key(private_sign_key_absolute_path)
 
@@ -299,16 +215,6 @@
     signing_crt_absolute_path = Path(CERT_DIR / signing_crt_path).absolute()
     if not signing_crt_absolute_path.exists():
         echo(
-<<<<<<< HEAD
-            style('Signing certificate not found.', fg='red')
-            + ' Please run `fx workspace certify`'
-            ' to initialize the local certificate authority.')
-
-    signing_crt = read_crt(signing_crt_absolute_path)
-
-    echo('The CSR Hash for file ' + style(f'{cert_name}.csr', fg='green')
-         + ' = ' + style(f'{csr_hash}', fg='red'))
-=======
             style("Signing certificate not found.", fg="red") + " Please run `fx workspace certify`"
             " to initialize the local certificate authority."
         )
@@ -321,22 +227,14 @@
         + " = "
         + style(f"{csr_hash}", fg="red")
     )
->>>>>>> 660ad325
 
     crt_path_absolute_path = Path(CERT_DIR / f"{cert_name}.crt").absolute()
 
     if silent:
 
-<<<<<<< HEAD
-        echo(' Warning: manual check of certificate hashes is bypassed in silent mode.')
-        echo(' Signing AGGREGATOR certificate')
-        signed_agg_cert = sign_certificate(csr, signing_key,
-                                           signing_crt.subject)
-=======
         echo(" Warning: manual check of certificate hashes is bypassed in silent mode.")
         echo(" Signing AGGREGATOR certificate")
         signed_agg_cert = sign_certificate(csr, signing_key, signing_crt.subject)
->>>>>>> 660ad325
         write_crt(signed_agg_cert, crt_path_absolute_path)
 
     else:
@@ -344,25 +242,13 @@
         echo("Make sure the two hashes above are the same.")
         if confirm("Do you want to sign this certificate?"):
 
-<<<<<<< HEAD
-            echo(' Signing AGGREGATOR certificate')
-            signed_agg_cert = sign_certificate(csr, signing_key,
-                                               signing_crt.subject)
-=======
             echo(" Signing AGGREGATOR certificate")
             signed_agg_cert = sign_certificate(csr, signing_key, signing_crt.subject)
->>>>>>> 660ad325
             write_crt(signed_agg_cert, crt_path_absolute_path)
 
         else:
             echo(
-<<<<<<< HEAD
-                style('Not signing certificate.', fg='red')
-                + ' Please check with this AGGREGATOR to get the correct'
-                ' certificate for this federation.')
-=======
                 style("Not signing certificate.", fg="red")
                 + " Please check with this AGGREGATOR to get the correct"
                 " certificate for this federation."
-            )
->>>>>>> 660ad325
+            )
--- conflicted
+++ resolved
@@ -17,10 +17,6 @@
 
 def setup_logging(level='info', log_file=None):
     """Initialize logging settings."""
-<<<<<<< HEAD
-    import logging
-    from logging import basicConfig
-=======
     from logging import basicConfig
     from logging import CRITICAL
     from logging import DEBUG
@@ -28,7 +24,6 @@
     from logging import INFO
     from logging import NOTSET
     from logging import WARNING
->>>>>>> 07473eee
     from rich.console import Console
     from rich.logging import RichHandler
 

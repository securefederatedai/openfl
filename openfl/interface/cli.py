#!/usr/bin/env python
# Copyright (C) 2020-2023 Intel Corporation
# SPDX-License-Identifier: Apache-2.0
"""CLI module."""
import logging
import os
import sys
import time
import warnings
from importlib import import_module
from logging import basicConfig
from pathlib import Path
from sys import argv, path

from click import (
    Group,
    argument,
    command,
    confirm,
    echo,
    group,
    open_file,
    option,
    pass_context,
    style,
)
from rich.console import Console
from rich.logging import RichHandler

from openfl.utilities import add_log_level


<<<<<<< HEAD
def setup_logging(level='info', log_file=None):
    """Initialize logging settings.

    Args:
        level (str, optional): Logging verbosity level. Defaults to 'info'.
        log_file (str, optional): The log file. Defaults to None.
    """
    import logging
    from logging import basicConfig

    from rich.console import Console
    from rich.logging import RichHandler
=======
def setup_logging(level="info", log_file=None):
    """Initialize logging settings."""
>>>>>>> 660ad325

    metric = 25
    add_log_level("METRIC", metric)

    if isinstance(level, str):
        level = level.upper()

    handlers = []
    if log_file:
        fh = logging.FileHandler(log_file)
        formatter = logging.Formatter(
<<<<<<< HEAD
            '%(asctime)s %(levelname)s %(message)s %(filename)s:%(lineno)d')
=======
            "%(asctime)s %(levelname)s %(message)s %(filename)s:%(lineno)d"
        )
>>>>>>> 660ad325
        fh.setFormatter(formatter)
        handlers.append(fh)

    console = Console(width=160)
    handlers.append(RichHandler(console=console))
<<<<<<< HEAD
    basicConfig(level=level,
                format='%(message)s',
                datefmt='[%X]',
                handlers=handlers)
=======
    basicConfig(level=level, format="%(message)s", datefmt="[%X]", handlers=handlers)
>>>>>>> 660ad325


def disable_warnings():
    """Disables warnings."""

    os.environ["TF_CPP_MIN_LOG_LEVEL"] = "2"
    warnings.simplefilter(action="ignore", category=FutureWarning)
    warnings.simplefilter(action="ignore", category=UserWarning)


class CLI(Group):
    """CLI class."""

    def __init__(self, name=None, commands=None, **kwargs):
<<<<<<< HEAD
        """Initialize CLI object.

        Args:
            name (str, optional): Name of the CLI group. Defaults to None.
            commands (dict, optional): Commands for the CLI group. Defaults
                to None.
            **kwargs: Arbitrary keyword arguments.
        """
        super(CLI, self).__init__(name, commands, **kwargs)
=======
        """Initialize."""
        super().__init__(name, commands, **kwargs)
>>>>>>> 660ad325
        self.commands = commands or {}

    def list_commands(self, ctx):
        """Display all available commands.

        Args:
            ctx (click.core.Context): Click context.

        Returns:
            dict: Available commands.
        """
        return self.commands

    def format_help(self, ctx, formatter):
        """Display user-friendly help.

        Args:
            ctx (click.core.Context): Click context.
            formatter (click.formatting.HelpFormatter): Click help formatter.
        """
        show_header()
        uses = [
<<<<<<< HEAD
            f'{ctx.command_path}', '[options]',
            style('[command]', fg='blue'),
            style('[subcommand]', fg='cyan'), '[args]'
        ]

        formatter.write(
            style('BASH COMPLETE ACTIVATION\n\n', bold=True,
                  fg='bright_black'))
        formatter.write(
            'Run in terminal:\n'
            '   _FX_COMPLETE=bash_source fx > ~/.fx-autocomplete.sh\n'
            '   source ~/.fx-autocomplete.sh\n'
            'If ~/.fx-autocomplete.sh has already exist:\n'
            '   source ~/.fx-autocomplete.sh\n\n')

        formatter.write(
            style('CORRECT USAGE\n\n', bold=True, fg='bright_black'))
        formatter.write(' '.join(uses) + '\n')
=======
            f"{ctx.command_path}",
            "[options]",
            style("[command]", fg="blue"),
            style("[subcommand]", fg="cyan"),
            "[args]",
        ]

        formatter.write(style("BASH COMPLETE ACTIVATION\n\n", bold=True, fg="bright_black"))
        formatter.write(
            "Run in terminal:\n"
            "   _FX_COMPLETE=bash_source fx > ~/.fx-autocomplete.sh\n"
            "   source ~/.fx-autocomplete.sh\n"
            "If ~/.fx-autocomplete.sh has already exist:\n"
            "   source ~/.fx-autocomplete.sh\n\n"
        )

        formatter.write(style("CORRECT USAGE\n\n", bold=True, fg="bright_black"))
        formatter.write(" ".join(uses) + "\n")
>>>>>>> 660ad325

        opts = []
        for param in self.get_params(ctx):
            rv = param.get_help_record(ctx)
            if rv is not None:
                opts.append(rv)

<<<<<<< HEAD
        formatter.write(
            style('\nGLOBAL OPTIONS\n\n', bold=True, fg='bright_black'))
=======
        formatter.write(style("\nGLOBAL OPTIONS\n\n", bold=True, fg="bright_black"))
>>>>>>> 660ad325
        formatter.write_dl(opts)

        cmds = []
        for cmd in self.list_commands(ctx):
            cmd = self.get_command(ctx, cmd)
            cmds.append((cmd.name, cmd, 0))

            for sub in cmd.list_commands(ctx):
                sub = cmd.get_command(ctx, sub)
                cmds.append((sub.name, sub, 1))

<<<<<<< HEAD
        formatter.write(
            style('\nAVAILABLE COMMANDS\n', bold=True, fg='bright_black'))
=======
        formatter.write(style("\nAVAILABLE COMMANDS\n", bold=True, fg="bright_black"))
>>>>>>> 660ad325

        for name, cmd, level in cmds:
            help_str = cmd.get_short_help_str()
            if level == 0:
                formatter.write(
                    f'\n{style(name, fg="blue", bold=True):<30}'
                    f" {style(help_str, bold=True)}" + "\n"
                )
                formatter.write("─" * 80 + "\n")
            if level == 1:
                formatter.write(
                    f'  {style("*", fg="green")}' f' {style(name, fg="cyan"):<21} {help_str}' + "\n"
                )


@group(cls=CLI)
@option("-l", "--log-level", default="info", help="Logging verbosity level.")
@option("--no-warnings", is_flag=True, help="Disable third-party warnings.")
@pass_context
def cli(context, log_level, no_warnings):
<<<<<<< HEAD
    """Command-line Interface.

    Args:
        context (click.core.Context): Click context.
        log_level (str): Logging verbosity level.
        no_warnings (bool): Flag to disable third-party warnings.
    """
    import os
    from sys import argv
=======
    """Command-line Interface."""
>>>>>>> 660ad325

    context.ensure_object(dict)
    context.obj["log_level"] = log_level
    context.obj["fail"] = False
    context.obj["script"] = argv[0]
    context.obj["arguments"] = argv[1:]

    if no_warnings:
        # Setup logging immediately to suppress unnecessary warnings on import
        # This will be overridden later with user selected debugging level
        disable_warnings()
    log_file = os.getenv("LOG_FILE")
    setup_logging(log_level, log_file)
    sys.stdout.reconfigure(encoding="utf-8")


@cli.result_callback()
@pass_context
def end(context, result, **kwargs):
<<<<<<< HEAD
    """Print the result of the operation.

    Args:
        context (click.core.Context): Click context.
        result: Result of the operation.
        **kwargs: Arbitrary keyword arguments.
    """
    if context.obj['fail']:
        echo('\n ❌ :(')
=======
    """Print the result of the operation."""
    if context.obj["fail"]:
        echo("\n ❌ :(")
>>>>>>> 660ad325
    else:
        echo("\n ✔️ OK")


@command(name="help")
@pass_context
@argument("subcommand", required=False)
def help_(context, subcommand):
    """Display help.

    Args:
        context (click.core.Context): Click context.
        subcommand (str, optional): Subcommand to display help for. Defaults
            to None.
    """
    pass


def error_handler(error):
<<<<<<< HEAD
    """Handle the error.

    Args:
        error (Exception): Error to handle.
    """
    if 'cannot import' in str(error):
        if 'TensorFlow' in str(error):
            echo(
                style('EXCEPTION', fg='red', bold=True) + ' : ' + style(
                    'Tensorflow must be installed prior to running this command',
                    fg='red'))
        if 'PyTorch' in str(error):
            echo(
                style('EXCEPTION', fg='red', bold=True) + ' : ' + style(
                    'Torch must be installed prior to running this command',
                    fg='red'))
    echo(
        style('EXCEPTION', fg='red', bold=True) + ' : '
        + style(f'{error}', fg='red'))
=======
    """Handle the error."""
    if "cannot import" in str(error):
        if "TensorFlow" in str(error):
            echo(
                style("EXCEPTION", fg="red", bold=True)
                + " : "
                + style(
                    "Tensorflow must be installed prior to running this command",
                    fg="red",
                )
            )
        if "PyTorch" in str(error):
            echo(
                style("EXCEPTION", fg="red", bold=True)
                + " : "
                + style(
                    "Torch must be installed prior to running this command",
                    fg="red",
                )
            )
    echo(style("EXCEPTION", fg="red", bold=True) + " : " + style(f"{error}", fg="red"))
>>>>>>> 660ad325
    raise error


def review_plan_callback(file_name, file_path):
<<<<<<< HEAD
    """Review plan callback for Director and Envoy.

    Args:
        file_name (str): Name of the file to review.
        file_path (str): Path of the file to review.

    Returns:
        bool: True if the file is accepted, False otherwise.
    """
    echo(
        style(
            f'Please review the contents of {file_name} before proceeding...',
            fg='green',
            bold=True))
    # Wait for users to read the question before flashing the contents of the
    # file.
=======
    """Review plan callback for Director and Envoy."""
    echo(
        style(
            f"Please review the contents of {file_name} before proceeding...",
            fg="green",
            bold=True,
        )
    )
    # Wait for users to read the question before flashing the contents of the file.
>>>>>>> 660ad325
    time.sleep(3)

    with open_file(file_path, "r") as f:
        echo(f.read())

<<<<<<< HEAD
    if confirm(
            style(f'Do you want to accept the {file_name}?',
                  fg='green',
                  bold=True)):
        echo(style(f'{file_name} accepted!', fg='green', bold=True))
=======
    if confirm(style(f"Do you want to accept the {file_name}?", fg="green", bold=True)):
        echo(style(f"{file_name} accepted!", fg="green", bold=True))
>>>>>>> 660ad325
        return True
    else:
        echo(style(f"EXCEPTION: {file_name} rejected!", fg="red", bold=True))
        return False


def show_header():
    """Show header."""

    banner = "OpenFL - Open Federated Learning"

    experimental = (
        Path(os.path.expanduser("~")).resolve().joinpath(".openfl", "experimental").resolve()
    )

    if os.path.exists(experimental):
        banner = "OpenFL - Open Federated Learning (Experimental)"

    echo(style(f"{banner:<80}", bold=True, bg="bright_blue"))
    echo()


def entry():
    """Entry point of the Command-Line Interface."""

    experimental = (
        Path(os.path.expanduser("~")).resolve().joinpath(".openfl", "experimental").resolve()
    )

    root = Path(__file__).parent.resolve()

    if experimental.exists():
        root = root.parent.joinpath("experimental", "interface",
                                    "cli").resolve()

    work = Path.cwd().resolve()
    path.append(str(root))
    path.insert(0, str(work))

    for module in root.glob("*.py"):  # load command modules

        package = module.parent
        module = module.name.split(".")[0]

        if module.count("__init__") or module.count("cli"):
            continue

        command_group = import_module(module, package)

        cli.add_command(command_group.__getattribute__(module))

    try:
        cli(max_content_width=120)
    except Exception as e:
        error_handler(e)


if __name__ == "__main__":
    entry()<|MERGE_RESOLUTION|>--- conflicted
+++ resolved
@@ -30,23 +30,14 @@
 from openfl.utilities import add_log_level
 
 
-<<<<<<< HEAD
-def setup_logging(level='info', log_file=None):
-    """Initialize logging settings.
+def setup_logging(level="info", log_file=None):
+    """
+    Initialize logging settings.
 
     Args:
         level (str, optional): Logging verbosity level. Defaults to 'info'.
         log_file (str, optional): The log file. Defaults to None.
     """
-    import logging
-    from logging import basicConfig
-
-    from rich.console import Console
-    from rich.logging import RichHandler
-=======
-def setup_logging(level="info", log_file=None):
-    """Initialize logging settings."""
->>>>>>> 660ad325
 
     metric = 25
     add_log_level("METRIC", metric)
@@ -58,25 +49,14 @@
     if log_file:
         fh = logging.FileHandler(log_file)
         formatter = logging.Formatter(
-<<<<<<< HEAD
-            '%(asctime)s %(levelname)s %(message)s %(filename)s:%(lineno)d')
-=======
             "%(asctime)s %(levelname)s %(message)s %(filename)s:%(lineno)d"
         )
->>>>>>> 660ad325
         fh.setFormatter(formatter)
         handlers.append(fh)
 
     console = Console(width=160)
     handlers.append(RichHandler(console=console))
-<<<<<<< HEAD
-    basicConfig(level=level,
-                format='%(message)s',
-                datefmt='[%X]',
-                handlers=handlers)
-=======
     basicConfig(level=level, format="%(message)s", datefmt="[%X]", handlers=handlers)
->>>>>>> 660ad325
 
 
 def disable_warnings():
@@ -91,8 +71,8 @@
     """CLI class."""
 
     def __init__(self, name=None, commands=None, **kwargs):
-<<<<<<< HEAD
-        """Initialize CLI object.
+        """
+        Initialize CLI object.
 
         Args:
             name (str, optional): Name of the CLI group. Defaults to None.
@@ -100,11 +80,7 @@
                 to None.
             **kwargs: Arbitrary keyword arguments.
         """
-        super(CLI, self).__init__(name, commands, **kwargs)
-=======
-        """Initialize."""
         super().__init__(name, commands, **kwargs)
->>>>>>> 660ad325
         self.commands = commands or {}
 
     def list_commands(self, ctx):
@@ -127,26 +103,6 @@
         """
         show_header()
         uses = [
-<<<<<<< HEAD
-            f'{ctx.command_path}', '[options]',
-            style('[command]', fg='blue'),
-            style('[subcommand]', fg='cyan'), '[args]'
-        ]
-
-        formatter.write(
-            style('BASH COMPLETE ACTIVATION\n\n', bold=True,
-                  fg='bright_black'))
-        formatter.write(
-            'Run in terminal:\n'
-            '   _FX_COMPLETE=bash_source fx > ~/.fx-autocomplete.sh\n'
-            '   source ~/.fx-autocomplete.sh\n'
-            'If ~/.fx-autocomplete.sh has already exist:\n'
-            '   source ~/.fx-autocomplete.sh\n\n')
-
-        formatter.write(
-            style('CORRECT USAGE\n\n', bold=True, fg='bright_black'))
-        formatter.write(' '.join(uses) + '\n')
-=======
             f"{ctx.command_path}",
             "[options]",
             style("[command]", fg="blue"),
@@ -165,7 +121,6 @@
 
         formatter.write(style("CORRECT USAGE\n\n", bold=True, fg="bright_black"))
         formatter.write(" ".join(uses) + "\n")
->>>>>>> 660ad325
 
         opts = []
         for param in self.get_params(ctx):
@@ -173,12 +128,7 @@
             if rv is not None:
                 opts.append(rv)
 
-<<<<<<< HEAD
-        formatter.write(
-            style('\nGLOBAL OPTIONS\n\n', bold=True, fg='bright_black'))
-=======
         formatter.write(style("\nGLOBAL OPTIONS\n\n", bold=True, fg="bright_black"))
->>>>>>> 660ad325
         formatter.write_dl(opts)
 
         cmds = []
@@ -190,12 +140,7 @@
                 sub = cmd.get_command(ctx, sub)
                 cmds.append((sub.name, sub, 1))
 
-<<<<<<< HEAD
-        formatter.write(
-            style('\nAVAILABLE COMMANDS\n', bold=True, fg='bright_black'))
-=======
         formatter.write(style("\nAVAILABLE COMMANDS\n", bold=True, fg="bright_black"))
->>>>>>> 660ad325
 
         for name, cmd, level in cmds:
             help_str = cmd.get_short_help_str()
@@ -216,19 +161,14 @@
 @option("--no-warnings", is_flag=True, help="Disable third-party warnings.")
 @pass_context
 def cli(context, log_level, no_warnings):
-<<<<<<< HEAD
-    """Command-line Interface.
+    """
+    Command-line Interface.
 
     Args:
         context (click.core.Context): Click context.
         log_level (str): Logging verbosity level.
         no_warnings (bool): Flag to disable third-party warnings.
     """
-    import os
-    from sys import argv
-=======
-    """Command-line Interface."""
->>>>>>> 660ad325
 
     context.ensure_object(dict)
     context.obj["log_level"] = log_level
@@ -248,21 +188,16 @@
 @cli.result_callback()
 @pass_context
 def end(context, result, **kwargs):
-<<<<<<< HEAD
-    """Print the result of the operation.
+    """
+    Print the result of the operation.
 
     Args:
         context (click.core.Context): Click context.
         result: Result of the operation.
         **kwargs: Arbitrary keyword arguments.
     """
-    if context.obj['fail']:
-        echo('\n ❌ :(')
-=======
-    """Print the result of the operation."""
     if context.obj["fail"]:
         echo("\n ❌ :(")
->>>>>>> 660ad325
     else:
         echo("\n ✔️ OK")
 
@@ -282,28 +217,12 @@
 
 
 def error_handler(error):
-<<<<<<< HEAD
-    """Handle the error.
+    """
+    Handle the error.
 
     Args:
         error (Exception): Error to handle.
     """
-    if 'cannot import' in str(error):
-        if 'TensorFlow' in str(error):
-            echo(
-                style('EXCEPTION', fg='red', bold=True) + ' : ' + style(
-                    'Tensorflow must be installed prior to running this command',
-                    fg='red'))
-        if 'PyTorch' in str(error):
-            echo(
-                style('EXCEPTION', fg='red', bold=True) + ' : ' + style(
-                    'Torch must be installed prior to running this command',
-                    fg='red'))
-    echo(
-        style('EXCEPTION', fg='red', bold=True) + ' : '
-        + style(f'{error}', fg='red'))
-=======
-    """Handle the error."""
     if "cannot import" in str(error):
         if "TensorFlow" in str(error):
             echo(
@@ -324,13 +243,12 @@
                 )
             )
     echo(style("EXCEPTION", fg="red", bold=True) + " : " + style(f"{error}", fg="red"))
->>>>>>> 660ad325
     raise error
 
 
 def review_plan_callback(file_name, file_path):
-<<<<<<< HEAD
-    """Review plan callback for Director and Envoy.
+    """
+    Review plan callback for Director and Envoy.
 
     Args:
         file_name (str): Name of the file to review.
@@ -339,15 +257,6 @@
     Returns:
         bool: True if the file is accepted, False otherwise.
     """
-    echo(
-        style(
-            f'Please review the contents of {file_name} before proceeding...',
-            fg='green',
-            bold=True))
-    # Wait for users to read the question before flashing the contents of the
-    # file.
-=======
-    """Review plan callback for Director and Envoy."""
     echo(
         style(
             f"Please review the contents of {file_name} before proceeding...",
@@ -356,22 +265,13 @@
         )
     )
     # Wait for users to read the question before flashing the contents of the file.
->>>>>>> 660ad325
     time.sleep(3)
 
     with open_file(file_path, "r") as f:
         echo(f.read())
 
-<<<<<<< HEAD
-    if confirm(
-            style(f'Do you want to accept the {file_name}?',
-                  fg='green',
-                  bold=True)):
-        echo(style(f'{file_name} accepted!', fg='green', bold=True))
-=======
     if confirm(style(f"Do you want to accept the {file_name}?", fg="green", bold=True)):
         echo(style(f"{file_name} accepted!", fg="green", bold=True))
->>>>>>> 660ad325
         return True
     else:
         echo(style(f"EXCEPTION: {file_name} rejected!", fg="red", bold=True))

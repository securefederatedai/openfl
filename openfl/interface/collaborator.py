--- conflicted
+++ resolved
@@ -3,26 +3,14 @@
 """Collaborator module."""
 
 from logging import getLogger
-<<<<<<< HEAD
 from pathlib import Path
 
 from click import echo
 from click import group
 from click import option
 from click import pass_context
-=======
-
-from click import group, option, pass_context
-from click import echo, style
->>>>>>> cd8964f9
 from click import Path as ClickPath
 from click import style
-
-<<<<<<< HEAD
-from openfl.federated import Plan
-from openfl.interface.cli_helper import PKI_DIR
-=======
->>>>>>> cd8964f9
 
 logger = getLogger(__name__)
 
@@ -49,15 +37,11 @@
         help='Enable Intel SGX Enclave', is_flag=True, default=False)
 def start_(context, plan, collaborator_name, data_config, secure):
     """Start a collaborator service."""
-<<<<<<< HEAD
+    from pathlib import Path
+
+    from openfl.federated import Plan
+
     plan = Plan.parse(plan_config_path=Path(plan),
-=======
-    from pathlib import Path
-
-    from openfl.federated import Plan
-
-    plan = Plan.Parse(plan_config_path=Path(plan),
->>>>>>> cd8964f9
                       data_config_path=Path(data_config))
 
     # TODO: Need to restructure data loader config file loader

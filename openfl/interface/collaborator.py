# Copyright 2020-2024 Intel Corporation
# SPDX-License-Identifier: Apache-2.0


"""Collaborator module."""
import os
import sys
from glob import glob
from logging import getLogger
from os import remove
from os.path import basename, isfile, join, splitext
from pathlib import Path
from shutil import copy, copytree, ignore_patterns, make_archive, unpack_archive
from tempfile import mkdtemp

from click import Path as ClickPath
from click import confirm, echo, group, option, pass_context, prompt, style
from yaml import FullLoader, dump, load

from openfl.cryptography.ca import sign_certificate
from openfl.cryptography.io import get_csr_hash, read_crt, read_csr, read_key, write_crt, write_key
from openfl.cryptography.participant import generate_csr
from openfl.federated import Plan
from openfl.interface.cli_helper import CERT_DIR
from openfl.utilities.path_check import is_directory_traversal
from openfl.utilities.utils import rmtree

logger = getLogger(__name__)


@group()
@pass_context
def collaborator(context):
<<<<<<< HEAD
    """Manage Federated Learning Collaborators.

    Args:
        context (click.core.Context): Click context.
    """
    context.obj['group'] = 'service'


@collaborator.command(name='start')
@option('-p',
        '--plan',
        required=False,
        help='Federated learning plan [plan/plan.yaml]',
        default='plan/plan.yaml',
        type=ClickPath(exists=True))
@option('-d',
        '--data_config',
        required=False,
        help='The data set/shard configuration file [plan/data.yaml]',
        default='plan/data.yaml',
        type=ClickPath(exists=True))
@option('-n',
        '--collaborator_name',
        required=True,
        help='The certified common name of the collaborator')
@option('-s',
        '--secure',
        required=False,
        help='Enable Intel SGX Enclave',
        is_flag=True,
        default=False)
def start_(plan, collaborator_name, data_config, secure):
    """Start a collaborator service.

    Args:
        plan (str): Federated learning plan.
        collaborator_name (str): The certified common name of the collaborator.
        data_config (str): The data set/shard configuration file.
        secure (bool): Enable Intel SGX Enclave.
    """
    from pathlib import Path

    from openfl.federated import Plan

    if plan and is_directory_traversal(plan):
        echo(
            'Federated learning plan path is out of the openfl workspace scope.'
        )
        sys.exit(1)
    if data_config and is_directory_traversal(data_config):
        echo(
            'The data set/shard configuration file path is out of the openfl workspace scope.'
        )
=======
    """Manage Federated Learning Collaborators."""
    context.obj["group"] = "service"


@collaborator.command(name="start")
@option(
    "-p",
    "--plan",
    required=False,
    help="Federated learning plan [plan/plan.yaml]",
    default="plan/plan.yaml",
    type=ClickPath(exists=True),
)
@option(
    "-d",
    "--data_config",
    required=False,
    help="The data set/shard configuration file [plan/data.yaml]",
    default="plan/data.yaml",
    type=ClickPath(exists=True),
)
@option(
    "-n",
    "--collaborator_name",
    required=True,
    help="The certified common name of the collaborator",
)
@option(
    "-s",
    "--secure",
    required=False,
    help="Enable Intel SGX Enclave",
    is_flag=True,
    default=False,
)
def start_(plan, collaborator_name, data_config, secure):
    """Start a collaborator service."""

    if plan and is_directory_traversal(plan):
        echo("Federated learning plan path is out of the openfl workspace scope.")
        sys.exit(1)
    if data_config and is_directory_traversal(data_config):
        echo("The data set/shard configuration file path is out of the openfl workspace scope.")
>>>>>>> 660ad325
        sys.exit(1)

    plan = Plan.parse(
        plan_config_path=Path(plan).absolute(),
        data_config_path=Path(data_config).absolute(),
    )

    # TODO: Need to restructure data loader config file loader

    echo(f"Data = {plan.cols_data_paths}")
    logger.info("🧿 Starting a Collaborator Service.")

    plan.get_collaborator(collaborator_name).run()


<<<<<<< HEAD
@collaborator.command(name='create')
@option('-n',
        '--collaborator_name',
        required=True,
        help='The certified common name of the collaborator')
@option('-d',
        '--data_path',
        help='The data path to be associated with the collaborator')
@option('-s', '--silent', help='Do not prompt', is_flag=True)
=======
@collaborator.command(name="create")
@option(
    "-n",
    "--collaborator_name",
    required=True,
    help="The certified common name of the collaborator",
)
@option(
    "-d",
    "--data_path",
    help="The data path to be associated with the collaborator",
)
@option("-s", "--silent", help="Do not prompt", is_flag=True)
>>>>>>> 660ad325
def create_(collaborator_name, data_path, silent):
    """Creates a user for an experiment.

    Args:
        collaborator_name (str): The certified common name of the collaborator.
        data_path (str): The data path to be associated with the collaborator.
        silent (bool): Do not prompt.
    """

    if data_path and is_directory_traversal(data_path):
        echo("Data path is out of the openfl workspace scope.")
        sys.exit(1)

    common_name = f"{collaborator_name}".lower()

    # TODO: There should be some association with the plan made here as well
    register_data_path(common_name, data_path=data_path, silent=silent)


def register_data_path(collaborator_name, data_path=None, silent=False):
    """Register dataset path in the plan/data.yaml file.

    Args:
        collaborator_name (str): The collaborator whose data path to be
            defined.
        data_path (str, optional): Data path. Defaults to None.
        silent (bool, optional): Silent operation (don't prompt). Defaults to
            False.
    """

    if data_path and is_directory_traversal(data_path):
        echo("Data path is out of the openfl workspace scope.")
        sys.exit(1)

    # Ask for the data directory
    default_data_path = f"data/{collaborator_name}"
    if not silent and data_path is None:
<<<<<<< HEAD
        dir_path = prompt('\nWhere is the data (or what is the rank)'
                          ' for collaborator '
                          + style(f'{collaborator_name}', fg='green') + ' ? ',
                          default=default_data_path)
=======
        dir_path = prompt(
            "\nWhere is the data (or what is the rank)"
            " for collaborator " + style(f"{collaborator_name}", fg="green") + " ? ",
            default=default_data_path,
        )
>>>>>>> 660ad325
    elif data_path is not None:
        dir_path = data_path
    else:
        # TODO: Need to figure out the default for this.
        dir_path = default_data_path

    # Read the data.yaml file
    d = {}
    data_yaml = "plan/data.yaml"
    separator = ","
    if isfile(data_yaml):
        with open(data_yaml, "r", encoding="utf-8") as f:
            for line in f:
                if separator in line:
                    key, val = line.split(separator, maxsplit=1)
                    d[key] = val.strip()

    d[collaborator_name] = dir_path

    # Write the data.yaml
    if isfile(data_yaml):
        with open(data_yaml, "w", encoding="utf-8") as f:
            for key, val in d.items():
<<<<<<< HEAD
                f.write(f'{key}{separator}{val}\n')


@collaborator.command(name='generate-cert-request')
@option('-n',
        '--collaborator_name',
        required=True,
        help='The certified common name of the collaborator')
@option('-s', '--silent', help='Do not prompt', is_flag=True)
@option('-x',
        '--skip-package',
        help='Do not package the certificate signing request for export',
        is_flag=True)
def generate_cert_request_(collaborator_name, silent, skip_package):
    """Generate certificate request for the collaborator.

    Args:
        collaborator_name (str): The certified common name of the collaborator.
        silent (bool): Do not prompt.
        skip_package (bool): Do not package the certificate signing request
            for export.
    """
=======
                f.write(f"{key}{separator}{val}\n")


@collaborator.command(name="generate-cert-request")
@option(
    "-n",
    "--collaborator_name",
    required=True,
    help="The certified common name of the collaborator",
)
@option("-s", "--silent", help="Do not prompt", is_flag=True)
@option(
    "-x",
    "--skip-package",
    help="Do not package the certificate signing request for export",
    is_flag=True,
)
def generate_cert_request_(collaborator_name, silent, skip_package):
    """Generate certificate request for the collaborator."""
>>>>>>> 660ad325
    generate_cert_request(collaborator_name, silent, skip_package)


def generate_cert_request(collaborator_name, silent, skip_package):
    """Create collaborator certificate key pair.

    Then create a package with the CSR to send for signing.

    Args:
        collaborator_name (str): The certified common name of the collaborator.
        silent (bool): Do not prompt.
        skip_package (bool): Do not package the certificate signing request
            for export.
    """

    common_name = f"{collaborator_name}".lower()
    subject_alternative_name = f"DNS:{common_name}"
    file_name = f"col_{common_name}"

    echo(
<<<<<<< HEAD
        f'Creating COLLABORATOR certificate key pair with following settings: '
        f'CN={style(common_name, fg="red")},'
        f' SAN={style(subject_alternative_name, fg="red")}')
=======
        f"Creating COLLABORATOR certificate key pair with following settings: "
        f'CN={style(common_name, fg="red")},'
        f' SAN={style(subject_alternative_name, fg="red")}'
    )
>>>>>>> 660ad325

    client_private_key, client_csr = generate_csr(common_name, server=False)

    (CERT_DIR / "client").mkdir(parents=True, exist_ok=True)

    echo("  Moving COLLABORATOR certificate to: " + style(f"{CERT_DIR}/{file_name}", fg="green"))

    # Print csr hash before writing csr to disk
    csr_hash = get_csr_hash(client_csr)
    echo("The CSR Hash " + style(f"{csr_hash}", fg="red"))

    # Write collaborator csr and key to disk
    write_crt(client_csr, CERT_DIR / "client" / f"{file_name}.csr")
    write_key(client_private_key, CERT_DIR / "client" / f"{file_name}.key")

    if not skip_package:

        archive_type = "zip"
        archive_name = f"col_{common_name}_to_agg_cert_request"
        archive_file_name = archive_name + "." + archive_type

        # Collaborator certificate signing request
        tmp_dir = join(mkdtemp(), "openfl", archive_name)

        ignore = ignore_patterns("__pycache__", "*.key", "*.srl", "*.pem")
        # Copy the current directory into the temporary directory
        copytree(f"{CERT_DIR}/client", tmp_dir, ignore=ignore)

        for f in glob(f"{tmp_dir}/*"):
            if common_name not in basename(f):
                remove(f)

        # Create Zip archive of directory
        make_archive(archive_name, archive_type, tmp_dir)
        rmtree(tmp_dir)

        echo(f"Archive {archive_file_name} with certificate signing" f" request created")
        echo(
            "This file should be sent to the certificate authority"
            " (typically hosted by the aggregator) for signing"
        )


def find_certificate_name(file_name):
<<<<<<< HEAD
    """Parse the collaborator name.

    Args:
        file_name (str): The name of the collaborator in this federation.

    Returns:
        col_name (str): The collaborator name.
    """
    col_name = str(file_name).split(os.sep)[-1].split('.')[0][4:]
=======
    """Parse the collaborator name."""
    col_name = str(file_name).split(os.sep)[-1].split(".")[0][4:]
>>>>>>> 660ad325
    return col_name


def register_collaborator(file_name):
    """Register the collaborator name in the cols.yaml list.

    Args:
        file_name (str): The name of the collaborator in this federation.
    """

    col_name = find_certificate_name(file_name)

    cols_file = Path("plan/cols.yaml").absolute()

    if not isfile(cols_file):
        cols_file.touch()
    with open(cols_file, "r", encoding="utf-8") as f:
        doc = load(f, Loader=FullLoader)

    if not doc:  # YAML is not correctly formatted
        doc = {}  # Create empty dictionary

    # List doesn't exist
    if "collaborators" not in doc.keys() or not doc["collaborators"]:
        doc["collaborators"] = []  # Create empty list

    if col_name in doc["collaborators"]:

<<<<<<< HEAD
        echo('\nCollaborator ' + style(f'{col_name}', fg='green')
             + ' is already in the ' + style(f'{cols_file}', fg='green'))
=======
        echo(
            "\nCollaborator "
            + style(f"{col_name}", fg="green")
            + " is already in the "
            + style(f"{cols_file}", fg="green")
        )
>>>>>>> 660ad325

    else:

        doc["collaborators"].append(col_name)
        with open(cols_file, "w", encoding="utf-8") as f:
            dump(doc, f)

<<<<<<< HEAD
        echo('\nRegistering ' + style(f'{col_name}', fg='green') + ' in '
             + style(f'{cols_file}', fg='green'))


@collaborator.command(name='certify')
@option('-n',
        '--collaborator_name',
        help='The certified common name of the collaborator. This is only'
        ' needed for single node expiriments')
@option('-s', '--silent', help='Do not prompt', is_flag=True)
@option('-r',
        '--request-pkg',
        type=ClickPath(exists=True),
        help='The archive containing the certificate signing'
        ' request (*.zip) for a collaborator')
@option('-i',
        '--import',
        'import_',
        type=ClickPath(exists=True),
        help='Import the archive containing the collaborator\'s'
        ' certificate (signed by the CA)')
=======
        echo(
            "\nRegistering "
            + style(f"{col_name}", fg="green")
            + " in "
            + style(f"{cols_file}", fg="green")
        )


@collaborator.command(name="certify")
@option(
    "-n",
    "--collaborator_name",
    help="The certified common name of the collaborator. This is only"
    " needed for single node expiriments",
)
@option("-s", "--silent", help="Do not prompt", is_flag=True)
@option(
    "-r",
    "--request-pkg",
    type=ClickPath(exists=True),
    help="The archive containing the certificate signing" " request (*.zip) for a collaborator",
)
@option(
    "-i",
    "--import",
    "import_",
    type=ClickPath(exists=True),
    help="Import the archive containing the collaborator's" " certificate (signed by the CA)",
)
>>>>>>> 660ad325
def certify_(collaborator_name, silent, request_pkg, import_):
    """Certify the collaborator.

    Args:
        collaborator_name (str): The certified common name of the collaborator.
        silent (bool): Do not prompt.
        request_pkg (str): The archive containing the certificate signing
            request (*.zip) for a collaborator.
        import_ (str): Import the archive containing the collaborator's
            certificate (signed by the CA).
    """
    certify(collaborator_name, silent, request_pkg, import_)


def certify(collaborator_name, silent, request_pkg=None, import_=False):
<<<<<<< HEAD
    """Sign/certify collaborator certificate key pair.

    Args:
        collaborator_name (str): The certified common name of the collaborator.
        silent (bool): Do not prompt.
        request_pkg (str, optional): The archive containing the certificate
            signing request (*.zip) for a collaborator. Defaults to None.
        import_ (bool, optional): Import the archive containing the
            collaborator's certificate (signed by the CA). Defaults to False.
    """
    from click import confirm
    from pathlib import Path
    from shutil import copy
    from shutil import make_archive
    from shutil import unpack_archive
    from glob import glob
    from os.path import basename
    from os.path import join
    from os.path import splitext
    from os import remove
    from tempfile import mkdtemp
    from openfl.cryptography.ca import sign_certificate
    from openfl.cryptography.io import read_crt
    from openfl.cryptography.io import read_csr
    from openfl.cryptography.io import read_key
    from openfl.cryptography.io import write_crt
    from openfl.interface.cli_helper import CERT_DIR
    from openfl.utilities.utils import rmtree

    common_name = f'{collaborator_name}'.lower()
=======
    """Sign/certify collaborator certificate key pair."""

    common_name = f"{collaborator_name}".lower()
>>>>>>> 660ad325

    if not import_:
        if request_pkg:
            Path(f"{CERT_DIR}/client").mkdir(parents=True, exist_ok=True)
            unpack_archive(request_pkg, extract_dir=f"{CERT_DIR}/client")
            csr = glob(f"{CERT_DIR}/client/*.csr")[0]
        else:
            if collaborator_name is None:
                echo(
                    "collaborator_name can only be omitted if signing\n"
                    "a zipped request package.\n"
                    "\n"
                    "Example: fx collaborator certify --request-pkg "
                    "col_one_to_agg_cert_request.zip"
                )
                return
            csr = glob(f"{CERT_DIR}/client/col_{common_name}.csr")[0]
            copy(csr, CERT_DIR)
        cert_name = splitext(csr)[0]
        file_name = basename(cert_name)
        signing_key_path = "ca/signing-ca/private/signing-ca.key"
        signing_crt_path = "ca/signing-ca.crt"

        # Load CSR
        if not Path(f"{cert_name}.csr").exists():
            echo(
                style(
                    "Collaborator certificate signing request not found.",
                    fg="red",
                )
                + " Please run `fx collaborator generate-cert-request`"
                " to generate the certificate request."
            )

        csr, csr_hash = read_csr(f"{cert_name}.csr")

        # Load private signing key
        if not Path(CERT_DIR / signing_key_path).exists():
            echo(
                style("Signing key not found.", fg="red") + " Please run `fx workspace certify`"
                " to initialize the local certificate authority."
            )

        signing_key = read_key(CERT_DIR / signing_key_path)

        # Load signing cert
        if not Path(CERT_DIR / signing_crt_path).exists():
            echo(
                style("Signing certificate not found.", fg="red")
                + " Please run `fx workspace certify`"
                " to initialize the local certificate authority."
            )

        signing_crt = read_crt(CERT_DIR / signing_crt_path)

        echo(
            "The CSR Hash for file "
            + style(f"{file_name}.csr", fg="green")
            + " = "
            + style(f"{csr_hash}", fg="red")
        )

        if silent:

            echo(" Signing COLLABORATOR certificate")
            echo(" Warning: manual check of certificate hashes is bypassed in silent mode.")
            signed_col_cert = sign_certificate(csr, signing_key, signing_crt.subject)
            write_crt(signed_col_cert, f"{cert_name}.crt")
            register_collaborator(CERT_DIR / "client" / f"{file_name}.crt")

        else:

            echo("Make sure the two hashes above are the same.")
            if confirm("Do you want to sign this certificate?"):

<<<<<<< HEAD
                echo(' Signing COLLABORATOR certificate')
                signed_col_cert = sign_certificate(csr, signing_key,
                                                   signing_crt.subject)
                write_crt(signed_col_cert, f'{cert_name}.crt')
                register_collaborator(CERT_DIR / 'client' / f'{file_name}.crt')

            else:
                echo(
                    style('Not signing certificate.', fg='red')
                    + ' Please check with this collaborator to get the'
                    ' correct certificate for this federation.')
=======
                echo(" Signing COLLABORATOR certificate")
                signed_col_cert = sign_certificate(csr, signing_key, signing_crt.subject)
                write_crt(signed_col_cert, f"{cert_name}.crt")
                register_collaborator(CERT_DIR / "client" / f"{file_name}.crt")

            else:
                echo(
                    style("Not signing certificate.", fg="red")
                    + " Please check with this collaborator to get the"
                    " correct certificate for this federation."
                )
>>>>>>> 660ad325
                return

        if len(common_name) == 0:
            # If the collaborator name is provided, the collaborator and
            # certificate does not need to be exported
            return

        # Remove unneeded CSR
        remove(f"{cert_name}.csr")

        archive_type = "zip"
        archive_name = f"agg_to_{file_name}_signed_cert"

        # Collaborator certificate signing request
        tmp_dir = join(mkdtemp(), "openfl", archive_name)

        Path(f"{tmp_dir}/client").mkdir(parents=True, exist_ok=True)
        # Copy the signed cert to the temporary directory
        copy(f"{CERT_DIR}/client/{file_name}.crt", f"{tmp_dir}/client/")
        # Copy the CA certificate chain to the temporary directory
        copy(f"{CERT_DIR}/cert_chain.crt", tmp_dir)

        # Create Zip archive of directory
        make_archive(archive_name, archive_type, tmp_dir)
        rmtree(tmp_dir)

    else:
        # Copy the signed certificate and cert chain into PKI_DIR
        previous_crts = glob(f"{CERT_DIR}/client/*.crt")
        unpack_archive(import_, extract_dir=CERT_DIR)
        updated_crts = glob(f"{CERT_DIR}/client/*.crt")
        cert_difference = list(set(updated_crts) - set(previous_crts))
        if len(cert_difference) != 0:
            crt = basename(cert_difference[0])
            echo(f"Certificate {crt} installed to PKI directory")
        else:
            echo("Certificate updated in the PKI directory")<|MERGE_RESOLUTION|>--- conflicted
+++ resolved
@@ -31,62 +31,12 @@
 @group()
 @pass_context
 def collaborator(context):
-<<<<<<< HEAD
-    """Manage Federated Learning Collaborators.
+    """
+    Manage Federated Learning Collaborators.
 
     Args:
         context (click.core.Context): Click context.
     """
-    context.obj['group'] = 'service'
-
-
-@collaborator.command(name='start')
-@option('-p',
-        '--plan',
-        required=False,
-        help='Federated learning plan [plan/plan.yaml]',
-        default='plan/plan.yaml',
-        type=ClickPath(exists=True))
-@option('-d',
-        '--data_config',
-        required=False,
-        help='The data set/shard configuration file [plan/data.yaml]',
-        default='plan/data.yaml',
-        type=ClickPath(exists=True))
-@option('-n',
-        '--collaborator_name',
-        required=True,
-        help='The certified common name of the collaborator')
-@option('-s',
-        '--secure',
-        required=False,
-        help='Enable Intel SGX Enclave',
-        is_flag=True,
-        default=False)
-def start_(plan, collaborator_name, data_config, secure):
-    """Start a collaborator service.
-
-    Args:
-        plan (str): Federated learning plan.
-        collaborator_name (str): The certified common name of the collaborator.
-        data_config (str): The data set/shard configuration file.
-        secure (bool): Enable Intel SGX Enclave.
-    """
-    from pathlib import Path
-
-    from openfl.federated import Plan
-
-    if plan and is_directory_traversal(plan):
-        echo(
-            'Federated learning plan path is out of the openfl workspace scope.'
-        )
-        sys.exit(1)
-    if data_config and is_directory_traversal(data_config):
-        echo(
-            'The data set/shard configuration file path is out of the openfl workspace scope.'
-        )
-=======
-    """Manage Federated Learning Collaborators."""
     context.obj["group"] = "service"
 
 
@@ -122,14 +72,20 @@
     default=False,
 )
 def start_(plan, collaborator_name, data_config, secure):
-    """Start a collaborator service."""
+    """Start a collaborator service.
+
+    Args:
+        plan (str): Federated learning plan.
+        collaborator_name (str): The certified common name of the collaborator.
+        data_config (str): The data set/shard configuration file.
+        secure (bool): Enable Intel SGX Enclave.
+    """
 
     if plan and is_directory_traversal(plan):
         echo("Federated learning plan path is out of the openfl workspace scope.")
         sys.exit(1)
     if data_config and is_directory_traversal(data_config):
         echo("The data set/shard configuration file path is out of the openfl workspace scope.")
->>>>>>> 660ad325
         sys.exit(1)
 
     plan = Plan.parse(
@@ -145,17 +101,6 @@
     plan.get_collaborator(collaborator_name).run()
 
 
-<<<<<<< HEAD
-@collaborator.command(name='create')
-@option('-n',
-        '--collaborator_name',
-        required=True,
-        help='The certified common name of the collaborator')
-@option('-d',
-        '--data_path',
-        help='The data path to be associated with the collaborator')
-@option('-s', '--silent', help='Do not prompt', is_flag=True)
-=======
 @collaborator.command(name="create")
 @option(
     "-n",
@@ -169,7 +114,6 @@
     help="The data path to be associated with the collaborator",
 )
 @option("-s", "--silent", help="Do not prompt", is_flag=True)
->>>>>>> 660ad325
 def create_(collaborator_name, data_path, silent):
     """Creates a user for an experiment.
 
@@ -207,18 +151,11 @@
     # Ask for the data directory
     default_data_path = f"data/{collaborator_name}"
     if not silent and data_path is None:
-<<<<<<< HEAD
-        dir_path = prompt('\nWhere is the data (or what is the rank)'
-                          ' for collaborator '
-                          + style(f'{collaborator_name}', fg='green') + ' ? ',
-                          default=default_data_path)
-=======
         dir_path = prompt(
             "\nWhere is the data (or what is the rank)"
             " for collaborator " + style(f"{collaborator_name}", fg="green") + " ? ",
             default=default_data_path,
         )
->>>>>>> 660ad325
     elif data_path is not None:
         dir_path = data_path
     else:
@@ -242,22 +179,32 @@
     if isfile(data_yaml):
         with open(data_yaml, "w", encoding="utf-8") as f:
             for key, val in d.items():
-<<<<<<< HEAD
-                f.write(f'{key}{separator}{val}\n')
-
-
-@collaborator.command(name='generate-cert-request')
-@option('-n',
-        '--collaborator_name',
-        required=True,
-        help='The certified common name of the collaborator')
-@option('-s', '--silent', help='Do not prompt', is_flag=True)
-@option('-x',
-        '--skip-package',
-        help='Do not package the certificate signing request for export',
-        is_flag=True)
+                f.write(f"{key}{separator}{val}\n")
+
+
+@collaborator.command(name="generate-cert-request")
+@option(
+    "-n",
+    "--collaborator_name",
+    required=True,
+    help="The certified common name of the collaborator",
+)
+@option("-s", "--silent", help="Do not prompt", is_flag=True)
+@option(
+    "-x",
+    "--skip-package",
+    help="Do not package the certificate signing request for export",
+    is_flag=True,
+)
 def generate_cert_request_(collaborator_name, silent, skip_package):
-    """Generate certificate request for the collaborator.
+    """Generate certificate request for the collaborator."""
+    generate_cert_request(collaborator_name, silent, skip_package)
+
+
+def generate_cert_request(collaborator_name, silent, skip_package):
+    """Create collaborator certificate key pair.
+
+    Then create a package with the CSR to send for signing.
 
     Args:
         collaborator_name (str): The certified common name of the collaborator.
@@ -265,57 +212,16 @@
         skip_package (bool): Do not package the certificate signing request
             for export.
     """
-=======
-                f.write(f"{key}{separator}{val}\n")
-
-
-@collaborator.command(name="generate-cert-request")
-@option(
-    "-n",
-    "--collaborator_name",
-    required=True,
-    help="The certified common name of the collaborator",
-)
-@option("-s", "--silent", help="Do not prompt", is_flag=True)
-@option(
-    "-x",
-    "--skip-package",
-    help="Do not package the certificate signing request for export",
-    is_flag=True,
-)
-def generate_cert_request_(collaborator_name, silent, skip_package):
-    """Generate certificate request for the collaborator."""
->>>>>>> 660ad325
-    generate_cert_request(collaborator_name, silent, skip_package)
-
-
-def generate_cert_request(collaborator_name, silent, skip_package):
-    """Create collaborator certificate key pair.
-
-    Then create a package with the CSR to send for signing.
-
-    Args:
-        collaborator_name (str): The certified common name of the collaborator.
-        silent (bool): Do not prompt.
-        skip_package (bool): Do not package the certificate signing request
-            for export.
-    """
 
     common_name = f"{collaborator_name}".lower()
     subject_alternative_name = f"DNS:{common_name}"
     file_name = f"col_{common_name}"
 
     echo(
-<<<<<<< HEAD
-        f'Creating COLLABORATOR certificate key pair with following settings: '
-        f'CN={style(common_name, fg="red")},'
-        f' SAN={style(subject_alternative_name, fg="red")}')
-=======
         f"Creating COLLABORATOR certificate key pair with following settings: "
         f'CN={style(common_name, fg="red")},'
         f' SAN={style(subject_alternative_name, fg="red")}'
     )
->>>>>>> 660ad325
 
     client_private_key, client_csr = generate_csr(common_name, server=False)
 
@@ -360,7 +266,6 @@
 
 
 def find_certificate_name(file_name):
-<<<<<<< HEAD
     """Parse the collaborator name.
 
     Args:
@@ -370,10 +275,6 @@
         col_name (str): The collaborator name.
     """
     col_name = str(file_name).split(os.sep)[-1].split('.')[0][4:]
-=======
-    """Parse the collaborator name."""
-    col_name = str(file_name).split(os.sep)[-1].split(".")[0][4:]
->>>>>>> 660ad325
     return col_name
 
 
@@ -402,17 +303,12 @@
 
     if col_name in doc["collaborators"]:
 
-<<<<<<< HEAD
-        echo('\nCollaborator ' + style(f'{col_name}', fg='green')
-             + ' is already in the ' + style(f'{cols_file}', fg='green'))
-=======
         echo(
             "\nCollaborator "
             + style(f"{col_name}", fg="green")
             + " is already in the "
             + style(f"{cols_file}", fg="green")
         )
->>>>>>> 660ad325
 
     else:
 
@@ -420,29 +316,6 @@
         with open(cols_file, "w", encoding="utf-8") as f:
             dump(doc, f)
 
-<<<<<<< HEAD
-        echo('\nRegistering ' + style(f'{col_name}', fg='green') + ' in '
-             + style(f'{cols_file}', fg='green'))
-
-
-@collaborator.command(name='certify')
-@option('-n',
-        '--collaborator_name',
-        help='The certified common name of the collaborator. This is only'
-        ' needed for single node expiriments')
-@option('-s', '--silent', help='Do not prompt', is_flag=True)
-@option('-r',
-        '--request-pkg',
-        type=ClickPath(exists=True),
-        help='The archive containing the certificate signing'
-        ' request (*.zip) for a collaborator')
-@option('-i',
-        '--import',
-        'import_',
-        type=ClickPath(exists=True),
-        help='Import the archive containing the collaborator\'s'
-        ' certificate (signed by the CA)')
-=======
         echo(
             "\nRegistering "
             + style(f"{col_name}", fg="green")
@@ -472,7 +345,6 @@
     type=ClickPath(exists=True),
     help="Import the archive containing the collaborator's" " certificate (signed by the CA)",
 )
->>>>>>> 660ad325
 def certify_(collaborator_name, silent, request_pkg, import_):
     """Certify the collaborator.
 
@@ -488,7 +360,6 @@
 
 
 def certify(collaborator_name, silent, request_pkg=None, import_=False):
-<<<<<<< HEAD
     """Sign/certify collaborator certificate key pair.
 
     Args:
@@ -499,31 +370,8 @@
         import_ (bool, optional): Import the archive containing the
             collaborator's certificate (signed by the CA). Defaults to False.
     """
-    from click import confirm
-    from pathlib import Path
-    from shutil import copy
-    from shutil import make_archive
-    from shutil import unpack_archive
-    from glob import glob
-    from os.path import basename
-    from os.path import join
-    from os.path import splitext
-    from os import remove
-    from tempfile import mkdtemp
-    from openfl.cryptography.ca import sign_certificate
-    from openfl.cryptography.io import read_crt
-    from openfl.cryptography.io import read_csr
-    from openfl.cryptography.io import read_key
-    from openfl.cryptography.io import write_crt
-    from openfl.interface.cli_helper import CERT_DIR
-    from openfl.utilities.utils import rmtree
-
-    common_name = f'{collaborator_name}'.lower()
-=======
-    """Sign/certify collaborator certificate key pair."""
 
     common_name = f"{collaborator_name}".lower()
->>>>>>> 660ad325
 
     if not import_:
         if request_pkg:
@@ -599,19 +447,6 @@
             echo("Make sure the two hashes above are the same.")
             if confirm("Do you want to sign this certificate?"):
 
-<<<<<<< HEAD
-                echo(' Signing COLLABORATOR certificate')
-                signed_col_cert = sign_certificate(csr, signing_key,
-                                                   signing_crt.subject)
-                write_crt(signed_col_cert, f'{cert_name}.crt')
-                register_collaborator(CERT_DIR / 'client' / f'{file_name}.crt')
-
-            else:
-                echo(
-                    style('Not signing certificate.', fg='red')
-                    + ' Please check with this collaborator to get the'
-                    ' correct certificate for this federation.')
-=======
                 echo(" Signing COLLABORATOR certificate")
                 signed_col_cert = sign_certificate(csr, signing_key, signing_crt.subject)
                 write_crt(signed_col_cert, f"{cert_name}.crt")
@@ -623,7 +458,6 @@
                     + " Please check with this collaborator to get the"
                     " correct certificate for this federation."
                 )
->>>>>>> 660ad325
                 return
 
         if len(common_name) == 0:

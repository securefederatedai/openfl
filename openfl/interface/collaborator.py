--- conflicted
+++ resolved
@@ -79,7 +79,6 @@
         help='The data path to be associated with the collaborator')
 @option('-s', '--silent', help='Do not prompt', is_flag=True)
 def create_(collaborator_name, data_path, silent):
-<<<<<<< HEAD
     """Creates a user for an experiment.
 
     Args:
@@ -87,14 +86,7 @@
         data_path (str): The data path to be associated with the collaborator.
         silent (bool): Do not prompt.
     """
-=======
-    """Creates a user for an experiment."""
-    create(collaborator_name, data_path, silent)
-
-
-def create(collaborator_name, data_path, silent):
-    """Creates a user for an experiment."""
->>>>>>> 8da387b2
+
     if data_path and is_directory_traversal(data_path):
         echo('Data path is out of the openfl workspace scope.')
         sys.exit(1)

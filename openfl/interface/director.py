--- conflicted
+++ resolved
@@ -26,59 +26,11 @@
 @group()
 @pass_context
 def director(context):
-<<<<<<< HEAD
     """Manage Federated Learning Director.
 
     Args:
         context (click.core.Context): Click context.
     """
-    context.obj['group'] = 'director'
-
-
-@director.command(name='start')
-@option('-c',
-        '--director-config-path',
-        default='director.yaml',
-        help='The director config file path',
-        type=ClickPath(exists=True))
-@option('--tls/--disable-tls',
-        default=True,
-        is_flag=True,
-        help='Use TLS or not (By default TLS is enabled)')
-@option('-rc',
-        '--root-cert-path',
-        'root_certificate',
-        required=False,
-        type=ClickPath(exists=True),
-        default=None,
-        help='Path to a root CA cert')
-@option('-pk',
-        '--private-key-path',
-        'private_key',
-        required=False,
-        type=ClickPath(exists=True),
-        default=None,
-        help='Path to a private key')
-@option('-oc',
-        '--public-cert-path',
-        'certificate',
-        required=False,
-        type=ClickPath(exists=True),
-        default=None,
-        help='Path to a signed certificate')
-def start(director_config_path, tls, root_certificate, private_key,
-          certificate):
-    """Start the director service.
-
-    Args:
-        director_config_path (str): The director config file path.
-        tls (bool): Use TLS or not.
-        root_certificate (str): Path to a root CA cert.
-        private_key (str): Path to a private key.
-        certificate (str): Path to a signed certificate.
-    """
-=======
-    """Manage Federated Learning Director."""
     context.obj["group"] = "director"
 
 
@@ -124,19 +76,20 @@
     help="Path to a signed certificate",
 )
 def start(director_config_path, tls, root_certificate, private_key, certificate):
-    """Start the director service."""
->>>>>>> 660ad325
+    """Start the director service.
+
+    Args:
+        director_config_path (str): The director config file path.
+        tls (bool): Use TLS or not.
+        root_certificate (str): Path to a root CA cert.
+        private_key (str): Path to a private key.
+        certificate (str): Path to a signed certificate.
+    """
 
     director_config_path = Path(director_config_path).absolute()
     logger.info("🧿 Starting the Director Service.")
     if is_directory_traversal(director_config_path):
-<<<<<<< HEAD
-        click.echo(
-            'The director config file path is out of the openfl workspace scope.'
-        )
-=======
         click.echo("The director config file path is out of the openfl workspace scope.")
->>>>>>> 660ad325
         sys.exit(1)
     config = merge_configs(
         settings_files=director_config_path,
@@ -146,22 +99,6 @@
             "certificate": certificate,
         },
         validators=[
-<<<<<<< HEAD
-            Validator('settings.listen_host', default='localhost'),
-            Validator('settings.listen_port',
-                      default=50051,
-                      gte=1024,
-                      lte=65535),
-            Validator('settings.sample_shape', default=[]),
-            Validator('settings.target_shape', default=[]),
-            Validator('settings.install_requirements', default=False),
-            Validator(
-                'settings.envoy_health_check_period',
-                default=60,  # in seconds
-                gte=1,
-                lte=24 * 60 * 60),
-            Validator('settings.review_experiment', default=False),
-=======
             Validator("settings.listen_host", default="localhost"),
             Validator("settings.listen_port", default=50051, gte=1024, lte=65535),
             Validator("settings.sample_shape", default=[]),
@@ -174,7 +111,6 @@
                 lte=24 * 60 * 60,
             ),
             Validator("settings.review_experiment", default=False),
->>>>>>> 660ad325
         ],
         value_transform=[
             ("settings.sample_shape", lambda x: list(map(str, x))),
@@ -182,15 +118,10 @@
         ],
     )
 
-<<<<<<< HEAD
-    logger.info(f'Sample shape: {config.settings.sample_shape}, '
-                f'target shape: {config.settings.target_shape}')
-=======
     logger.info(
         f"Sample shape: {config.settings.sample_shape}, "
         f"target shape: {config.settings.target_shape}"
     )
->>>>>>> 660ad325
 
     if config.root_certificate:
         config.root_certificate = Path(config.root_certificate).absolute()
@@ -219,18 +150,6 @@
         listen_port=config.settings.listen_port,
         review_plan_callback=overwritten_review_plan_callback,
         envoy_health_check_period=config.settings.envoy_health_check_period,
-<<<<<<< HEAD
-        install_requirements=config.settings.install_requirements)
-    director_server.start()
-
-
-@director.command(name='create-workspace')
-@option('-p',
-        '--director-path',
-        required=True,
-        help='The director path',
-        type=ClickPath())
-=======
         install_requirements=config.settings.install_requirements,
     )
     director_server.start()
@@ -244,7 +163,6 @@
     help="The director path",
     type=ClickPath(),
 )
->>>>>>> 660ad325
 def create(director_path):
     """Create a director workspace.
 
@@ -256,20 +174,9 @@
         sys.exit(1)
     director_path = Path(director_path).absolute()
     if director_path.exists():
-<<<<<<< HEAD
-        if not click.confirm('Director workspace already exists. Recreate?',
-                             default=True):
-            sys.exit(1)
-        shutil.rmtree(director_path)
-    (director_path / 'cert').mkdir(parents=True, exist_ok=True)
-    (director_path / 'logs').mkdir(parents=True, exist_ok=True)
-    shutil.copyfile(WORKSPACE / 'default/director.yaml',
-                    director_path / 'director.yaml')
-=======
         if not click.confirm("Director workspace already exists. Recreate?", default=True):
             sys.exit(1)
         shutil.rmtree(director_path)
     (director_path / "cert").mkdir(parents=True, exist_ok=True)
     (director_path / "logs").mkdir(parents=True, exist_ok=True)
-    shutil.copyfile(WORKSPACE / "default/director.yaml", director_path / "director.yaml")
->>>>>>> 660ad325
+    shutil.copyfile(WORKSPACE / "default/director.yaml", director_path / "director.yaml")
--- conflicted
+++ resolved
@@ -55,36 +55,26 @@
 
     @property
     def dataset_description(self) -> str:
-<<<<<<< HEAD
         """Return the dataset description.
 
         Returns:
             str: The dataset description.
         """
         return ''
-=======
-        """Return the dataset description."""
-        return ""
->>>>>>> 660ad325
 
 
 class DummyShardDataset(ShardDataset):
     """Dummy shard dataset class."""
 
-<<<<<<< HEAD
-    def __init__(self, *, size: int, sample_shape: List[int],
-                 target_shape: List[int]):
-        """Initialize DummyShardDataset.
+    def __init__(self, *, size: int, sample_shape: List[int], target_shape: List[int]):
+        """
+        Initialize DummyShardDataset.
 
         Args:
             size (int): The size of the dataset.
             sample_shape (List[int]): The shape of the samples.
             target_shape (List[int]): The shape of the targets.
         """
-=======
-    def __init__(self, *, size: int, sample_shape: List[int], target_shape: List[int]):
-        """Initialize DummyShardDataset."""
->>>>>>> 660ad325
         self.size = size
         self.samples = np.random.randint(0, 255, (self.size, *sample_shape),
                                          np.uint8)
@@ -114,32 +104,27 @@
 class DummyShardDescriptor(ShardDescriptor):
     """Dummy shard descriptor class."""
 
-<<<<<<< HEAD
-    def __init__(self, sample_shape: Iterable[str],
-                 target_shape: Iterable[str], size: int) -> None:
-        """Initialize DummyShardDescriptor.
+    def __init__(
+        self,
+        sample_shape: Iterable[str],
+        target_shape: Iterable[str],
+        size: int,
+    ) -> None:
+        """
+        Initialize DummyShardDescriptor.
 
         Args:
             sample_shape (Iterable[str]): The shape of the samples.
             target_shape (Iterable[str]): The shape of the targets.
             size (int): The size of the dataset.
         """
-=======
-    def __init__(
-        self,
-        sample_shape: Iterable[str],
-        target_shape: Iterable[str],
-        size: int,
-    ) -> None:
-        """Initialize DummyShardDescriptor."""
->>>>>>> 660ad325
         self._sample_shape = [int(dim) for dim in sample_shape]
         self._target_shape = [int(dim) for dim in target_shape]
         self.size = size
 
     def get_dataset(self, dataset_type: str) -> ShardDataset:
-<<<<<<< HEAD
-        """Return a shard dataset by type.
+        """
+        Return a shard dataset by type.
 
         Args:
             dataset_type (str): The type of the dataset.
@@ -147,17 +132,11 @@
         Returns:
             ShardDataset: The shard dataset.
         """
-        return DummyShardDataset(size=self.size,
-                                 sample_shape=self._sample_shape,
-                                 target_shape=self._target_shape)
-=======
-        """Return a shard dataset by type."""
         return DummyShardDataset(
             size=self.size,
             sample_shape=self._sample_shape,
             target_shape=self._target_shape,
         )
->>>>>>> 660ad325
 
     @property
     def sample_shape(self) -> List[int]:
@@ -179,14 +158,9 @@
 
     @property
     def dataset_description(self) -> str:
-<<<<<<< HEAD
         """Return the dataset description.
 
         Returns:
             str: The dataset description.
         """
-        return 'Dummy shard descriptor'
-=======
-        """Return the dataset description."""
-        return "Dummy shard descriptor"
->>>>>>> 660ad325
+        return 'Dummy shard descriptor'
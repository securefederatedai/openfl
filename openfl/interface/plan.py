--- conflicted
+++ resolved
@@ -50,7 +50,6 @@
 @option('-g', '--gandlf_config', required=False,
         help='GaNDLF Configuration File Path')
 def initialize(context, plan_config, cols_config, data_config,
-<<<<<<< HEAD
                aggregator_address, feature_shape, gandlf_config):
     """Initialize Data Science plan.
 
@@ -64,14 +63,6 @@
         aggregator_address (str): The FQDN of the federation aggregator.
         feature_shape (str): The input shape to the model.
         gandlf_config (str): GaNDLF Configuration File Path.
-=======
-               aggregator_address, input_shape, gandlf_config):
-    """
-    Initialize Data Science plan.
-
-    Create a protocol buffer file of the initial model weights for
-     the federation.
->>>>>>> 8da387b2
     """
     from pathlib import Path
 

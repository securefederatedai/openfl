# Copyright (C) 2020-2021 Intel Corporation
# SPDX-License-Identifier: Apache-2.0
"""Plan module."""

from logging import getLogger
<<<<<<< HEAD
from pathlib import Path
from socket import getfqdn

=======

from click import Path as ClickPath
from click import group, option, pass_context
>>>>>>> cd8964f9
from click import echo
from click import group
from click import option
from click import pass_context
from click import Path as ClickPath

<<<<<<< HEAD
from openfl.federated import Plan
from openfl.interface.cli_helper import get_workspace_parameter
from openfl.protocols import utils
from openfl.utilities import split_tensor_dict_for_holdouts

=======
>>>>>>> cd8964f9
logger = getLogger(__name__)


@group()
@pass_context
def plan(context):
    """Manage Federated Learning Plans."""
    context.obj['group'] = 'plan'


@plan.command()
@pass_context
@option('-p', '--plan_config', required=False,
        help='Federated learning plan [plan/plan.yaml]',
        default='plan/plan.yaml', type=ClickPath(exists=True))
@option('-c', '--cols_config', required=False,
        help='Authorized collaborator list [plan/cols.yaml]',
        default='plan/cols.yaml', type=ClickPath(exists=True))
@option('-d', '--data_config', required=False,
        help='The data set/shard configuration file [plan/data.yaml]',
        default='plan/data.yaml', type=ClickPath(exists=True))
@option('-a', '--aggregator_address', required=False,
        help='The FQDN of the federation agregator')
@option('-f', '--feature_shape', required=False,
        help='The input shape to the model')
def initialize(context, plan_config, cols_config, data_config,
               aggregator_address, feature_shape):
    """
    Initialize Data Science plan.

    Create a protocol buffer file of the initial model weights for
     the federation.
    """
<<<<<<< HEAD
    plan = Plan.parse(plan_config_path=Path(plan_config),
=======
    from pathlib import Path
    from socket import getfqdn

    from openfl.federated import Plan
    from openfl.protocols import utils
    from openfl.utilities import split_tensor_dict_for_holdouts

    plan = Plan.Parse(plan_config_path=Path(plan_config),
>>>>>>> cd8964f9
                      cols_config_path=Path(cols_config),
                      data_config_path=Path(data_config))

    init_state_path = plan.config['aggregator']['settings']['init_state_path']

    # TODO:  Is this part really needed?  Why would we need to collaborator
    #  name to know the input shape to the model?

    # if  feature_shape is None:
    #     if  cols_config is None:
    #         exit('You must specify either a feature
    #         shape or authorized collaborator
    #         list in order for the script to determine the input layer shape')
    print(plan.cols_data_paths)

    collaborator_cname = list(plan.cols_data_paths)[0]

    # else:

    #     logger.info(f'Using data object of type {type(data)}
    #     and feature shape {feature_shape}')
    #     raise NotImplementedError()

    # data_loader = plan.get_data_loader(collaborator_cname)
    # task_runner = plan.get_task_runner(collaborator_cname)

    data_loader = plan.get_data_loader(collaborator_cname)
    task_runner = plan.get_task_runner(data_loader)
    tensor_pipe = plan.get_tensor_pipe()

    # I believe there is no need for this line as task_runner has this variable
    # initialized with empty dict tensor_dict_split_fn_kwargs =
    # task_runner.tensor_dict_split_fn_kwargs or {}
    tensor_dict, holdout_params = split_tensor_dict_for_holdouts(
        logger,
        task_runner.get_tensor_dict(False),
        **task_runner.tensor_dict_split_fn_kwargs
    )

    logger.warn(f'Following parameters omitted from global initial model, '
                f'local initialization will determine'
                f' values: {list(holdout_params.keys())}')

    model_snap = utils.construct_model_proto(tensor_dict=tensor_dict,
                                             round_number=0,
                                             tensor_pipe=tensor_pipe)

    logger.info(f'Creating Initial Weights File    🠆 {init_state_path}')

    utils.dump_proto(model_proto=model_snap, fpath=init_state_path)

    plan_origin = Plan.parse(Path(plan_config), resolve=False).config

    if (plan_origin['network']['settings']['agg_addr'] == 'auto'
            or aggregator_address):
        plan_origin['network']['settings'] = plan_origin['network'].get(
            'settings', {})
        plan_origin['network']['settings']['agg_addr'] =\
            aggregator_address or getfqdn()

        logger.warn(f'Patching Aggregator Addr in Plan'
                    f" 🠆 {plan_origin['network']['settings']['agg_addr']}")

        Plan.dump(Path(plan_config), plan_origin)

    plan.config = plan_origin

    # Record that plan with this hash has been initialized
    if 'plans' not in context.obj:
        context.obj['plans'] = []
    context.obj['plans'].append(f'{Path(plan_config).stem}_{plan.hash[:8]}')
    logger.info(f"{context.obj['plans']}")


# TODO: looks like Plan.method
def freeze_plan(plan_config):
    """Dump the plan to YAML file."""
    from pathlib import Path

    from openfl.federated import Plan

    plan = Plan()
    plan.config = Plan.parse(Path(plan_config), resolve=False).config

    init_state_path = plan.config['aggregator']['settings']['init_state_path']

    if not Path(init_state_path).exists():
        logger.info("Plan has not been initialized! Run 'fx plan"
                    " initialize' before proceeding")
        return

    Plan.dump(Path(plan_config), plan.config, freeze=True)


@plan.command(name='freeze')
@pass_context
@option('-p', '--plan_config', required=False,
        help='Federated learning plan [plan/plan.yaml]',
        default='plan/plan.yaml', type=ClickPath(exists=True))
def freeze(context, plan_config):
    """
    Finalize the Data Science plan.

    Create a new plan file that embeds its hash in the file name
    (plan.yaml -> plan_{hash}.yaml) and changes the permissions to read only
    """
    freeze_plan(plan_config)


def switch_plan(name):
    """Switch the FL plan to this one."""
    from shutil import copyfile
    from os.path import isfile

    from yaml import load, dump, FullLoader

    plan_file = f'plan/plans/{name}/plan.yaml'
    if isfile(plan_file):

        echo(f'Switch plan to {name}')

        # Copy the new plan.yaml file to the top directory
        copyfile(plan_file, 'plan/plan.yaml')

        # Update the .workspace file to show the current workspace plan
        workspace_file = '.workspace'

        with open(workspace_file, 'r') as f:
            doc = load(f, Loader=FullLoader)

        if not doc:  # YAML is not correctly formatted
            doc = {}  # Create empty dictionary

        doc['current_plan_name'] = f'{name}'  # Switch with new plan name

        # Rewrite updated workspace file
        with open(workspace_file, 'w') as f:
            dump(doc, f)

    else:
        echo(f'Error: Plan {name} not found in plan/plans/{name}')


@plan.command(name='switch')
@pass_context
@option('-n', '--name', required=False,
        help='Name of the Federated learning plan',
        default='default', type=str)
def switch_(context, name):
    """Switch the current plan to this plan."""
    switch_plan(name)


@plan.command(name='save')
@pass_context
@option('-n', '--name', required=False,
        help='Name of the Federated learning plan',
        default='default', type=str)
def save_(context, name):
    """Save the current plan to this plan and switch."""
    from os import makedirs
    from shutil import copyfile

    echo(f'Saving plan to {name}')
    # TODO: How do we get the prefix path? What happens if this gets executed
    #  outside of the workspace top directory?

    makedirs(f'plan/plans/{name}', exist_ok=True)
    copyfile('plan/plan.yaml', f'plan/plans/{name}/plan.yaml')

    switch_plan(name)  # Swtich the context


@plan.command(name='remove')
@pass_context
@option('-n', '--name', required=False,
        help='Name of the Federated learning plan',
        default='default', type=str)
def remove_(context, name):
    """Remove this plan."""
    from shutil import rmtree

    if name != 'default':
        echo(f'Removing plan {name}')
        # TODO: How do we get the prefix path? What happens if
        #  this gets executed outside of the workspace top directory?

        rmtree(f'plan/plans/{name}')

        switch_plan('default')  # Swtich the context back to the default

    else:
        echo("ERROR: Can't remove default plan")


@plan.command(name='print')
def print_():
    """Print the current plan."""
<<<<<<< HEAD
    current_plan_name = get_workspace_parameter('current_plan_name')
=======
    from openfl.interface.cli_helper import get_workspace_parameter

    current_plan_name = get_workspace_parameter("current_plan_name")
>>>>>>> cd8964f9
    echo(f'The current plan is: {current_plan_name}')<|MERGE_RESOLUTION|>--- conflicted
+++ resolved
@@ -3,29 +3,15 @@
 """Plan module."""
 
 from logging import getLogger
-<<<<<<< HEAD
 from pathlib import Path
 from socket import getfqdn
 
-=======
-
-from click import Path as ClickPath
-from click import group, option, pass_context
->>>>>>> cd8964f9
 from click import echo
 from click import group
 from click import option
 from click import pass_context
 from click import Path as ClickPath
 
-<<<<<<< HEAD
-from openfl.federated import Plan
-from openfl.interface.cli_helper import get_workspace_parameter
-from openfl.protocols import utils
-from openfl.utilities import split_tensor_dict_for_holdouts
-
-=======
->>>>>>> cd8964f9
 logger = getLogger(__name__)
 
 
@@ -59,9 +45,6 @@
     Create a protocol buffer file of the initial model weights for
      the federation.
     """
-<<<<<<< HEAD
-    plan = Plan.parse(plan_config_path=Path(plan_config),
-=======
     from pathlib import Path
     from socket import getfqdn
 
@@ -69,8 +52,7 @@
     from openfl.protocols import utils
     from openfl.utilities import split_tensor_dict_for_holdouts
 
-    plan = Plan.Parse(plan_config_path=Path(plan_config),
->>>>>>> cd8964f9
+    plan = Plan.parse(plan_config_path=Path(plan_config),
                       cols_config_path=Path(cols_config),
                       data_config_path=Path(data_config))
 
@@ -269,11 +251,7 @@
 @plan.command(name='print')
 def print_():
     """Print the current plan."""
-<<<<<<< HEAD
+    from openfl.interface.cli_helper import get_workspace_parameter
+
     current_plan_name = get_workspace_parameter('current_plan_name')
-=======
-    from openfl.interface.cli_helper import get_workspace_parameter
-
-    current_plan_name = get_workspace_parameter("current_plan_name")
->>>>>>> cd8964f9
     echo(f'The current plan is: {current_plan_name}')
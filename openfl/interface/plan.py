--- conflicted
+++ resolved
@@ -29,48 +29,16 @@
 @group()
 @pass_context
 def plan(context):
-<<<<<<< HEAD
     """Manage Federated Learning Plans.
 
     Args:
         context (click.core.Context): Click context.
     """
     context.obj['group'] = 'plan'
-=======
-    """Manage Federated Learning Plans."""
-    context.obj["group"] = "plan"
->>>>>>> 660ad325
 
 
 @plan.command()
 @pass_context
-<<<<<<< HEAD
-@option('-p',
-        '--plan_config',
-        required=False,
-        help='Federated learning plan [plan/plan.yaml]',
-        default='plan/plan.yaml',
-        type=ClickPath(exists=True))
-@option('-c',
-        '--cols_config',
-        required=False,
-        help='Authorized collaborator list [plan/cols.yaml]',
-        default='plan/cols.yaml',
-        type=ClickPath(exists=True))
-@option('-d',
-        '--data_config',
-        required=False,
-        help='The data set/shard configuration file [plan/data.yaml]',
-        default='plan/data.yaml',
-        type=ClickPath(exists=True))
-@option('-a',
-        '--aggregator_address',
-        required=False,
-        help='The FQDN of the federation agregator')
-@option(
-    '-f',
-    '--input_shape',
-=======
 @option(
     "-p",
     "--plan_config",
@@ -104,35 +72,11 @@
 @option(
     "-f",
     "--input_shape",
->>>>>>> 660ad325
     cls=InputSpec,
     required=False,
     help="The input shape to the model. May be provided as a list:\n\n"
     "--input_shape [1,28,28]\n\n"
     "or as a dictionary for multihead models (must be passed in quotes):\n\n"
-<<<<<<< HEAD
-    "--input_shape \"{'input_0': [1, 240, 240, 4],'output_1': [1, 240, 240, 1]}\"\n\n "
-)
-@option('-g',
-        '--gandlf_config',
-        required=False,
-        help='GaNDLF Configuration File Path')
-def initialize(context, plan_config, cols_config, data_config,
-               aggregator_address, feature_shape, gandlf_config):
-    """Initialize Data Science plan.
-
-    Create a protocol buffer file of the initial model weights for the
-    federation.
-
-    Args:
-        context (click.core.Context): Click context.
-        plan_config (str): Federated learning plan.
-        cols_config (str): Authorized collaborator list.
-        data_config (str): The data set/shard configuration file.
-        aggregator_address (str): The FQDN of the federation aggregator.
-        feature_shape (str): The input shape to the model.
-        gandlf_config (str): GaNDLF Configuration File Path.
-=======
     "--input_shape \"{'input_0': [1, 240, 240, 4],'output_1': [1, 240, 240, 1]}\"\n\n ",
 )
 @option(
@@ -150,12 +94,19 @@
     input_shape,
     gandlf_config,
 ):
-    """
-    Initialize Data Science plan.
-
-    Create a protocol buffer file of the initial model weights for
-     the federation.
->>>>>>> 660ad325
+    """Initialize Data Science plan.
+
+    Create a protocol buffer file of the initial model weights for the
+    federation.
+
+    Args:
+        context (click.core.Context): Click context.
+        plan_config (str): Federated learning plan.
+        cols_config (str): Authorized collaborator list.
+        data_config (str): The data set/shard configuration file.
+        aggregator_address (str): The FQDN of the federation aggregator.
+        feature_shape (str): The input shape to the model.
+        gandlf_config (str): GaNDLF Configuration File Path.
     """
 
     for p in [plan_config, cols_config, data_config]:
@@ -192,15 +143,10 @@
     tensor_pipe = plan.get_tensor_pipe()
 
     tensor_dict, holdout_params = split_tensor_dict_for_holdouts(
-<<<<<<< HEAD
-        logger, task_runner.get_tensor_dict(False),
-        **task_runner.tensor_dict_split_fn_kwargs)
-=======
         logger,
         task_runner.get_tensor_dict(False),
         **task_runner.tensor_dict_split_fn_kwargs,
     )
->>>>>>> 660ad325
 
     logger.warn(
         f"Following parameters omitted from global initial model, "
@@ -222,16 +168,6 @@
         resolve=False,
     )
 
-<<<<<<< HEAD
-    if (plan_origin.config['network']['settings']['agg_addr'] == 'auto'
-            or aggregator_address):
-        plan_origin.config['network']['settings'][
-            'agg_addr'] = aggregator_address or getfqdn_env()
-
-        logger.warn(
-            f'Patching Aggregator Addr in Plan'
-            f" 🠆 {plan_origin.config['network']['settings']['agg_addr']}")
-=======
     if plan_origin.config["network"]["settings"]["agg_addr"] == "auto" or aggregator_address:
         plan_origin.config["network"]["settings"]["agg_addr"] = aggregator_address or getfqdn_env()
 
@@ -239,7 +175,6 @@
             f"Patching Aggregator Addr in Plan"
             f" 🠆 {plan_origin.config['network']['settings']['agg_addr']}"
         )
->>>>>>> 660ad325
 
         Plan.dump(plan_config, plan_origin.config)
 
@@ -255,18 +190,11 @@
 
 # TODO: looks like Plan.method
 def freeze_plan(plan_config):
-<<<<<<< HEAD
     """Dump the plan to YAML file.
 
     Args:
         plan_config (str): Federated learning plan.
     """
-    from pathlib import Path
-
-    from openfl.federated import Plan
-=======
-    """Dump the plan to YAML file."""
->>>>>>> 660ad325
 
     plan = Plan()
     plan.config = Plan.parse(Path(plan_config), resolve=False).config
@@ -280,15 +208,6 @@
     Plan.dump(Path(plan_config), plan.config, freeze=True)
 
 
-<<<<<<< HEAD
-@plan.command(name='freeze')
-@option('-p',
-        '--plan_config',
-        required=False,
-        help='Federated learning plan [plan/plan.yaml]',
-        default='plan/plan.yaml',
-        type=ClickPath(exists=True))
-=======
 @plan.command(name="freeze")
 @option(
     "-p",
@@ -298,7 +217,6 @@
     default="plan/plan.yaml",
     type=ClickPath(exists=True),
 )
->>>>>>> 660ad325
 def freeze(plan_config):
     """Finalize the Data Science plan.
 
@@ -315,17 +233,11 @@
 
 
 def switch_plan(name):
-<<<<<<< HEAD
     """Switch the FL plan to this one.
 
     Args:
         name (str): Name of the Federated learning plan.
     """
-    from shutil import copyfile
-    from os.path import isfile
-=======
-    """Switch the FL plan to this one."""
->>>>>>> 660ad325
 
     plan_file = f"plan/plans/{name}/plan.yaml"
     if isfile(plan_file):
@@ -351,18 +263,6 @@
             dump(doc, f)
 
     else:
-<<<<<<< HEAD
-        echo(f'Error: Plan {name} not found in plan/plans/{name}')
-
-
-@plan.command(name='switch')
-@option('-n',
-        '--name',
-        required=False,
-        help='Name of the Federated learning plan',
-        default='default',
-        type=str)
-=======
         echo(f"Error: Plan {name} not found in plan/plans/{name}")
 
 
@@ -375,7 +275,6 @@
     default="default",
     type=str,
 )
->>>>>>> 660ad325
 def switch_(name):
     """Switch the current plan to this plan.
 
@@ -385,23 +284,6 @@
     switch_plan(name)
 
 
-<<<<<<< HEAD
-@plan.command(name='save')
-@option('-n',
-        '--name',
-        required=False,
-        help='Name of the Federated learning plan',
-        default='default',
-        type=str)
-def save_(name):
-    """Save the current plan to this plan and switch.
-
-    Args:
-        name (str): Name of the Federated learning plan.
-    """
-    from os import makedirs
-    from shutil import copyfile
-=======
 @plan.command(name="save")
 @option(
     "-n",
@@ -412,8 +294,11 @@
     type=str,
 )
 def save_(name):
-    """Save the current plan to this plan and switch."""
->>>>>>> 660ad325
+    """Save the current plan to this plan and switch.
+
+    Args:
+        name (str): Name of the Federated learning plan.
+    """
 
     echo(f"Saving plan to {name}")
     # TODO: How do we get the prefix path? What happens if this gets executed
@@ -425,22 +310,6 @@
     switch_plan(name)  # Swtich the context
 
 
-<<<<<<< HEAD
-@plan.command(name='remove')
-@option('-n',
-        '--name',
-        required=False,
-        help='Name of the Federated learning plan',
-        default='default',
-        type=str)
-def remove_(name):
-    """Remove this plan.
-
-    Args:
-        name (str): Name of the Federated learning plan.
-    """
-    from shutil import rmtree
-=======
 @plan.command(name="remove")
 @option(
     "-n",
@@ -451,8 +320,11 @@
     type=str,
 )
 def remove_(name):
-    """Remove this plan."""
->>>>>>> 660ad325
+    """Remove this plan.
+
+    Args:
+        name (str): Name of the Federated learning plan.
+    """
 
     if name != "default":
         echo(f"Removing plan {name}")

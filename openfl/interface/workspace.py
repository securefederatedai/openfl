--- conflicted
+++ resolved
@@ -1,13 +1,6 @@
 # Copyright (C) 2020-2021 Intel Corporation
 # SPDX-License-Identifier: Apache-2.0
 """Workspace module."""
-
-<<<<<<< HEAD
-from pathlib import Path
-from shutil import copyfile
-from shutil import ignore_patterns
-from subprocess import check_call
-from sys import executable
 
 from click import Choice
 from click import confirm
@@ -16,19 +9,6 @@
 from click import option
 from click import pass_context
 from click import Path as ClickPath
-
-from openfl.interface.cli_helper import copytree
-from openfl.interface.cli_helper import OPENFL_USERDIR
-from openfl.interface.cli_helper import PKI_DIR
-from openfl.interface.cli_helper import print_tree
-from openfl.interface.cli_helper import SITEPACKS
-from openfl.interface.cli_helper import WORKSPACE
-=======
-
-from click import Choice, Path as ClickPath
-from click import group, option, pass_context
-from click import echo, confirm
->>>>>>> cd8964f9
 
 
 @group()
@@ -129,12 +109,12 @@
 @workspace.command(name='export')
 def export_():
     """Export federated learning workspace."""
+    from os import getcwd, makedirs
+    from os.path import basename, join
     from shutil import make_archive, copytree, copy2, ignore_patterns
     from tempfile import mkdtemp
-    from os import getcwd, makedirs
-    from os.path import basename, join
+
     from plan import freeze_plan
-
     from openfl.interface.cli_helper import WORKSPACE
 
     # TODO: Does this need to freeze all plans?
@@ -194,8 +174,8 @@
         type=ClickPath(exists=True))
 def import_(archive):
     """Import federated learning workspace."""
+    from os import chdir
     from os.path import isfile, basename
-    from os import chdir
     from shutil import unpack_archive
     from subprocess import check_call
     from sys import executable
@@ -225,9 +205,9 @@
 
 def certify():
     """Create certificate authority for federation."""
+    from cryptography.hazmat.primitives import serialization
+
     from openfl.cryptography.ca import generate_root_cert, generate_signing_csr, sign_certificate
-    from cryptography.hazmat.primitives import serialization
-
     from openfl.interface.cli_helper import PKI_DIR
 
     echo('Setting Up Certificate Authority...\n')
@@ -372,9 +352,9 @@
     User is expected to be in docker group.
     If your machine is behind a proxy, make sure you set it up in ~/.docker/config.json.
     """
+    import docker
     import os
     import sys
-    import docker
     from shutil import copyfile
 
     from openfl.interface.cli_helper import SITEPACKS

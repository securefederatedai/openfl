--- conflicted
+++ resolved
@@ -45,14 +45,7 @@
             fx.update_plan(override_config)
 
     def fit(self):
-<<<<<<< HEAD
         """Runs the estimator in federated mode."""
-        import fastestimator as fe
-        from fastestimator.trace.io.best_model_saver import BestModelSaver
-        from sys import path
-=======
-        """Run the estimator."""
->>>>>>> 660ad325
 
         file = Path(__file__).resolve()
         # interface root, containing command modules
@@ -77,12 +70,7 @@
 
         self.rounds = plan.config["aggregator"]["settings"]["rounds_to_train"]
         data_loader = FastEstimatorDataLoader(self.estimator.pipeline)
-<<<<<<< HEAD
-        runner = FastEstimatorTaskRunner(self.estimator,
-                                         data_loader=data_loader)
-=======
         runner = FastEstimatorTaskRunner(self.estimator, data_loader=data_loader)
->>>>>>> 660ad325
         # Overwrite plan values
         tensor_pipe = plan.get_tensor_pipe()
         # Initialize model weights
@@ -103,29 +91,13 @@
 
         aggregator = plan.get_aggregator()
 
-<<<<<<< HEAD
-        model_states = {
-            collaborator: None
-            for collaborator in plan.authorized_cols
-        }
-=======
         model_states = dict.fromkeys(plan.authorized_cols, None)
->>>>>>> 660ad325
         runners = {}
         save_dir = {}
         data_path = 1
         for col in plan.authorized_cols:
             data = self.estimator.pipeline.data
             train_data, eval_data, test_data = split_data(
-<<<<<<< HEAD
-                data['train'], data['eval'], data['test'], data_path,
-                len(plan.authorized_cols))
-            pipeline_kwargs = {}
-            for k, v in self.estimator.pipeline.__dict__.items():
-                if k in [
-                        'batch_size', 'ops', 'num_process', 'drop_last',
-                        'pad_value', 'collate_fn'
-=======
                 data["train"],
                 data["eval"],
                 data["test"],
@@ -141,7 +113,6 @@
                     "drop_last",
                     "pad_value",
                     "collate_fn",
->>>>>>> 660ad325
                 ]:
                     pipeline_kwargs[k] = v
             pipeline_kwargs.update(
@@ -156,16 +127,10 @@
             data_loader = FastEstimatorDataLoader(pipeline)
             self.estimator.system.pipeline = pipeline
 
-<<<<<<< HEAD
-            runners[col] = FastEstimatorTaskRunner(estimator=self.estimator,
-                                                   data_loader=data_loader)
-            runners[col].set_optimizer_treatment('CONTINUE_LOCAL')
-=======
             runners[col] = FastEstimatorTaskRunner(
                 estimator=self.estimator, data_loader=data_loader
             )
             runners[col].set_optimizer_treatment("CONTINUE_LOCAL")
->>>>>>> 660ad325
 
             for trace in runners[col].estimator.system.traces:
                 if isinstance(trace, BestModelSaver):
@@ -177,15 +142,9 @@
 
         # Create the collaborators
         collaborators = {
-<<<<<<< HEAD
-            collaborator:
-            fx.create_collaborator(plan, collaborator, runners[collaborator],
-                                   aggregator)
-=======
             collaborator: fx.create_collaborator(
                 plan, collaborator, runners[collaborator], aggregator
             )
->>>>>>> 660ad325
             for collaborator in plan.authorized_cols
         }
 

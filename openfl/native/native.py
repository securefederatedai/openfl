# Copyright 2020-2024 Intel Corporation
# SPDX-License-Identifier: Apache-2.0
<<<<<<< HEAD
"""Openfl Native functions module.
=======


"""OpenFL Native functions module.
>>>>>>> 660ad325

This file defines openfl entrypoints to be used directly through python (not
CLI)
"""
import importlib
import json
import logging
import os
from copy import copy
from logging import basicConfig, getLogger
from pathlib import Path
from sys import path

import flatten_json
from rich.console import Console
from rich.logging import RichHandler

import openfl.interface.aggregator as aggregator
import openfl.interface.collaborator as collaborator
import openfl.interface.workspace as workspace
from openfl.federated import Plan
from openfl.protocols import utils
from openfl.utilities import add_log_level
from openfl.utilities.split import split_tensor_dict_for_holdouts

logger = getLogger(__name__)

WORKSPACE_PREFIX = os.path.join(os.path.expanduser("~"), ".local", "workspace")


<<<<<<< HEAD
def setup_plan(log_level='CRITICAL'):
    """Dump the plan with all defaults and overrides set.
=======
def setup_plan(log_level="CRITICAL"):
    """
    Dump the plan with all defaults + overrides set.
>>>>>>> 660ad325

    Args:
        log_level (str, optional): The log level Whether to save the plan to
            disk.
        Defaults to 'CRITICAL'.

    Returns:
        plan: Plan object.
    """
    plan_config = "plan/plan.yaml"
    cols_config = "plan/cols.yaml"
    data_config = "plan/data.yaml"

    current_level = logging.root.level
    getLogger().setLevel(log_level)
    plan = Plan.parse(
        plan_config_path=Path(plan_config),
        cols_config_path=Path(cols_config),
        data_config_path=Path(data_config),
        resolve=False,
    )
    getLogger().setLevel(current_level)

    return plan


def flatten(config, return_complete=False):
<<<<<<< HEAD
    """Flatten nested config.

    Args:
        config (dict): The configuration dictionary to flatten.
        return_complete (bool, optional): Whether to return the complete
            flattened config. Defaults to False.

    Returns:
        flattened_config (dict): The flattened configuration dictionary.
    """
    flattened_config = flatten_json.flatten(config, '.')
    if not return_complete:
        keys_to_remove = [
            k for k, v in flattened_config.items()
            if ('defaults' in k or v is None)
        ]
=======
    """Flatten nested config."""
    flattened_config = flatten_json.flatten(config, ".")
    if not return_complete:
        keys_to_remove = [k for k, v in flattened_config.items() if ("defaults" in k or v is None)]
>>>>>>> 660ad325
    else:
        keys_to_remove = [k for k, v in flattened_config.items() if v is None]
    for k in keys_to_remove:
        del flattened_config[k]

    return flattened_config


def update_plan(override_config, plan=None, resolve=True):
    """Updates the plan with the provided override and saves it to disk.

    For a list of available override options, call `fx.get_plan()`

    Args:
        override_config (dict): A dictionary of values to override in the plan.
        plan (Plan, optional): The plan to update. If None, a new plan is set
            up. Defaults to None.
        resolve (bool, optional): Whether to resolve the plan. Defaults to
            True.

    Returns:
        plan (object): The updated plan.
    """
    if plan is None:
        plan = setup_plan()
    flat_plan_config = flatten(plan.config, return_complete=True)

    org_list_keys_with_count = {}
    for k in flat_plan_config:
        k_split = k.rsplit(".", 1)
        if k_split[1].isnumeric():
            if k_split[0] in org_list_keys_with_count:
                org_list_keys_with_count[k_split[0]] += 1
            else:
                org_list_keys_with_count[k_split[0]] = 1

    for key, val in override_config.items():
        if key in org_list_keys_with_count:
            # remove old list corresponding to this key entirely
            for idx in range(org_list_keys_with_count[key]):
                del flat_plan_config[f"{key}.{idx}"]
            logger.info("Updating %s to %s... ", key, val)
        elif key in flat_plan_config:
            logger.info("Updating %s to %s... ", key, val)
        else:
            # TODO: We probably need to validate the new key somehow
            logger.info(
<<<<<<< HEAD
                f'Did not find {key} in config. Make sure it should exist. Creating...'
=======
                "Did not find %s in config. Make sure it should exist. Creating...",
                key,
>>>>>>> 660ad325
            )
        if type(val) is list:
            for idx, v in enumerate(val):
                flat_plan_config[f"{key}.{idx}"] = v
        else:
            flat_plan_config[key] = val

    plan.config = unflatten(flat_plan_config, ".")
    if resolve:
        plan.resolve()
    return plan


<<<<<<< HEAD
def unflatten(config, separator='.'):
    """Unfolds `config` settings that have `separator` in their names.

    Args:
        config (dict): The flattened configuration dictionary to unfold.
        separator (str, optional): The separator used in the flattened config.
            Defaults to '.'.

    Returns:
        config (dict): The unfolded configuration dictionary.
    """
=======
def unflatten(config, separator="."):
    """Unfold `config` settings that have `separator` in their names."""
>>>>>>> 660ad325
    config = flatten_json.unflatten_list(config, separator)
    return config


<<<<<<< HEAD
def setup_logging(level='INFO', log_file=None):
    """Initializes logging settings.

    Args:
        level (str, optional): The log level. Defaults to 'INFO'.
        log_file (str, optional): The name of the file to log to.
        If None, logs are not saved to a file. Defaults to None.
    """
=======
def setup_logging(level="INFO", log_file=None):
    """Initialize logging settings."""
>>>>>>> 660ad325
    # Setup logging

    if importlib.util.find_spec("tensorflow") is not None:
        import tensorflow as tf  # pylint: disable=import-outside-toplevel

        tf.compat.v1.logging.set_verbosity(tf.compat.v1.logging.ERROR)
    metric = 25
    add_log_level("METRIC", metric)

    if isinstance(level, str):
        level = level.upper()

    handlers = []
    if log_file:
        fh = logging.FileHandler(log_file)
        formatter = logging.Formatter(
<<<<<<< HEAD
            '%(asctime)s %(levelname)s %(message)s %(filename)s:%(lineno)d')
=======
            "%(asctime)s %(levelname)s %(message)s %(filename)s:%(lineno)d"
        )
>>>>>>> 660ad325
        fh.setFormatter(formatter)
        handlers.append(fh)

    console = Console(width=160)
    handlers.append(RichHandler(console=console))
<<<<<<< HEAD
    basicConfig(level=level,
                format='%(message)s',
                datefmt='[%X]',
                handlers=handlers)


def init(workspace_template: str = 'default',
         log_level: str = 'INFO',
         log_file: str = None,
         agg_fqdn: str = None,
         col_names=None):
    """Initializes the openfl package.
=======
    basicConfig(level=level, format="%(message)s", datefmt="[%X]", handlers=handlers)


def init(
    workspace_template: str = "default",
    log_level: str = "INFO",
    log_file: str = None,
    agg_fqdn: str = None,
    col_names=None,
):
    """
    Initialize the openfl package.
>>>>>>> 660ad325

    It performs the following tasks:

        1. Creates a workspace in ~/.local/workspace (Equivalent to `fx
        workspace create --prefix ~/.local/workspace --template
        $workspace_template)
        2. Setup certificate authority (equivalent to `fx workspace certify`)
        3. Setup aggregator PKI (equivalent to `fx aggregator
        generate-cert-request` followed by `fx aggregator certify`)
        4. Setup list of collaborators (col_names) and their PKI. (Equivalent
        to running `fx collaborator generate-cert-request` followed by `fx
        collaborator certify` for each of the collaborators in col_names)
        5. Setup logging

    Args:
        workspace_template (str): The template that should be used as the
            basis for the experiment.  Defaults to 'default'.
            Other options include are any of the template names
            [keras_cnn_mnist, tf_2dunet, tf_cnn_histology,
            mtorch_cnn_histology, torch_cnn_mnist].
        log_level (str): Log level for logging. METRIC level is available.
            Defaults to 'INFO'.
        log_file (str): Name of the file in which the log will be duplicated.
            If None, logs are not saved to a file. Defaults to None.
        agg_fqdn (str): The local node's fully qualified domain name (if it
            can't be resolved automatically). Defaults to None.
        col_names (list[str]): The names of the collaborators that will be
            created. These collaborators will be set up to participate in the
            experiment, but are not required to. Defaults to None.

    Returns:
        None
    """
    if col_names is None:
        col_names = ["one", "two"]
    workspace.create(WORKSPACE_PREFIX, workspace_template)
    os.chdir(WORKSPACE_PREFIX)
    workspace.certify()
    aggregator.generate_cert_request(agg_fqdn)
    aggregator.certify(agg_fqdn, silent=True)
    data_path = 1
    for col_name in col_names:
        collaborator.create(col_name, str(data_path), silent=True)
<<<<<<< HEAD
        collaborator.generate_cert_request(col_name,
                                           silent=True,
                                           skip_package=True)
=======
        collaborator.generate_cert_request(col_name, silent=True, skip_package=True)
>>>>>>> 660ad325
        collaborator.certify(col_name, silent=True)
        data_path += 1

    setup_logging(level=log_level, log_file=log_file)


def get_collaborator(plan, name, model, aggregator):
    """Create the collaborator.

    Using the same plan object to create multiple collaborators leads to
    identical collaborator objects. This function can be removed once
    collaborator generation is fixed in openfl/federated/plan/plan.py

    Args:
        plan (Plan): The plan to use to create the collaborator.
        name (str): The name of the collaborator.
        model (Model): The model to use for the collaborator.
        aggregator (Aggregator): The aggregator to use for the collaborator.

    Returns:
        Collaborator: The created collaborator.
    """
    plan = copy(plan)

    return plan.get_collaborator(name, task_runner=model, client=aggregator)


def run_experiment(collaborator_dict: dict, override_config: dict = None):
    """Core function that executes the FL Plan.

    Args:
        collaborator_dict (dict): A dictionary mapping collaborator names to
            their federated models.
            Example: {collaborator_name(str): FederatedModel}
            This dictionary defines which collaborators will participate in
            the experiment, as well as a reference to that collaborator's
            federated model.
        override_config (dict, optional): A dictionary of values to override
            in the plan. Defaults to None.
            Example: dict {flplan.key : flplan.value}
            Override any of the plan parameters at runtime using this
            dictionary. To get a list of the available options, execute
            `fx.get_plan()`

    Returns:
        model: Final Federated model. The model resulting from the federated
            learning experiment
    """

    if override_config is None:
        override_config = {}

    file = Path(__file__).resolve()
    root = file.parent.resolve()  # interface root, containing command modules
    work = Path.cwd().resolve()

    path.append(str(root))
    path.insert(0, str(work))

    # Update the plan if necessary
    plan = update_plan(override_config)
    # Overwrite plan values
    plan.authorized_cols = list(collaborator_dict)
    tensor_pipe = plan.get_tensor_pipe()

    # This must be set to the final index of the list (this is the last
    # tensorflow session to get created)
    plan.runner_ = list(collaborator_dict.values())[-1]
    model = plan.runner_

    # Initialize model weights
    init_state_path = plan.config["aggregator"]["settings"]["init_state_path"]
    rounds_to_train = plan.config["aggregator"]["settings"]["rounds_to_train"]
    tensor_dict, holdout_params = split_tensor_dict_for_holdouts(
<<<<<<< HEAD
        logger, model.get_tensor_dict(False))
=======
        logger, model.get_tensor_dict(False)
    )
>>>>>>> 660ad325

    model_snap = utils.construct_model_proto(
        tensor_dict=tensor_dict, round_number=0, tensor_pipe=tensor_pipe
    )

    logger.info("Creating Initial Weights File    🠆 %s", init_state_path)

    utils.dump_proto(model_proto=model_snap, fpath=init_state_path)

    logger.info("Starting Experiment...")

    aggregator = plan.get_aggregator()

    # get the collaborators
    collaborators = {
<<<<<<< HEAD
        collaborator:
        get_collaborator(plan, collaborator, collaborator_dict[collaborator],
                         aggregator)
=======
        collaborator: get_collaborator(
            plan, collaborator, collaborator_dict[collaborator], aggregator
        )
>>>>>>> 660ad325
        for collaborator in plan.authorized_cols
    }

    for _ in range(rounds_to_train):
        for col in plan.authorized_cols:
            collaborator = collaborators[col]
            collaborator.run_simulation()

    # Set the weights for the final model
<<<<<<< HEAD
    model.rebuild_model(rounds_to_train - 1,
                        aggregator.last_tensor_dict,
                        validation=True)
=======
    model.rebuild_model(rounds_to_train - 1, aggregator.last_tensor_dict, validation=True)
>>>>>>> 660ad325
    return model


def get_plan(fl_plan=None, indent=4, sort_keys=True):
<<<<<<< HEAD
    """Returns a string representation of the current Plan.

    Args:
        fl_plan (Plan): The plan to get a string representation of. If None, a
            new plan is set up. Defaults to None.
        indent (int): The number of spaces to use for indentation in the
            string representation. Defaults to 4.
        sort_keys (bool): Whether to sort the keys in the string
            representation. Defaults to True.

    Returns:
        str: A string representation of the plan.
    """
    import json
=======
    """Get string representation of current Plan."""
>>>>>>> 660ad325
    if fl_plan is None:
        plan = setup_plan()
    else:
        plan = fl_plan
    flat_plan_config = flatten(plan.config)
    return json.dumps(flat_plan_config, indent=indent, sort_keys=sort_keys)<|MERGE_RESOLUTION|>--- conflicted
+++ resolved
@@ -1,12 +1,8 @@
 # Copyright 2020-2024 Intel Corporation
 # SPDX-License-Identifier: Apache-2.0
-<<<<<<< HEAD
-"""Openfl Native functions module.
-=======
 
 
 """OpenFL Native functions module.
->>>>>>> 660ad325
 
 This file defines openfl entrypoints to be used directly through python (not
 CLI)
@@ -37,14 +33,9 @@
 WORKSPACE_PREFIX = os.path.join(os.path.expanduser("~"), ".local", "workspace")
 
 
-<<<<<<< HEAD
-def setup_plan(log_level='CRITICAL'):
-    """Dump the plan with all defaults and overrides set.
-=======
 def setup_plan(log_level="CRITICAL"):
     """
     Dump the plan with all defaults + overrides set.
->>>>>>> 660ad325
 
     Args:
         log_level (str, optional): The log level Whether to save the plan to
@@ -72,8 +63,8 @@
 
 
 def flatten(config, return_complete=False):
-<<<<<<< HEAD
-    """Flatten nested config.
+    """
+    Flatten nested config.
 
     Args:
         config (dict): The configuration dictionary to flatten.
@@ -83,18 +74,9 @@
     Returns:
         flattened_config (dict): The flattened configuration dictionary.
     """
-    flattened_config = flatten_json.flatten(config, '.')
-    if not return_complete:
-        keys_to_remove = [
-            k for k, v in flattened_config.items()
-            if ('defaults' in k or v is None)
-        ]
-=======
-    """Flatten nested config."""
     flattened_config = flatten_json.flatten(config, ".")
     if not return_complete:
         keys_to_remove = [k for k, v in flattened_config.items() if ("defaults" in k or v is None)]
->>>>>>> 660ad325
     else:
         keys_to_remove = [k for k, v in flattened_config.items() if v is None]
     for k in keys_to_remove:
@@ -142,12 +124,8 @@
         else:
             # TODO: We probably need to validate the new key somehow
             logger.info(
-<<<<<<< HEAD
-                f'Did not find {key} in config. Make sure it should exist. Creating...'
-=======
                 "Did not find %s in config. Make sure it should exist. Creating...",
                 key,
->>>>>>> 660ad325
             )
         if type(val) is list:
             for idx, v in enumerate(val):
@@ -161,7 +139,6 @@
     return plan
 
 
-<<<<<<< HEAD
 def unflatten(config, separator='.'):
     """Unfolds `config` settings that have `separator` in their names.
 
@@ -173,15 +150,10 @@
     Returns:
         config (dict): The unfolded configuration dictionary.
     """
-=======
-def unflatten(config, separator="."):
-    """Unfold `config` settings that have `separator` in their names."""
->>>>>>> 660ad325
     config = flatten_json.unflatten_list(config, separator)
     return config
 
 
-<<<<<<< HEAD
 def setup_logging(level='INFO', log_file=None):
     """Initializes logging settings.
 
@@ -190,10 +162,6 @@
         log_file (str, optional): The name of the file to log to.
         If None, logs are not saved to a file. Defaults to None.
     """
-=======
-def setup_logging(level="INFO", log_file=None):
-    """Initialize logging settings."""
->>>>>>> 660ad325
     # Setup logging
 
     if importlib.util.find_spec("tensorflow") is not None:
@@ -210,31 +178,13 @@
     if log_file:
         fh = logging.FileHandler(log_file)
         formatter = logging.Formatter(
-<<<<<<< HEAD
-            '%(asctime)s %(levelname)s %(message)s %(filename)s:%(lineno)d')
-=======
             "%(asctime)s %(levelname)s %(message)s %(filename)s:%(lineno)d"
         )
->>>>>>> 660ad325
         fh.setFormatter(formatter)
         handlers.append(fh)
 
     console = Console(width=160)
     handlers.append(RichHandler(console=console))
-<<<<<<< HEAD
-    basicConfig(level=level,
-                format='%(message)s',
-                datefmt='[%X]',
-                handlers=handlers)
-
-
-def init(workspace_template: str = 'default',
-         log_level: str = 'INFO',
-         log_file: str = None,
-         agg_fqdn: str = None,
-         col_names=None):
-    """Initializes the openfl package.
-=======
     basicConfig(level=level, format="%(message)s", datefmt="[%X]", handlers=handlers)
 
 
@@ -247,7 +197,6 @@
 ):
     """
     Initialize the openfl package.
->>>>>>> 660ad325
 
     It performs the following tasks:
 
@@ -291,13 +240,7 @@
     data_path = 1
     for col_name in col_names:
         collaborator.create(col_name, str(data_path), silent=True)
-<<<<<<< HEAD
-        collaborator.generate_cert_request(col_name,
-                                           silent=True,
-                                           skip_package=True)
-=======
         collaborator.generate_cert_request(col_name, silent=True, skip_package=True)
->>>>>>> 660ad325
         collaborator.certify(col_name, silent=True)
         data_path += 1
 
@@ -372,12 +315,8 @@
     init_state_path = plan.config["aggregator"]["settings"]["init_state_path"]
     rounds_to_train = plan.config["aggregator"]["settings"]["rounds_to_train"]
     tensor_dict, holdout_params = split_tensor_dict_for_holdouts(
-<<<<<<< HEAD
-        logger, model.get_tensor_dict(False))
-=======
         logger, model.get_tensor_dict(False)
     )
->>>>>>> 660ad325
 
     model_snap = utils.construct_model_proto(
         tensor_dict=tensor_dict, round_number=0, tensor_pipe=tensor_pipe
@@ -393,15 +332,9 @@
 
     # get the collaborators
     collaborators = {
-<<<<<<< HEAD
-        collaborator:
-        get_collaborator(plan, collaborator, collaborator_dict[collaborator],
-                         aggregator)
-=======
         collaborator: get_collaborator(
             plan, collaborator, collaborator_dict[collaborator], aggregator
         )
->>>>>>> 660ad325
         for collaborator in plan.authorized_cols
     }
 
@@ -411,18 +344,11 @@
             collaborator.run_simulation()
 
     # Set the weights for the final model
-<<<<<<< HEAD
-    model.rebuild_model(rounds_to_train - 1,
-                        aggregator.last_tensor_dict,
-                        validation=True)
-=======
     model.rebuild_model(rounds_to_train - 1, aggregator.last_tensor_dict, validation=True)
->>>>>>> 660ad325
     return model
 
 
 def get_plan(fl_plan=None, indent=4, sort_keys=True):
-<<<<<<< HEAD
     """Returns a string representation of the current Plan.
 
     Args:
@@ -436,10 +362,6 @@
     Returns:
         str: A string representation of the plan.
     """
-    import json
-=======
-    """Get string representation of current Plan."""
->>>>>>> 660ad325
     if fl_plan is None:
         plan = setup_plan()
     else:

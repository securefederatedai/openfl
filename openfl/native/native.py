# Copyright (C) 2020-2021 Intel Corporation
# SPDX-License-Identifier: Apache-2.0
"""openfl Native functions module.

This file defines openfl entrypoints to be used directly through python (not CLI)
"""

import logging
import os
from copy import copy
from logging import getLogger
from pathlib import Path

from flatten_json import flatten_preserve_lists

import openfl.interface.aggregator as aggregator
import openfl.interface.collaborator as collaborator
import openfl.interface.workspace as workspace
from openfl.federated import Plan
from openfl.protocols import utils
from openfl.utilities import add_log_level
from openfl.utilities import split_tensor_dict_for_holdouts

logger = getLogger(__name__)

WORKSPACE_PREFIX = os.path.join(os.path.expanduser('~'), '.local', 'workspace')


def setup_plan(log_level='CRITICAL'):
    """
    Dump the plan with all defaults + overrides set.

    Args:
        save : bool (default=True)
            Whether to save the plan to disk

    Returns:
        plan : Plan object
    """
    plan_config = 'plan/plan.yaml'
    cols_config = 'plan/cols.yaml'
    data_config = 'plan/data.yaml'

    current_level = logging.root.level
    getLogger().setLevel(log_level)
    plan = Plan.parse(plan_config_path=Path(plan_config),
                      cols_config_path=Path(cols_config),
                      data_config_path=Path(data_config),
                      resolve=False)
    getLogger().setLevel(current_level)

    return plan


def flatten(config, return_complete=False):
    """Flatten nested config."""
    flattened_config = flatten_preserve_lists(config, '.')[0]
    if not return_complete:
        keys_to_remove = [
            k for k, v in flattened_config.items()
            if ('defaults' in k or v is None)]
    else:
        keys_to_remove = [k for k, v in flattened_config.items() if v is None]
    for k in keys_to_remove:
        del flattened_config[k]

    return flattened_config


def update_plan(override_config):
    """
    Update the plan with the provided override and save it to disk.

    For a list of available override options, call `fx.get_plan()`

    Args:
        override_config : dict {"COMPONENT.settings.variable" : value}

    Returns:
        None
    """
    plan = setup_plan()
    flat_plan_config = flatten(plan.config, return_complete=True)
    for k, v in override_config.items():
        if k in flat_plan_config:
            logger.info(f'Updating {k} to {v}... ')
        else:
            # TODO: We probably need to validate the new key somehow
            logger.warn(f'Did not find {k} in config. Make sure it should exist. Creating...')
        flat_plan_config[k] = v
    plan.config = unflatten(flat_plan_config, '.')
    plan.resolve()
    return plan


def unflatten(config, separator='.'):
    """Unfold `config` settings that have `separator` in their names."""
    keys_to_separate = [k for k in config if separator in k]
    if len(keys_to_separate) > 0:
        for key in keys_to_separate:
            prefix = separator.join(key.split(separator)[:-1])
            suffix = key.split(separator)[-1]
            if prefix in config:
                temp = {**config[prefix], suffix: config[key]}
                config[prefix] = temp
            else:
                config[prefix] = {suffix: config[key]}
            del config[key]
        unflatten(config, separator)
    return config


def setup_logging(level='INFO', log_file=None):
    """Initialize logging settings."""
    # Setup logging
    from logging import basicConfig
    from rich.console import Console
    from rich.logging import RichHandler
    import pkgutil
    if True if pkgutil.find_loader('tensorflow') else False:
        import tensorflow as tf
        tf.compat.v1.logging.set_verbosity(tf.compat.v1.logging.ERROR)
    metric = 25
    add_log_level('METRIC', metric)

    if isinstance(level, str):
        level = level.upper()

    handlers = []
    if log_file:
        fh = logging.FileHandler(log_file)
        formatter = logging.Formatter(
            '%(asctime)s %(levelname)s %(message)s %(filename)s:%(lineno)d'
        )
        fh.setFormatter(formatter)
        handlers.append(fh)

    console = Console(width=160)
<<<<<<< HEAD
    metric = 25
    add_log_level('METRIC', metric)

    if isinstance(level, str):
        level = level.upper()

    handlers = []
    if log_file:
        fh = logging.FileHandler(log_file)
        formatter = logging.Formatter(
            '%(asctime)s %(levelname)s %(message)s %(filename)s:%(lineno)d')
        fh.setFormatter(formatter)
        handlers.append(fh)

    console = Console(width=160)
=======
>>>>>>> 2a66d950
    handlers.append(RichHandler(console=console))
    basicConfig(level=level, format='%(message)s',
                datefmt='[%X]', handlers=handlers)


def init(workspace_template: str = 'default', log_level: str = 'INFO',
         log_file: str = None, agg_fqdn: str = None, col_names=None):
    """
    Initialize the openfl package.

    It performs the following tasks:

         1. Creates a workspace in ~/.local/workspace (Equivalent to `fx
         workspace create --prefix ~/.local/workspace --template
         $workspace_template)
         2. Setup certificate authority (equivalent to `fx workspace certify`)
         3. Setup aggregator PKI (equivalent to `fx aggregator
         generate-cert-request` followed by `fx aggregator certify`)
         4. Setup list of collaborators (col_names) and their PKI. (Equivalent
         to running `fx collaborator generate-cert-request` followed by `fx
         collaborator certify` for each of the collaborators in col_names)
         5. Setup logging

    Args:
        workspace_template : str (default='default')
            The template that should be used as the basis for the experiment.
            Other options include are any of the template names [
            keras_cnn_mnist, tf_2dunet, tf_cnn_histology, mtorch_cnn_histology,
            torch_cnn_mnist]
        log_level : str
            Log level for logging. METRIC level is available
        log_file : str
            Name of the file in which the log will be duplicated
        agg_fqdn : str
           The local node's fully qualified domain name (if it can't be
           resolved automatically)
        col_names: list[str]
           The names of the collaborators that will be created. These
           collaborators will be set up to participate in the experiment, but
           are not required to

    Returns:
        None
    """
    if col_names is None:
        col_names = ['one', 'two']
    workspace.create(WORKSPACE_PREFIX, workspace_template)
    os.chdir(WORKSPACE_PREFIX)
    workspace.certify()
    aggregator.generate_cert_request(agg_fqdn)
    aggregator.certify(agg_fqdn, silent=True)
    data_path = 1
    for col_name in col_names:
        collaborator.generate_cert_request(
            col_name, str(data_path), silent=True, skip_package=True)
        collaborator.certify(col_name, silent=True)
        data_path += 1

    setup_logging(level=log_level, log_file=log_file)


def create_collaborator(plan, name, model, aggregator):
    """
    Create the collaborator.

    Using the same plan object to create multiple collaborators leads to
    identical collaborator objects. This function can be removed once
    collaborator generation is fixed in openfl/federated/plan/plan.py
    """
    plan = copy(plan)

    return plan.get_collaborator(name, task_runner=model, client=aggregator)


def run_experiment(collaborator_dict: dict, override_config: dict = None):
    """
    Core function that executes the FL Plan.

    Args:
        collaborator_dict : dict {collaborator_name(str): FederatedModel}
            This dictionary defines which collaborators will participate in the
            experiment, as well as a reference to that collaborator's
            federated model.
        override_config : dict {flplan.key : flplan.value}
            Override any of the plan parameters at runtime using this
            dictionary. To get a list of the available options, execute
            `fx.get_plan()`

    Returns:
        final_federated_model : FederatedModel
            The final model resulting from the federated learning experiment
    """
    from sys import path

    if override_config is None:
        override_config = {}

    file = Path(__file__).resolve()
    root = file.parent.resolve()  # interface root, containing command modules
    work = Path.cwd().resolve()

    path.append(str(root))
    path.insert(0, str(work))

    # Update the plan if necessary
    plan = update_plan(override_config)
    # Overwrite plan values
    plan.authorized_cols = list(collaborator_dict)
    tensor_pipe = plan.get_tensor_pipe()

    # This must be set to the final index of the list (this is the last
    # tensorflow session to get created)
    plan.runner_ = list(collaborator_dict.values())[-1]
    model = plan.runner_

    # Initialize model weights
    init_state_path = plan.config['aggregator']['settings']['init_state_path']
    rounds_to_train = plan.config['aggregator']['settings']['rounds_to_train']
    tensor_dict, holdout_params = split_tensor_dict_for_holdouts(
        logger,
        model.get_tensor_dict(False)
    )

    model_snap = utils.construct_model_proto(tensor_dict=tensor_dict,
                                             round_number=0,
                                             tensor_pipe=tensor_pipe)

    logger.info(f'Creating Initial Weights File    🠆 {init_state_path}')

    utils.dump_proto(model_proto=model_snap, fpath=init_state_path)

    logger.info('Starting Experiment...')

    aggregator = plan.get_aggregator()

    # Create the collaborators
    collaborators = {
        collaborator: create_collaborator(
            plan, collaborator, collaborator_dict[collaborator], aggregator
        ) for collaborator in plan.authorized_cols
    }

    for _ in range(rounds_to_train):
        for col in plan.authorized_cols:
            collaborator = collaborators[col]
            collaborator.run_simulation()

    # Set the weights for the final model
    model.rebuild_model(
        rounds_to_train - 1, aggregator.last_tensor_dict, validation=True)
    return model


def get_plan(indent=4, sort_keys=True):
    """Get string representation of current Plan."""
    import json
    plan = setup_plan()
    flat_plan_config = flatten(plan.config)
    return json.dumps(flat_plan_config, indent=indent, sort_keys=sort_keys)<|MERGE_RESOLUTION|>--- conflicted
+++ resolved
@@ -136,24 +136,6 @@
         handlers.append(fh)
 
     console = Console(width=160)
-<<<<<<< HEAD
-    metric = 25
-    add_log_level('METRIC', metric)
-
-    if isinstance(level, str):
-        level = level.upper()
-
-    handlers = []
-    if log_file:
-        fh = logging.FileHandler(log_file)
-        formatter = logging.Formatter(
-            '%(asctime)s %(levelname)s %(message)s %(filename)s:%(lineno)d')
-        fh.setFormatter(formatter)
-        handlers.append(fh)
-
-    console = Console(width=160)
-=======
->>>>>>> 2a66d950
     handlers.append(RichHandler(console=console))
     basicConfig(level=level, format='%(message)s',
                 datefmt='[%X]', handlers=handlers)

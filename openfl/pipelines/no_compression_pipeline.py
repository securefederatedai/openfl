# Copyright 2020-2024 Intel Corporation
# SPDX-License-Identifier: Apache-2.0
<<<<<<< HEAD
=======


>>>>>>> 660ad325
"""NoCompressionPipeline module."""

from openfl.pipelines.pipeline import Float32NumpyArrayToBytes, TransformationPipeline


class NoCompressionPipeline(TransformationPipeline):
    """The data pipeline without any compression."""

    def __init__(self, **kwargs):
        """Initialize."""
<<<<<<< HEAD
        super(NoCompressionPipeline,
              self).__init__(transformers=[Float32NumpyArrayToBytes()],
                             **kwargs)
=======
        super().__init__(transformers=[Float32NumpyArrayToBytes()], **kwargs)
>>>>>>> 660ad325
<|MERGE_RESOLUTION|>--- conflicted
+++ resolved
@@ -1,10 +1,7 @@
 # Copyright 2020-2024 Intel Corporation
 # SPDX-License-Identifier: Apache-2.0
-<<<<<<< HEAD
-=======
 
 
->>>>>>> 660ad325
 """NoCompressionPipeline module."""
 
 from openfl.pipelines.pipeline import Float32NumpyArrayToBytes, TransformationPipeline
@@ -15,10 +12,4 @@
 
     def __init__(self, **kwargs):
         """Initialize."""
-<<<<<<< HEAD
-        super(NoCompressionPipeline,
-              self).__init__(transformers=[Float32NumpyArrayToBytes()],
-                             **kwargs)
-=======
-        super().__init__(transformers=[Float32NumpyArrayToBytes()], **kwargs)
->>>>>>> 660ad325
+        super().__init__(transformers=[Float32NumpyArrayToBytes()], **kwargs)
# Copyright 2020-2024 Intel Corporation
# SPDX-License-Identifier: Apache-2.0
<<<<<<< HEAD
=======


>>>>>>> 660ad325
"""Pipeline module."""

import numpy as np


class Transformer:
    """Base class for data transformation.

    This class defines the basic structure of a data transformer. It should be
    subclassed when implementing new types of data transformations.
    """

    def forward(self, data, **kwargs):
        """Forward pass data transformation.

        Implement the data transformation.
        This method should be overridden by all subclasses.

        Args:
            data: The data to be transformed.
            **kwargs: Additional parameters to pass to the function

        Returns:
            transformed_data: The transformed data.
            metadata: The metadata for the transformation.
        """
        raise NotImplementedError

    def backward(self, data, metadata, **kwargs):
        """Backward pass data transformation.

        Implement the data transformation needed when going the opposite
        direction to the forward method.
        This method should be overridden by all subclasses.

        Args:
            data: The transformed data.
            metadata: The metadata for the transformation.
            **kwargs: Additional keyword arguments for the transformation.

        Returns:
            transformed_data: The original data before the transformation.
        """
        raise NotImplementedError


class Float32NumpyArrayToBytes(Transformer):
    """Transformer class for converting float32 Numpy arrays to bytes
    arrays."""

    def __init__(self):
        """Initialize Float32NumpyArrayToBytes."""
        self.lossy = False

    def forward(self, data, **kwargs):
        """Convert a float32 Numpy array to bytes.

        Args:
            data: The float32 Numpy array to be converted.
            **kwargs: Additional keyword arguments for the conversion.

        Returns:
            data_bytes: The data converted to bytes.
            metadata: The metadata for the conversion.
        """
        # TODO: Warn when this casting is being performed.
        if data.dtype != np.float32:
            data = data.astype(np.float32)
        array_shape = data.shape
        # Better call it array_shape?
        metadata = {"int_list": list(array_shape)}
        data_bytes = data.tobytes(order="C")
        return data_bytes, metadata

    def backward(self, data, metadata, **kwargs):
        """Convert bytes back to a float32 Numpy array.

        Args:
            data: The data in bytes.
            metadata: The metadata for the conversion.

        Returns:
            The data converted back to a float32 Numpy array.
        """
        array_shape = tuple(metadata["int_list"])
        flat_array = np.frombuffer(data, dtype=np.float32)
        # For integer parameters we probably should unpack arrays
        # with shape (1,)
        return np.reshape(flat_array, newshape=array_shape, order="C")


class TransformationPipeline:
    """Data Transformer Pipeline Class.

    This class is a pipeline of transformers that transform data in a
    sequential manner.

    A sequential pipeline to transform (e.x. compress) data (e.x. layer of
    model_weights) as well as return metadata (if needed) for the
    reconstruction process carried out by the backward method.

    Attributes:
        transformers (list): The list of transformers in the pipeline.
    """

    def __init__(self, transformers, **kwargs):
        """Initialize TransformationPipeline.

        Args:
            transformers (list): The list of transformers in the pipeline.
            **kwargs: Additional keyword arguments for the pipeline.
        """
        self.transformers = transformers

    def forward(self, data, **kwargs):
        """Forward pass of pipeline data transformer.

        Args:
            data: The data to be transformed.
            **kwargs: Additional keyword arguments for the transformation.

        Returns:
            data: The transformed data.
            transformer_metadata: The metadata for the transformation.
        """
        transformer_metadata = []

        # dataformat::numpy::float.32
        # model proto:: a collection of tensor_dict proto
        # protobuff::-> a layer of weights
        # input::tensor_dict:{"layer1":np.array(float32, [128,3,28,28]),
        # "layer2": np.array()}
        # output::meta data::numpy::int array
        # (data, transformer_metadata)::(float32, dictionary o
        # key+float32 vlues)
        # input:: numpy_data (float32)
        # input:: (data(bytes), transformer_metadata_list::a list of dictionary
        # from int to float)

        data = data.copy()
        for transformer in self.transformers:
            data, metadata = transformer.forward(data=data, **kwargs)
            transformer_metadata.append(metadata)
        return data, transformer_metadata

    def backward(self, data, transformer_metadata, **kwargs):
        """Backward pass of pipeline data transformer.

        Args:
            data: The transformed data.
            transformer_metadata: The metadata for the transformation.
            **kwargs: Additional keyword arguments for the transformation.

        Returns:
            The original data before the transformation.
        """
        for transformer in self.transformers[::-1]:
<<<<<<< HEAD
            data = transformer.backward(data=data,
                                        metadata=transformer_metadata.pop(),
                                        **kwargs)
=======
            data = transformer.backward(data=data, metadata=transformer_metadata.pop(), **kwargs)
>>>>>>> 660ad325
        return data

    def is_lossy(self):
        """If any of the transformers are lossy, then the pipeline is lossy.

        Returns:
            True if any of the transformers in the pipeline are lossy, False
                otherwise.
        """
        return any(transformer.lossy for transformer in self.transformers)<|MERGE_RESOLUTION|>--- conflicted
+++ resolved
@@ -1,10 +1,7 @@
 # Copyright 2020-2024 Intel Corporation
 # SPDX-License-Identifier: Apache-2.0
-<<<<<<< HEAD
-=======
 
 
->>>>>>> 660ad325
 """Pipeline module."""
 
 import numpy as np
@@ -162,13 +159,7 @@
             The original data before the transformation.
         """
         for transformer in self.transformers[::-1]:
-<<<<<<< HEAD
-            data = transformer.backward(data=data,
-                                        metadata=transformer_metadata.pop(),
-                                        **kwargs)
-=======
             data = transformer.backward(data=data, metadata=transformer_metadata.pop(), **kwargs)
->>>>>>> 660ad325
         return data
 
     def is_lossy(self):

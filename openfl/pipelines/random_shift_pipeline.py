--- conflicted
+++ resolved
@@ -1,10 +1,7 @@
 # Copyright 2020-2024 Intel Corporation
 # SPDX-License-Identifier: Apache-2.0
-<<<<<<< HEAD
-=======
 
 
->>>>>>> 660ad325
 """RandomShiftPipeline module."""
 
 import numpy as np
@@ -34,12 +31,7 @@
             metadata: The metadata for the transformation.
         """
         shape = data.shape
-<<<<<<< HEAD
-        random_shift = np.random.uniform(low=-20, high=20,
-                                         size=shape).astype(np.float32)
-=======
         random_shift = np.random.uniform(low=-20, high=20, size=shape).astype(np.float32)
->>>>>>> 660ad325
         transformed_data = data + random_shift
 
         # construct metadata

# Copyright 2020-2024 Intel Corporation
# SPDX-License-Identifier: Apache-2.0
<<<<<<< HEAD
"""STCPipelinemodule."""
=======

>>>>>>> 660ad325

"""STCPipelinemodule."""
import copy
import gzip as gz

import numpy as np

from openfl.pipelines.pipeline import TransformationPipeline, Transformer


class SparsityTransformer(Transformer):
    """A transformer class to sparsify input data.

    Attributes:
        p (float): The sparsity ratio.
        lossy (bool): A flag indicating if the transformation is lossy.
    """

    def __init__(self, p=0.01):
        """Initialize.

        Args:
            p (float, optional): The sparsity ratio. Defaults to 0.01.
        """
        self.lossy = True
        self.p = p

    def forward(self, data, **kwargs):
        """Sparsify data and pass over only non-sparsified elements by reducing
        the array size.

        Args:
            data: an numpy array from the model tensor_dict.

        Returns:
            sparse_data: a flattened, sparse representation of the input
                tensor.
            metadata: dictionary to store a list of meta information.
        """
        metadata = {"int_list": list(data.shape)}
        # sparsification
        data = data.astype(np.float32)
        flatten_data = data.flatten()
        n_elements = flatten_data.shape[0]
        k_op = int(np.ceil(n_elements * self.p))
        topk, topk_indices = self._topk_func(flatten_data, k_op)
        sparse_data = np.zeros(flatten_data.shape)
        sparse_data[topk_indices] = topk
        return sparse_data, metadata

    def backward(self, data, metadata, **kwargs):
        """Recover data array with the right shape and numerical type.

        Args:
            data: an numpy array with non-zero values.
            metadata: dictionary to contain information for recovering back
                to original data array.

        Returns:
            recovered_data: an numpy array with original shape.
        """
        data = data.astype(np.float32)
        data_shape = metadata["int_list"]
        recovered_data = data.reshape(data_shape)
        return recovered_data

    @staticmethod
    def _topk_func(x, k):
        """Select top k values.

        Args:
            x: an numpy array to be sorted out for top-k components.
            k: k most maximum values.

        Returns:
            topk_mag: components with top-k values.
            indices: indices of the top-k components.
        """
        # quick sort as default on magnitude
        idx = np.argsort(np.abs(x))
        # sorted order, the right most is the largest magnitude
        length = x.shape[0]
        start_idx = length - k
        # get the top k magnitude
        topk_mag = np.asarray(x[idx[start_idx:]])
        indices = np.asarray(idx[start_idx:])
        if min(topk_mag) - 0 < 10e-8:  # avoid zeros
            topk_mag = topk_mag + 10e-8
        return topk_mag, indices


class TernaryTransformer(Transformer):
    """A transformer class to ternarize input data.

    Attributes:
        lossy (bool): A flag indicating if the transformation is lossy.
    """

    def __init__(self):
        """Initialize."""
        self.lossy = True

    def forward(self, data, **kwargs):
        """Ternerize data into positive mean value, negative mean value and
        zero value.

        Args:
            data: an flattened numpy array

        Returns:
            int_data: an numpy array being terneraized.
            metadata: dictionary to store a list of meta information.
        """
        # ternarization, data is sparse and flattened
        mean_topk = np.mean(np.abs(data))
        out_ = np.where(data > 0.0, mean_topk, 0.0)
        out = np.where(data < 0.0, -mean_topk, out_)
        int_array, int2float_map = self._float_to_int(out)
        metadata = {"int_to_float": int2float_map}
        return int_array, metadata

    def backward(self, data, metadata, **kwargs):
        """Recover data array back to the original numerical type.

        Args:
            data: an numpy array with non-zero values.
            metadata: dictionary to contain information for recovering back
                to original data array.

        Returns:
            metadata: dictionary to contain information for recovering back
                to original data array.
            data: an numpy array with original numerical type.
        """
        # TODO
        data = copy.deepcopy(data)
        int2float_map = metadata["int_to_float"]
        for key in int2float_map:
            indices = data == key
            data[indices] = int2float_map[key]
        return data

    @staticmethod
    def _float_to_int(np_array):
        """Create look-up table for conversion between floating and integer
        types.

        Args:
            np_array: A numpy array.

        Returns:
            int_array: The input numpy float array converted to an integer
                array.
            int_to_float_map: The dictionary mapping integers to floats.
        """
        flatten_array = np_array.reshape(-1)
        unique_value_array = np.unique(flatten_array)
        int_array = np.zeros(flatten_array.shape, dtype=np.int32)
        int_to_float_map = {}
        float_to_int_map = {}
        # create table
        for idx, u_value in enumerate(unique_value_array):
            int_to_float_map.update({idx: u_value})
            float_to_int_map.update({u_value: idx})
            # assign to the integer array
            indices = np.where(flatten_array == u_value)
            int_array[indices] = idx
        int_array = int_array.reshape(np_array.shape)
        return int_array, int_to_float_map


class GZIPTransformer(Transformer):
    """GZIP transformer class for losslessly compressing data.

    Attributes:
        lossy (bool): A flag indicating if the transformation is lossy.
    """

    def __init__(self):
        """Initialize."""
        self.lossy = False

    def forward(self, data, **kwargs):
        """Compress data into numpy of float32.

        Args:
            data: an numpy array with non-zero values.

        Returns:
            compressed_bytes: The compressed data.
            metadata: dictionary to contain information for recovering back
                to original data array
        """
        bytes_ = data.astype(np.float32).tobytes()
        compressed_bytes = gz.compress(bytes_)
        metadata = {}
        return compressed_bytes, metadata

    def backward(self, data, metadata, **kwargs):
        """Decompress data into numpy of float32.

        Args:
            data: an numpy array with non-zero values.
            metadata: dictionary to contain information for recovering back
                to original data array.

        Returns:
            data: A numpy array with the original numerical type after
                decompression.
        """
        decompressed_bytes_ = gz.decompress(data)
        data = np.frombuffer(decompressed_bytes_, dtype=np.float32)
        return data


class STCPipeline(TransformationPipeline):
    """A pipeline class to compress data lossly using sparsity and
    ternarization methods.

    Attributes:
        p (float): The sparsity factor.
    """

    def __init__(self, p_sparsity=0.1, n_clusters=6, **kwargs):
        """Initialize a pipeline of transformers.

        Args:
            p_sparsity (float, optional): The sparsity factor. Defaults to 0.1.
            n_clusters (int, optional): The number of K-mean clusters.
                Defaults to 6.
            **kwargs: Additional keyword arguments for the pipeline.

        Returns:
            Data compression transformer pipeline object.
        """
        # instantiate each transformer
        self.p = p_sparsity
        transformers = [
            SparsityTransformer(self.p),
            TernaryTransformer(),
<<<<<<< HEAD
            GZIPTransformer()
        ]
        super(STCPipeline, self).__init__(transformers=transformers, **kwargs)
=======
            GZIPTransformer(),
        ]
        super().__init__(transformers=transformers, **kwargs)
>>>>>>> 660ad325
<|MERGE_RESOLUTION|>--- conflicted
+++ resolved
@@ -1,10 +1,5 @@
 # Copyright 2020-2024 Intel Corporation
 # SPDX-License-Identifier: Apache-2.0
-<<<<<<< HEAD
-"""STCPipelinemodule."""
-=======
-
->>>>>>> 660ad325
 
 """STCPipelinemodule."""
 import copy
@@ -245,12 +240,6 @@
         transformers = [
             SparsityTransformer(self.p),
             TernaryTransformer(),
-<<<<<<< HEAD
-            GZIPTransformer()
-        ]
-        super(STCPipeline, self).__init__(transformers=transformers, **kwargs)
-=======
             GZIPTransformer(),
         ]
-        super().__init__(transformers=transformers, **kwargs)
->>>>>>> 660ad325
+        super().__init__(transformers=transformers, **kwargs)
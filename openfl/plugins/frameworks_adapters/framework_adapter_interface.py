# Copyright 2020-2024 Intel Corporation
# SPDX-License-Identifier: Apache-2.0


"""Framework Adapter plugin interface."""


class FrameworkAdapterPluginInterface:
    """Framework adapter plugin class."""

    def __init__(self) -> None:
        """Initialize framework adapter."""
        pass

    @staticmethod
    def serialization_setup():
        """Prepare model for serialization (optional)."""
        pass

    @staticmethod
    def get_tensor_dict(model, optimizer=None) -> dict:
        """Extract tensor dict from a model and an optimizer.

        Args:
            model (object): The model object.
            optimizer (object, optional): The optimizer object. Defaults to
                None.

        Returns:
            dict: A dictionary with weight name as key and numpy ndarray as
                value.

        Raises:
            NotImplementedError: This is a placeholder method that needs to be
                implemented in subclasses.
        """
        raise NotImplementedError

    @staticmethod
<<<<<<< HEAD
    def set_tensor_dict(model, tensor_dict, optimizer=None, device='cpu'):
        """Set tensor dict from a model and an optimizer.
=======
    def set_tensor_dict(model, tensor_dict, optimizer=None, device="cpu"):
        """
        Set tensor dict from a model and an optimizer.
>>>>>>> 660ad325

        Given a dict {weight name: numpy ndarray} sets weights to
        the model and optimizer objects inplace.

        Args:
            model (object): The model object.
            tensor_dict (dict): Dictionary with weight name as key and numpy
                ndarray as value.
            optimizer (object, optional): The optimizer object. Defaults to
                None.
            device (str, optional): The device to be used. Defaults to 'cpu'.

        Returns:
            None

        Raises:
            NotImplementedError: This is a placeholder method that needs to be
                implemented in subclasses.
        """
        raise NotImplementedError<|MERGE_RESOLUTION|>--- conflicted
+++ resolved
@@ -37,14 +37,9 @@
         raise NotImplementedError
 
     @staticmethod
-<<<<<<< HEAD
-    def set_tensor_dict(model, tensor_dict, optimizer=None, device='cpu'):
-        """Set tensor dict from a model and an optimizer.
-=======
     def set_tensor_dict(model, tensor_dict, optimizer=None, device="cpu"):
         """
         Set tensor dict from a model and an optimizer.
->>>>>>> 660ad325
 
         Given a dict {weight name: numpy ndarray} sets weights to
         the model and optimizer objects inplace.

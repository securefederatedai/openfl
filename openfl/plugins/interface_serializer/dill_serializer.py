--- conflicted
+++ resolved
@@ -18,8 +18,8 @@
 
     @staticmethod
     def serialize(object_, filename):
-<<<<<<< HEAD
-        """Serialize an object and save to disk.
+        """
+        Serialize an object and save to disk.
 
         Args:
             object_ (object): The object to be serialized.
@@ -29,17 +29,13 @@
         Returns:
             None
         """
-        with open(filename, 'wb') as f:
-=======
-        """Serialize an object and save to disk."""
         with open(filename, "wb") as f:
->>>>>>> 660ad325
             dill.dump(object_, f, recurse=True)
 
     @staticmethod
     def restore_object(filename):
-<<<<<<< HEAD
-        """Load and deserialize an object.
+        """
+        Load and deserialize an object.
 
         Args:
             filename (str): The name of the file where the serialized object
@@ -48,9 +44,5 @@
         Returns:
             object: The deserialized object.
         """
-        with open(filename, 'rb') as f:
-=======
-        """Load and deserialize an object."""
         with open(filename, "rb") as f:
->>>>>>> 660ad325
             return dill.load(f)  # nosec
--- conflicted
+++ resolved
@@ -8,57 +8,57 @@
 
 
 message RequestHeader {
-  string sender = 1;
+    string sender = 1;
 }
 
 // Envoy Messages
 
 message NodeInfo {
-  string name = 1;
-  string adress = 2;
-  bool cuda_available = 3;
-  uint32 memory_size = 4;
+    string name = 1;
+    string adress = 2;
+    bool cuda_available = 3;
+    uint32 memory_size = 4;
 }
 
 message ShardInfo {
-  NodeInfo node_info = 1;
-  string shard_description = 2;
-  uint64 n_samples = 3;
-  // We just pass numpy shapes
-  repeated string sample_shape = 4;
-  repeated string target_shape = 5;
+    NodeInfo node_info = 1;
+    string shard_description = 2;
+    uint64 n_samples = 3;
+    // We just pass numpy shapes
+    repeated string sample_shape = 4;
+    repeated string target_shape = 5;
 }
 
 message ShardAcknowledgement {
-  bool accepted = 1;
+    bool accepted = 1;
 }
 
 message WaitExperimentRequest {
-  string collaborator_name = 1;
+    string collaborator_name = 1;
 }
 
 message WaitExperimentResponse {
-  string experiment_name = 1;
+    string experiment_name = 1;
 }
 
 message GetExperimentDataRequest {
-  string experiment_name = 1;
-  string collaborator_name = 2;
+    string experiment_name = 1;
+    string collaborator_name = 2;
 }
 
 message ExperimentData {
-  uint32 size = 1; // size, in bytes, of the data sent in npbytes
-  bytes npbytes = 2; //actual data
+    uint32 size = 1; // size, in bytes, of the data sent in npbytes
+	bytes npbytes = 2; //actual data
 }
 
 // API Messages
 
 message ExperimentInfo {
-  RequestHeader header = 1;
-  string name = 2;
-  repeated string collaborator_names = 3;
-  ExperimentData experiment_data = 4;
-  ModelProto model_proto = 5;
+    RequestHeader header = 1;
+    string name = 2;
+    repeated string collaborator_names = 3;
+    ExperimentData experiment_data = 4;
+    ModelProto model_proto = 5;
 }
 
 message GetExperimentsRequest {}
@@ -76,97 +76,86 @@
 }
 
 message SetNewExperimentResponse{
-  bool accepted = 1;
-  string tensorboard_address = 2;
+    bool accepted = 1;
+    string tensorboard_address = 2;
 }
 
 message GetTrainedModelRequest {
-  enum ModelType {
-    BEST_MODEL = 0;
-    LAST_MODEL = 1;
-  }
-  RequestHeader header = 1;
-  string experiment_name = 2;
-  ModelType model_type = 3;
+    enum ModelType {
+        BEST_MODEL = 0;
+        LAST_MODEL = 1;
+    }
+    RequestHeader header = 1;
+    string experiment_name = 2;
+    ModelType model_type = 3;
 }
 
 message TrainedModelResponse {
-  ModelProto model_proto = 1;
+    ModelProto model_proto = 1;
 }
 
 message GetDatasetInfoRequest {
-  RequestHeader header = 1;
+    RequestHeader header = 1;
 }
 
 message StreamMetricsRequest {
-  RequestHeader header = 1;
-  string experiment_name = 2;
+    RequestHeader header = 1;
+    string experiment_name = 2;
 }
 
 message StreamMetricsResponse {
-  string metric_origin = 1;
-  string task_name = 2;
-  string metric_name = 3;
-  float metric_value = 4;
-  uint32 round = 5;
+    string metric_origin = 1;
+    string task_name = 2;
+    string metric_name = 3;
+    float metric_value = 4;
+    uint32 round = 5;
 }
 
 message RemoveExperimentRequest {
-  RequestHeader header = 1;
-  string experiment_name = 2;
+    RequestHeader header = 1;
+    string experiment_name = 2;
 }
 
 message RemoveExperimentResponse {
-  bool acknowledgement = 1;
+    bool acknowledgement = 1;
 }
 
 message CollaboratorStatus {
-<<<<<<< HEAD
-  string name = 1;
-  bool is_experiment_running = 2;
-  google.protobuf.Duration valid_duration = 3;
-}
-
-message CollaboratorHealthCheckResponse {
-  bool accepted = 1;
-=======
     string name = 1;
     bool is_experiment_running = 2;
 }
 
 message CollaboratorHealthCheckResponse {
     google.protobuf.Duration health_check_period = 1;
->>>>>>> a32bee97
 }
 
 message EnvoyInfo {
-  ShardInfo shard_info = 1;
-  bool is_online = 2;
-  bool is_experiment_running = 3;
-  google.protobuf.Timestamp last_updated = 4;
-  google.protobuf.Duration valid_duration = 5;
+    ShardInfo shard_info = 1;
+    bool is_online = 2;
+    bool is_experiment_running = 3;
+    google.protobuf.Timestamp last_updated = 4;
+    google.protobuf.Duration valid_duration = 5;
 }
 
 message GetEnvoysRequest {}
 
 message GetEnvoysResponse {
-  repeated EnvoyInfo envoy_infos = 1;
+    repeated EnvoyInfo envoy_infos = 1;
 }
 
 service FederationDirector {
-  // Envoy RPCs
-  rpc AcknowledgeShard (ShardInfo) returns (ShardAcknowledgement) {}
-  // Shard owner could also provide some public data for tests
-  rpc WaitExperiment (stream WaitExperimentRequest) returns (stream WaitExperimentResponse) {}
-  rpc GetExperimentData (GetExperimentDataRequest) returns (stream ExperimentData) {}
-  // Experimnets RPCs
-  rpc GetExperiments (GetExperimentsRequest) returns (ExperimentDescriptionList) {}
-  // API RPCs
-  rpc SetNewExperiment (stream ExperimentInfo) returns (SetNewExperimentResponse) {}
-  rpc GetDatasetInfo (GetDatasetInfoRequest) returns (ShardInfo) {}
-  rpc GetTrainedModel (GetTrainedModelRequest) returns (TrainedModelResponse) {}
-  rpc StreamMetrics (StreamMetricsRequest) returns (stream StreamMetricsResponse) {}
-  rpc RemoveExperimentData (RemoveExperimentRequest) returns (RemoveExperimentResponse) {}
-  rpc CollaboratorHealthCheck (CollaboratorStatus) returns (CollaboratorHealthCheckResponse) {}
-  rpc GetEnvoys (GetEnvoysRequest) returns (GetEnvoysResponse) {}
+    // Envoy RPCs
+    rpc AcknowledgeShard (ShardInfo) returns (ShardAcknowledgement) {}
+    // Shard owner could also provide some public data for tests
+    rpc WaitExperiment (stream WaitExperimentRequest) returns (stream WaitExperimentResponse) {}
+    rpc GetExperimentData (GetExperimentDataRequest) returns (stream ExperimentData) {}
+
+    // API RPCs
+    rpc SetNewExperiment (stream ExperimentInfo) returns (SetNewExperimentResponse) {}
+    rpc GetDatasetInfo (GetDatasetInfoRequest) returns (ShardInfo) {}
+    rpc GetTrainedModel (GetTrainedModelRequest) returns (TrainedModelResponse) {}
+    rpc StreamMetrics (StreamMetricsRequest) returns (stream StreamMetricsResponse) {}
+    rpc RemoveExperimentData (RemoveExperimentRequest) returns (RemoveExperimentResponse) {}
+    rpc CollaboratorHealthCheck (CollaboratorStatus) returns (CollaboratorHealthCheckResponse) {}
+    rpc GetEnvoys (GetEnvoysRequest) returns (GetEnvoysResponse) {}
 }
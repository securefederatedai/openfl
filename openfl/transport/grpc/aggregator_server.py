--- conflicted
+++ resolved
@@ -82,14 +82,8 @@
             collaborator_common_name = request.header.sender
             if not self.aggregator.valid_collaborator_cn_and_id(
                     common_name, collaborator_common_name):
-<<<<<<< HEAD
                 context.abort(
                     StatusCode.UNAUTHENTICATED,
-=======
-                # Random delay in authentication failures
-                sleep(5 * random())
-                raise ValueError(
->>>>>>> 5f422b6c
                     f'Invalid collaborator. CN: |{common_name}| '
                     f'collaborator_common_name: |{collaborator_common_name}|')
 

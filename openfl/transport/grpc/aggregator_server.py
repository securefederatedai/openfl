--- conflicted
+++ resolved
@@ -1,10 +1,7 @@
 # Copyright 2020-2024 Intel Corporation
 # SPDX-License-Identifier: Apache-2.0
-<<<<<<< HEAD
-=======
-
-
->>>>>>> 660ad325
+
+
 """AggregatorGRPCServer module."""
 
 import logging
@@ -44,18 +41,6 @@
         server_credentials (grpc.ServerCredentials): The server's credentials.
     """
 
-<<<<<<< HEAD
-    def __init__(self,
-                 aggregator,
-                 agg_port,
-                 tls=True,
-                 disable_client_auth=False,
-                 root_certificate=None,
-                 certificate=None,
-                 private_key=None,
-                 **kwargs):
-        """Initialize the AggregatorGRPCServer.
-=======
     def __init__(
         self,
         aggregator,
@@ -68,8 +53,7 @@
         **kwargs,
     ):
         """
-        Class initializer.
->>>>>>> 660ad325
+        Initialize the AggregatorGRPCServer.
 
         Args:
             aggregator (Aggregator): The aggregator that this server is
@@ -114,12 +98,7 @@
                 not authorized.
         """
         if self.tls:
-<<<<<<< HEAD
-            common_name = context.auth_context()['x509_common_name'][0].decode(
-                'utf-8')
-=======
             common_name = context.auth_context()["x509_common_name"][0].decode("utf-8")
->>>>>>> 660ad325
             collaborator_common_name = request.header.sender
             if not self.aggregator.valid_collaborator_cn_and_id(
                 common_name, collaborator_common_name
@@ -149,13 +128,8 @@
             sender=self.aggregator.uuid,
             receiver=collaborator_name,
             federation_uuid=self.aggregator.federation_uuid,
-<<<<<<< HEAD
-            single_col_cert_common_name=self.aggregator.
-            single_col_cert_common_name)
-=======
             single_col_cert_common_name=self.aggregator.single_col_cert_common_name,
         )
->>>>>>> 660ad325
 
     def check_request(self, request):
         """Validate request header matches expected values.
@@ -178,14 +152,6 @@
         check_equal(request.header.receiver, self.aggregator.uuid, self.logger)
 
         # check that the message is for my federation
-<<<<<<< HEAD
-        check_equal(request.header.federation_uuid,
-                    self.aggregator.federation_uuid, self.logger)
-
-        # check that we agree on the single cert common name
-        check_equal(request.header.single_col_cert_common_name,
-                    self.aggregator.single_col_cert_common_name, self.logger)
-=======
         check_equal(
             request.header.federation_uuid,
             self.aggregator.federation_uuid,
@@ -198,7 +164,6 @@
             self.aggregator.single_col_cert_common_name,
             self.logger,
         )
->>>>>>> 660ad325
 
     def GetTasks(self, request, context):  # NOQA:N802
         """Request a job from aggregator.
@@ -223,16 +188,6 @@
             if isinstance(tasks[0], str):
                 # backward compatibility
                 tasks_proto = [
-<<<<<<< HEAD
-                    aggregator_pb2.Task(name=task, ) for task in tasks
-                ]
-            else:
-                tasks_proto = [
-                    aggregator_pb2.Task(name=task.name,
-                                        function_name=task.function_name,
-                                        task_type=task.task_type,
-                                        apply_local=task.apply_local)
-=======
                     aggregator_pb2.Task(
                         name=task,
                     )
@@ -246,7 +201,6 @@
                         task_type=task.task_type,
                         apply_local=task.apply_local,
                     )
->>>>>>> 660ad325
                     for task in tasks
                 ]
         else:
@@ -257,12 +211,8 @@
             round_number=round_number,
             tasks=tasks_proto,
             sleep_time=sleep_time,
-<<<<<<< HEAD
-            quit=time_to_quit)
-=======
             quit=time_to_quit,
         )
->>>>>>> 660ad325
 
     def GetAggregatedTensor(self, request, context):  # NOQA:N802
         """Request a job from aggregator.
@@ -289,10 +239,6 @@
         tags = tuple(request.tags)
 
         named_tensor = self.aggregator.get_aggregated_tensor(
-<<<<<<< HEAD
-            collaborator_name, tensor_name, round_number, report, tags,
-            require_lossless)
-=======
             collaborator_name,
             tensor_name,
             round_number,
@@ -300,17 +246,12 @@
             tags,
             require_lossless,
         )
->>>>>>> 660ad325
 
         return aggregator_pb2.GetAggregatedTensorResponse(
             header=self.get_header(collaborator_name),
             round_number=round_number,
-<<<<<<< HEAD
-            tensor=named_tensor)
-=======
             tensor=named_tensor,
         )
->>>>>>> 660ad325
 
     def SendLocalTaskResults(self, request, context):  # NOQA:N802
         """Request a model download from aggregator.
@@ -344,22 +285,16 @@
         round_number = proto.round_number
         data_size = proto.data_size
         named_tensors = proto.tensors
-<<<<<<< HEAD
-        self.aggregator.send_local_task_results(collaborator_name,
-                                                round_number, task_name,
-                                                data_size, named_tensors)
-=======
         self.aggregator.send_local_task_results(
             collaborator_name, round_number, task_name, data_size, named_tensors
         )
->>>>>>> 660ad325
         # turn data stream into local model update
         return aggregator_pb2.SendLocalTaskResultsResponse(
             header=self.get_header(collaborator_name))
 
     def get_server(self):
-<<<<<<< HEAD
-        """Return gRPC server.
+        """
+        Return gRPC server.
 
         This method creates a gRPC server if it does not already exist and
         returns it.
@@ -367,12 +302,7 @@
         Returns:
             grpc.Server: The gRPC server.
         """
-        self.server = server(ThreadPoolExecutor(max_workers=cpu_count()),
-                             options=channel_options)
-=======
-        """Return gRPC server."""
         self.server = server(ThreadPoolExecutor(max_workers=cpu_count()), options=channel_options)
->>>>>>> 660ad325
 
         aggregator_pb2_grpc.add_AggregatorServicer_to_server(self, self.server)
 
@@ -397,12 +327,8 @@
             self.server_credentials = ssl_server_credentials(
                 ((private_key_b, certificate_b), ),
                 root_certificates=root_certificate_b,
-<<<<<<< HEAD
-                require_client_auth=not self.disable_client_auth)
-=======
                 require_client_auth=not self.disable_client_auth,
             )
->>>>>>> 660ad325
 
             self.server.add_secure_port(self.uri, self.server_credentials)
 

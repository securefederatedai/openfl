--- conflicted
+++ resolved
@@ -1,10 +1,7 @@
 # Copyright 2020-2024 Intel Corporation
 # SPDX-License-Identifier: Apache-2.0
-<<<<<<< HEAD
-=======
-
-
->>>>>>> 660ad325
+
+
 """Director clients module."""
 
 import logging
@@ -25,8 +22,8 @@
 
 
 class ShardDirectorClient:
-<<<<<<< HEAD
-    """The internal director client class.
+    """
+    The internal director client class.
 
     This class communicates with the director to manage the shard's
     participation in the federation.
@@ -36,32 +33,6 @@
         stub (director_pb2_grpc.DirectorStub): The gRPC stub for communication
             with the director.
     """
-
-    def __init__(self,
-                 *,
-                 director_host,
-                 director_port,
-                 shard_name,
-                 tls=True,
-                 root_certificate=None,
-                 private_key=None,
-                 certificate=None) -> None:
-        """Initialize a shard director client object.
-
-        Args:
-            director_host (str): The host of the director.
-            director_port (int): The port of the director.
-            shard_name (str): The name of the shard.
-            tls (bool): Whether to use TLS for the connection.
-            root_certificate (str): The path to the root certificate for the
-                TLS connection.
-            private_key (str): The path to the private key for the TLS
-                connection.
-            certificate (str): The path to the certificate for the TLS
-                connection.
-        """
-=======
-    """The internal director client class."""
 
     def __init__(
         self,
@@ -74,8 +45,21 @@
         private_key=None,
         certificate=None,
     ) -> None:
-        """Initialize a shard director client object."""
->>>>>>> 660ad325
+        """
+        Initialize a shard director client object.
+
+        Args:
+            director_host (str): The host of the director.
+            director_port (int): The port of the director.
+            shard_name (str): The name of the shard.
+            tls (bool): Whether to use TLS for the connection.
+            root_certificate (str): The path to the root certificate for the
+                TLS connection.
+            private_key (str): The path to the private key for the TLS
+                connection.
+            certificate (str): The path to the certificate for the TLS
+                connection.
+        """
         self.shard_name = shard_name
         director_addr = f"{director_host}:{director_port}"
         logger.info("Director address: %s", director_addr)
@@ -93,38 +77,11 @@
                 with open(certificate, "rb") as f:
                     certificate_b = f.read()
             except FileNotFoundError as exc:
-<<<<<<< HEAD
-                raise Exception(
-                    f'Provided certificate file is not exist: {exc.filename}')
-=======
                 raise Exception(f"Provided certificate file is not exist: {exc.filename}")
->>>>>>> 660ad325
 
             credentials = grpc.ssl_channel_credentials(
                 root_certificates=root_certificate_b,
                 private_key=private_key_b,
-<<<<<<< HEAD
-                certificate_chain=certificate_b)
-            channel = grpc.secure_channel(director_addr,
-                                          credentials,
-                                          options=channel_options)
-        self.stub = director_pb2_grpc.DirectorStub(channel)
-
-    def report_shard_info(self, shard_descriptor: Type[ShardDescriptor],
-                          cuda_devices: tuple) -> bool:
-        """Report shard info to the director.
-
-        Args:
-            shard_descriptor (Type[ShardDescriptor]): The descriptor of the
-                shard.
-            cuda_devices (tuple): The CUDA devices available on the shard.
-
-        Returns:
-            acknowledgement (bool): Whether the report was accepted by the
-                director.
-        """
-        logger.info(f'Sending {self.shard_name} shard info to director')
-=======
                 certificate_chain=certificate_b,
             )
             channel = grpc.secure_channel(director_addr, credentials, options=channel_options)
@@ -133,21 +90,23 @@
     def report_shard_info(
         self, shard_descriptor: Type[ShardDescriptor], cuda_devices: tuple
     ) -> bool:
-        """Report shard info to the director."""
+        """
+        Report shard info to the director.
+
+        Args:
+            shard_descriptor (Type[ShardDescriptor]): The descriptor of the
+                shard.
+            cuda_devices (tuple): The CUDA devices available on the shard.
+
+        Returns:
+            acknowledgement (bool): Whether the report was accepted by the
+                director.
+        """
         logger.info("Sending %s shard info to director", self.shard_name)
->>>>>>> 660ad325
         # True considered as successful registration
         shard_info = director_pb2.ShardInfo(
             shard_description=shard_descriptor.dataset_description,
             sample_shape=shard_descriptor.sample_shape,
-<<<<<<< HEAD
-            target_shape=shard_descriptor.target_shape)
-
-        shard_info.node_info.name = self.shard_name
-        shard_info.node_info.cuda_devices.extend(
-            director_pb2.CudaDeviceInfo(index=cuda_device)
-            for cuda_device in cuda_devices)
-=======
             target_shape=shard_descriptor.target_shape,
         )
 
@@ -155,24 +114,19 @@
         shard_info.node_info.cuda_devices.extend(
             director_pb2.CudaDeviceInfo(index=cuda_device) for cuda_device in cuda_devices
         )
->>>>>>> 660ad325
 
         request = director_pb2.UpdateShardInfoRequest(shard_info=shard_info)
         acknowledgement = self.stub.UpdateShardInfo(request)
         return acknowledgement.accepted
 
     def wait_experiment(self):
-<<<<<<< HEAD
-        """Wait an experiment data from the director.
-
-        Returns:
-            experiment_name (str): The name of the experiment.
-        """
-        logger.info('Waiting for an experiment to run...')
-=======
-        """Wait an experiment data from the director."""
+        """
+        Wait an experiment data from the director.
+
+        Returns:
+            experiment_name (str): The name of the experiment.
+        """
         logger.info("Waiting for an experiment to run...")
->>>>>>> 660ad325
         response = self.stub.WaitExperiment(self._get_experiment_data())
         logger.info("New experiment received: %s", response)
         experiment_name = response.experiment_name
@@ -182,8 +136,8 @@
         return experiment_name
 
     def get_experiment_data(self, experiment_name):
-<<<<<<< HEAD
-        """Get an experiment data from the director.
+        """
+        Get an experiment data from the director.
 
         Args:
             experiment_name (str): The name of the experiment.
@@ -192,54 +146,36 @@
             data_stream (grpc._channel._MultiThreadedRendezvous): The data
                 stream of the experiment data.
         """
-        logger.info(f'Getting experiment data for {experiment_name}...')
-        request = director_pb2.GetExperimentDataRequest(
-            experiment_name=experiment_name, collaborator_name=self.shard_name)
-=======
-        """Get an experiment data from the director."""
         logger.info("Getting experiment data for %s...", experiment_name)
         request = director_pb2.GetExperimentDataRequest(
             experiment_name=experiment_name, collaborator_name=self.shard_name
         )
->>>>>>> 660ad325
         data_stream = self.stub.GetExperimentData(request)
 
         return data_stream
 
-<<<<<<< HEAD
-    def set_experiment_failed(self,
-                              experiment_name: str,
-                              error_code: int = 1,
-                              error_description: str = ''):
-        """Set the experiment failed.
-
-        Args:
-            experiment_name (str): The name of the experiment.
-            error_code (int, optional): The error code. Defaults to 1.
-            error_description (str, optional): The description of the error.
-                Defaults to ''.
-        """
-        logger.info(f'Experiment {experiment_name} failed')
-=======
     def set_experiment_failed(
         self,
         experiment_name: str,
         error_code: int = 1,
         error_description: str = "",
     ):
-        """Set the experiment failed."""
+        """
+        Set the experiment failed.
+
+        Args:
+            experiment_name (str): The name of the experiment.
+            error_code (int, optional): The error code. Defaults to 1.
+            error_description (str, optional): The description of the error.
+                Defaults to ''.
+        """
         logger.info("Experiment %s failed", experiment_name)
->>>>>>> 660ad325
         request = director_pb2.SetExperimentFailedRequest(
             experiment_name=experiment_name,
             collaborator_name=self.shard_name,
             error_code=error_code,
-<<<<<<< HEAD
-            error_description=error_description)
-=======
             error_description=error_description,
         )
->>>>>>> 660ad325
         self.stub.SetExperimentFailed(request)
 
     def _get_experiment_data(self):
@@ -321,8 +257,8 @@
         private_key: str,
         certificate: str,
     ) -> None:
-<<<<<<< HEAD
-        """Initialize director client object.
+        """
+        Initialize director client object.
 
         Args:
             client_id (str): The ID of the client.
@@ -336,11 +272,7 @@
             certificate (str): The path to the certificate for the TLS
                 connection.
         """
-        director_addr = f'{director_host}:{director_port}'
-=======
-        """Initialize director client object."""
         director_addr = f"{director_host}:{director_port}"
->>>>>>> 660ad325
         if not tls:
             if not client_id:
                 client_id = CLIENT_ID_DEFAULT
@@ -362,35 +294,22 @@
                 with open(certificate, "rb") as f:
                     certificate_b = f.read()
             except FileNotFoundError as exc:
-<<<<<<< HEAD
-                raise Exception(
-                    f'Provided certificate file is not exist: {exc.filename}')
-=======
                 raise Exception(f"Provided certificate file is not exist: {exc.filename}")
->>>>>>> 660ad325
 
             credentials = grpc.ssl_channel_credentials(
                 root_certificates=root_certificate_b,
                 private_key=private_key_b,
-<<<<<<< HEAD
-                certificate_chain=certificate_b)
-=======
                 certificate_chain=certificate_b,
             )
->>>>>>> 660ad325
 
             channel = grpc.secure_channel(director_addr,
                                           credentials,
                                           options=channel_options)
         self.stub = director_pb2_grpc.DirectorStub(channel)
 
-<<<<<<< HEAD
-    def set_new_experiment(self,
-                           name,
-                           col_names,
-                           arch_path,
-                           initial_tensor_dict=None):
-        """Send the new experiment to director to launch.
+    def set_new_experiment(self, name, col_names, arch_path, initial_tensor_dict=None):
+        """
+        Send the new experiment to director to launch.
 
         Args:
             name (str): The name of the experiment.
@@ -403,12 +322,7 @@
             resp (director_pb2.SetNewExperimentResponse): The response from
                 the director.
         """
-        logger.info(f'Submitting new experiment {name} to director')
-=======
-    def set_new_experiment(self, name, col_names, arch_path, initial_tensor_dict=None):
-        """Send the new experiment to director to launch."""
         logger.info("Submitting new experiment %s to director", name)
->>>>>>> 660ad325
         if initial_tensor_dict:
             model_proto = construct_model_proto(initial_tensor_dict, 0,
                                                 NoCompressionPipeline())
@@ -422,8 +336,8 @@
             return resp
 
     def _get_experiment_info(self, arch_path, name, col_names, model_proto):
-<<<<<<< HEAD
-        """Generate the experiment data request.
+        """
+        Generate the experiment data request.
 
         This method generates a stream of experiment data to be sent to the
         director.
@@ -437,10 +351,7 @@
         Yields:
             director_pb2.ExperimentInfo: The experiment data.
         """
-        with open(arch_path, 'rb') as arch:
-=======
         with open(arch_path, "rb") as arch:
->>>>>>> 660ad325
             max_buffer_size = 2 * 1024 * 1024
             chunk = arch.read(max_buffer_size)
             while chunk != b"":
@@ -450,20 +361,16 @@
                 experiment_info = director_pb2.ExperimentInfo(
                     name=name,
                     collaborator_names=col_names,
-<<<<<<< HEAD
-                    model_proto=model_proto)
-=======
                     model_proto=model_proto,
                 )
->>>>>>> 660ad325
                 experiment_info.experiment_data.size = len(chunk)
                 experiment_info.experiment_data.npbytes = chunk
                 yield experiment_info
                 chunk = arch.read(max_buffer_size)
 
     def get_experiment_status(self, experiment_name):
-<<<<<<< HEAD
-        """Check if the experiment was accepted by the director.
+        """
+        Check if the experiment was accepted by the director.
 
         Args:
             experiment_name (str): The name of the experiment.
@@ -472,14 +379,8 @@
             resp (director_pb2.GetExperimentStatusResponse): The response from
                 the director.
         """
-        logger.info('Getting experiment Status...')
-        request = director_pb2.GetExperimentStatusRequest(
-            experiment_name=experiment_name)
-=======
-        """Check if the experiment was accepted by the director"""
         logger.info("Getting experiment Status...")
         request = director_pb2.GetExperimentStatusRequest(experiment_name=experiment_name)
->>>>>>> 660ad325
         resp = self.stub.GetExperimentStatus(request)
         return resp
 
@@ -590,23 +491,6 @@
         result = {}
         for envoy in envoys.envoy_infos:
             result[envoy.shard_info.node_info.name] = {
-<<<<<<< HEAD
-                'shard_info':
-                envoy.shard_info,
-                'is_online':
-                envoy.is_online or False,
-                'is_experiment_running':
-                envoy.is_experiment_running or False,
-                'last_updated':
-                datetime.fromtimestamp(
-                    envoy.last_updated.seconds).strftime('%Y-%m-%d %H:%M:%S'),
-                'current_time':
-                now,
-                'valid_duration':
-                envoy.valid_duration,
-                'experiment_name':
-                'ExperimentName Mock',
-=======
                 "shard_info": envoy.shard_info,
                 "is_online": envoy.is_online or False,
                 "is_experiment_running": envoy.is_experiment_running or False,
@@ -616,23 +500,17 @@
                 "current_time": now,
                 "valid_duration": envoy.valid_duration,
                 "experiment_name": "ExperimentName Mock",
->>>>>>> 660ad325
             }
         return result
 
     def get_experiments_list(self):
-<<<<<<< HEAD
-        """Get experiments list.
+        """
+        Get experiments list.
 
         Returns:
             List[str]: The list of experiments.
         """
-        response = self.stub.GetExperimentsList(
-            director_pb2.GetExperimentsListRequest())
-=======
-        """Get experiments list."""
         response = self.stub.GetExperimentsList(director_pb2.GetExperimentsListRequest())
->>>>>>> 660ad325
         return response.experiments
 
     def get_experiment_description(self, name):

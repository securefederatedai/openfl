--- conflicted
+++ resolved
@@ -249,9 +249,20 @@
     async def GetEnvoys(self, request, context):  # NOQA:N802
         """Get a status information about envoys."""
         envoy_infos = self.director.get_envoys()
-<<<<<<< HEAD
-
-        return director_pb2.GetEnvoysResponse(envoy_infos=envoy_infos)
+        envoy_statuses = []
+        for envoy_info in envoy_infos:
+            envoy_info_message = director_pb2.EnvoyInfo(
+                shard_info=ParseDict(
+                    envoy_info['shard_info'], director_pb2.ShardInfo(),
+                    ignore_unknown_fields=True),
+                is_online=envoy_info['is_online'],
+                is_experiment_running=envoy_info['is_experiment_running'])
+            envoy_info_message.valid_duration.seconds = envoy_info['valid_duration']
+            envoy_info_message.last_updated.seconds = int(envoy_info['last_updated'])
+
+            envoy_statuses.append(envoy_info_message)
+
+        return director_pb2.GetEnvoysResponse(envoy_infos=envoy_statuses)
 
     async def GetExperimentsList(self, request, context):  # NOQA:N802
         """Get list of experiments description."""
@@ -317,20 +328,4 @@
                 collaborators=collaborators,
                 tasks=tasks,
             ),
-        )
-=======
-        envoy_statuses = []
-        for envoy_info in envoy_infos:
-            envoy_info_message = director_pb2.EnvoyInfo(
-                shard_info=ParseDict(
-                    envoy_info['shard_info'], director_pb2.ShardInfo(),
-                    ignore_unknown_fields=True),
-                is_online=envoy_info['is_online'],
-                is_experiment_running=envoy_info['is_experiment_running'])
-            envoy_info_message.valid_duration.seconds = envoy_info['valid_duration']
-            envoy_info_message.last_updated.seconds = int(envoy_info['last_updated'])
-
-            envoy_statuses.append(envoy_info_message)
-
-        return director_pb2.GetEnvoysResponse(envoy_infos=envoy_statuses)
->>>>>>> e8ff5326
+        )
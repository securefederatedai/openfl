# Copyright (C) 2020-2021 Intel Corporation
# SPDX-License-Identifier: Apache-2.0

"""Director server."""

import asyncio
import logging
import uuid
from pathlib import Path
from typing import Optional
from typing import Union

from google.protobuf.json_format import MessageToDict
from google.protobuf.json_format import ParseDict
from grpc import aio
from grpc import ssl_server_credentials

from openfl.pipelines import NoCompressionPipeline
from openfl.protocols import director_pb2
from openfl.protocols import director_pb2_grpc
from openfl.protocols import utils
from openfl.protocols.utils import construct_model_proto
from openfl.protocols.utils import deconstruct_model_proto
from openfl.protocols.utils import get_headers

logger = logging.getLogger(__name__)

CLIENT_ID_DEFAULT = '__default__'


class DirectorGRPCServer(director_pb2_grpc.DirectorServicer):
    """Director transport class."""

<<<<<<< HEAD
    def __init__(self, *, director_cls, tls: bool = True,
                 root_certificate: str = None, private_key: str = None, certificate: str = None,
                 listen_host='[::]', listen_port=50051, use_docker: bool = False,
                 **kwargs) -> None:
=======
    def __init__(
            self, *,
            director_cls,
            tls: bool = True,
            root_certificate: Optional[Union[Path, str]] = None,
            private_key: Optional[Union[Path, str]] = None,
            certificate: Optional[Union[Path, str]] = None,
            listen_host: str = '[::]',
            listen_port: int = 50051,
            **kwargs,
    ) -> None:
>>>>>>> c90322ed
        """Initialize a director object."""
        # TODO: add working directory
        super().__init__()

        self.listen_uri = f'{listen_host}:{listen_port}'
        self.tls = tls
        self.root_certificate = None
        self.private_key = None
        self.certificate = None
        self._fill_certs(root_certificate, private_key, certificate)
        self.server = None
        self.root_dir = Path.cwd()
        self.director = director_cls(
            tls=self.tls,
            root_certificate=self.root_certificate,
            private_key=self.private_key,
            certificate=self.certificate,
            use_docker=use_docker,
            director_host=listen_host,
            director_port=listen_port,
            **kwargs
        )

    def _fill_certs(self, root_certificate, private_key, certificate):
        """Fill certificates."""
        if self.tls:
            if not (root_certificate and private_key and certificate):
                raise Exception('No certificates provided')
            self.root_certificate = Path(root_certificate).absolute()
            self.private_key = Path(private_key).absolute()
            self.certificate = Path(certificate).absolute()

    def get_caller(self, context):
        """
        Get caller name from context.

            if tls == True: get caller name from auth_context
            if tls == False: get caller name from context header 'client_id'
        """
        if self.tls:
            return context.auth_context()['x509_common_name'][0].decode('utf-8')
        headers = get_headers(context)
        client_id = headers.get('client_id', CLIENT_ID_DEFAULT)
        return client_id

    def start(self):
        """Launch the director GRPC server."""
        loop = asyncio.get_event_loop()  # TODO: refactor after end of support for python3.6
        loop.create_task(self.director.start_experiment_execution_loop())
        loop.run_until_complete(self._run_server())

    async def _run_server(self):
        channel_opt = [('grpc.max_send_message_length', 512 * 1024 * 1024),
                       ('grpc.max_receive_message_length', 512 * 1024 * 1024)]
        self.server = aio.server(options=channel_opt)
        director_pb2_grpc.add_DirectorServicer_to_server(self, self.server)

        if not self.tls:
            self.server.add_insecure_port(self.listen_uri)
        else:
            with open(self.private_key, 'rb') as f:
                private_key_b = f.read()
            with open(self.certificate, 'rb') as f:
                certificate_b = f.read()
            with open(self.root_certificate, 'rb') as f:
                root_certificate_b = f.read()
            server_credentials = ssl_server_credentials(
                ((private_key_b, certificate_b),),
                root_certificates=root_certificate_b,
                require_client_auth=True
            )
            self.server.add_secure_port(self.listen_uri, server_credentials)
        logger.info(f'Starting server on {self.listen_uri}')
        await self.server.start()
        await self.server.wait_for_termination()

    async def UpdateShardInfo(self, request, context):  # NOQA:N802
        """Receive acknowledge shard info."""
        logger.info(f'UpdateShardInfo request has got: {request.shard_info}')
        dict_shard_info = MessageToDict(
            request.shard_info,
            preserving_proto_field_name=True
        )
        is_accepted = self.director.acknowledge_shard(dict_shard_info)
        reply = director_pb2.UpdateShardInfoResponse(accepted=is_accepted)

        return reply

    async def SetNewExperiment(self, stream, context):  # NOQA:N802
        """Request to set new experiment."""
        logger.info(f'SetNewExperiment request has got {stream}')
        # TODO: add streaming reader
        data_file_path = self.root_dir / str(uuid.uuid4())
        with open(data_file_path, 'wb') as data_file:
            async for request in stream:
                if request.experiment_data.size == len(request.experiment_data.npbytes):
                    data_file.write(request.experiment_data.npbytes)
                else:
                    raise Exception('Bad request')

        tensor_dict = None
        if request.model_proto:
            tensor_dict, _ = deconstruct_model_proto(request.model_proto, NoCompressionPipeline())

        caller = self.get_caller(context)

        is_accepted = await self.director.set_new_experiment(
            experiment_name=request.name,
            sender_name=caller,
            tensor_dict=tensor_dict,
            collaborator_names=request.collaborator_names,
            experiment_archive_path=data_file_path
        )

        logger.info('Send response')
        return director_pb2.SetNewExperimentResponse(accepted=is_accepted)

    async def GetTrainedModel(self, request, context):  # NOQA:N802
        """RPC for retrieving trained models."""
        logger.info('Request GetTrainedModel has got!')

        caller = self.get_caller(context)
        model_type_enum = director_pb2.UploadExperimentModelRequest.ModelType
        if request.model_type == model_type_enum.LAST_MODEL:
            model_type = 'last'
        elif request.model_type == model_type_enum.LAST_BEST_MODEL:
            model_type = 'best'
        else:
            raise Exception(f'Invalid {request.model_type=} in GetTrainedModel function.')

        trained_model_dict = await self.director.get_trained_model(
            experiment_name=request.experiment_name,
            caller=caller,
            model_type=model_type
        )

        if trained_model_dict is None:
            return director_pb2.TrainedModelResponse()

        model_proto = construct_model_proto(trained_model_dict, 0, NoCompressionPipeline())

        return director_pb2.TrainedModelResponse(model_proto=model_proto)

    async def GetExperimentData(self, request, context):  # NOQA:N802
        """Receive experiment data."""
        # TODO: add size filling
        # TODO: add experiment name field
        # TODO: rename npbytes to data
        data_file_path = self.director.get_experiment_data(request.experiment_name)
        max_buffer_size = (2 * 1024 * 1024)
        with open(data_file_path, 'rb') as df:
            while True:
                data = df.read(max_buffer_size)
                if len(data) == 0:
                    break
                yield director_pb2.ExperimentData(size=len(data), npbytes=data)

    async def WaitExperiment(self, request_iterator, context):  # NOQA:N802
        """Request for wait an experiment."""
        logger.info('Request WaitExperiment has got!')
        async for msg in request_iterator:
            logger.info(msg)
            experiment_name = await self.director.wait_experiment(msg.collaborator_name)
            logger.info(f'Experiment {experiment_name} was prepared')

            yield director_pb2.WaitExperimentResponse(experiment_name=experiment_name)

    async def GetDatasetInfo(self, request, context):  # NOQA:N802
        """Request the info about target and sample shapes in the dataset."""
        logger.info('Request GetDatasetInfo has got!')

        sample_shape, target_shape = self.director.get_dataset_info()
        shard_info = director_pb2.ShardInfo(
            sample_shape=sample_shape,
            target_shape=target_shape
        )
        resp = director_pb2.GetDatasetInfoResponse(shard_info=shard_info)
        return resp

    async def GetMetricStream(self, request, context):  # NOQA:N802
        """Request to stream metrics from the aggregator to frontend."""
        logger.info(f'Request GetMetricStream for {request.experiment_name} experiment has got!')

        caller = self.get_caller(context)
        async for metric_dict in self.director.stream_metrics(
                experiment_name=request.experiment_name, caller=caller
        ):
            if metric_dict is None:
                await asyncio.sleep(1)
                continue
            yield director_pb2.GetMetricStreamResponse(**metric_dict)

    async def RemoveExperimentData(self, request, context):  # NOQA:N802
        """Remove experiment data RPC."""
        response = director_pb2.RemoveExperimentResponse(acknowledgement=False)
        caller = self.get_caller(context)
        self.director.remove_experiment_data(
            experiment_name=request.experiment_name,
            caller=caller,
        )

        response.acknowledgement = True
        return response

    async def SetExperimentFailed(self, request, context):  # NOQA:N802
        """Set the experiment failed."""
        response = director_pb2.SetExperimentFailedResponse()
        if self.get_caller(context) != CLIENT_ID_DEFAULT:
            return response
        logger.error(f'Collaborator {request.collaborator_name} was failed with error code:'
                     f' {request.error_code}, error_description: {request.error_description}'
                     f'Stopping experiment.')
        self.director.set_experiment_failed(
            experiment_name=request.experiment_name,
            collaborator_name=request.collaborator_name
        )

        return response

    async def UpdateEnvoyStatus(self, request, context):  # NOQA:N802
        """Accept health check from envoy."""
        logger.debug(f'Request UpdateEnvoyStatus has got: {request}')
        cuda_devices_info = [
            MessageToDict(message, preserving_proto_field_name=True)
            for message in request.cuda_devices
        ]
        health_check_period = self.director.update_envoy_status(
            envoy_name=request.name,
            is_experiment_running=request.is_experiment_running,
            cuda_devices_status=cuda_devices_info
        )
        resp = director_pb2.UpdateEnvoyStatusResponse()
        resp.health_check_period.seconds = health_check_period

        return resp

    async def GetEnvoys(self, request, context):  # NOQA:N802
        """Get a status information about envoys."""
        envoy_infos = self.director.get_envoys()
        envoy_statuses = []
        for envoy_info in envoy_infos:
            envoy_info_message = director_pb2.EnvoyInfo(
                shard_info=ParseDict(
                    envoy_info['shard_info'], director_pb2.ShardInfo(),
                    ignore_unknown_fields=True),
                is_online=envoy_info['is_online'],
                is_experiment_running=envoy_info['is_experiment_running'])
            envoy_info_message.valid_duration.seconds = envoy_info['valid_duration']
            envoy_info_message.last_updated.seconds = int(envoy_info['last_updated'])

            envoy_statuses.append(envoy_info_message)

        return director_pb2.GetEnvoysResponse(envoy_infos=envoy_statuses)

    async def GetExperimentsList(self, request, context):  # NOQA:N802
        """Get list of experiments description."""
        caller = self.get_caller(context)
        experiments = await self.director.get_experiments_list(caller)
        experiment_list = [
            director_pb2.ExperimentListItem(**exp)
            for exp in experiments
        ]
        return director_pb2.GetExperimentsListResponse(
            experiments=experiment_list
        )

    async def GetExperimentDescription(self, request, context):  # NOQA:N802
        """Get an experiment description."""
        caller = self.get_caller(context)
        experiment = await self.director.get_experiment_description(caller, request.name)

        return director_pb2.GetExperimentDescriptionResponse(experiment=experiment)

    async def UploadExperimentModel(self, request, context):  # NOQA:N802
        """Upload an experiment model from aggregator."""
        model_type_enum = director_pb2.UploadExperimentModelRequest.ModelType
        if request.model_type == model_type_enum.LAST_MODEL:
            model_type = 'last'
        elif request.model_type == model_type_enum.LAST_BEST_MODEL:
            model_type = 'best'
        else:
            raise Exception('Invalid model_type value in UploadExperimentModel function.')
        tensor_dict, _ = utils.deconstruct_model_proto(
            request.model_proto, compression_pipeline=NoCompressionPipeline())
        await self.director.upload_experiment_model(
            experiment_name=request.experiment_name,
            tensor_dict=tensor_dict,
            model_type=model_type,
        )
        return director_pb2.UploadExperimentModelResponse()<|MERGE_RESOLUTION|>--- conflicted
+++ resolved
@@ -31,12 +31,6 @@
 class DirectorGRPCServer(director_pb2_grpc.DirectorServicer):
     """Director transport class."""
 
-<<<<<<< HEAD
-    def __init__(self, *, director_cls, tls: bool = True,
-                 root_certificate: str = None, private_key: str = None, certificate: str = None,
-                 listen_host='[::]', listen_port=50051, use_docker: bool = False,
-                 **kwargs) -> None:
-=======
     def __init__(
             self, *,
             director_cls,
@@ -46,9 +40,9 @@
             certificate: Optional[Union[Path, str]] = None,
             listen_host: str = '[::]',
             listen_port: int = 50051,
+            use_docker: bool = False,
             **kwargs,
     ) -> None:
->>>>>>> c90322ed
         """Initialize a director object."""
         # TODO: add working directory
         super().__init__()

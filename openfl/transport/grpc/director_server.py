# Copyright (C) 2020-2021 Intel Corporation
# SPDX-License-Identifier: Apache-2.0

"""Director server."""

import asyncio
import logging
import uuid
from pathlib import Path

from google.protobuf.json_format import MessageToDict
from google.protobuf.json_format import ParseDict
from grpc import aio
from grpc import ssl_server_credentials

from openfl.pipelines import NoCompressionPipeline
from openfl.protocols import base_pb2
from openfl.protocols import director_pb2
from openfl.protocols import director_pb2_grpc
from openfl.protocols.utils import construct_model_proto
from openfl.protocols.utils import deconstruct_model_proto
from openfl.protocols.utils import get_headers

logger = logging.getLogger(__name__)

CLIENT_ID_DEFAULT = '__default__'


class DirectorGRPCServer(director_pb2_grpc.DirectorServicer):
    """Director transport class."""

    def __init__(self, *, director_cls, tls: bool = True,
                 root_certificate: str = None, private_key: str = None, certificate: str = None,
                 listen_host='[::]', listen_port=50051, **kwargs) -> None:
        """Initialize a director object."""
        # TODO: add working directory
        super().__init__()

        self.listen_uri = f'{listen_host}:{listen_port}'
        self.tls = tls
        self.root_certificate = None
        self.private_key = None
        self.certificate = None
        self._fill_certs(root_certificate, private_key, certificate)
        self.server = None
        self.root_dir = Path.cwd()
        self.director = director_cls(
            tls=self.tls,
            root_certificate=self.root_certificate,
            private_key=self.private_key,
            certificate=self.certificate,
            **kwargs
        )

    def _fill_certs(self, root_certificate, private_key, certificate):
        """Fill certificates."""
        if self.tls:
            if not (root_certificate and private_key and certificate):
                raise Exception('No certificates provided')
            self.root_certificate = Path(root_certificate).absolute()
            self.private_key = Path(private_key).absolute()
            self.certificate = Path(certificate).absolute()

    def get_caller(self, context):
        """
        Get caller name from context.

            if tls == True: get caller name from auth_context
            if tls == False: get caller name from context header 'client_id'
        """
        if self.tls:
            return context.auth_context()['x509_common_name'][0].decode('utf-8')
        headers = get_headers(context)
        client_id = headers.get('client_id', CLIENT_ID_DEFAULT)
        return client_id

    def start(self):
        """Launch the director GRPC server."""
        loop = asyncio.get_event_loop()  # TODO: refactor after end of support for python3.6
        loop.create_task(self.director.start_experiment_execution_loop())
        loop.run_until_complete(self._run_server())

    async def _run_server(self):
        channel_opt = [('grpc.max_send_message_length', 512 * 1024 * 1024),
                       ('grpc.max_receive_message_length', 512 * 1024 * 1024)]
        self.server = aio.server(options=channel_opt)
        director_pb2_grpc.add_DirectorServicer_to_server(self, self.server)

        if not self.tls:
            self.server.add_insecure_port(self.listen_uri)
        else:
            with open(self.private_key, 'rb') as f:
                private_key_b = f.read()
            with open(self.certificate, 'rb') as f:
                certificate_b = f.read()
            with open(self.root_certificate, 'rb') as f:
                root_certificate_b = f.read()
            server_credentials = ssl_server_credentials(
                ((private_key_b, certificate_b),),
                root_certificates=root_certificate_b,
                require_client_auth=True
            )
            self.server.add_secure_port(self.listen_uri, server_credentials)
        logger.info(f'Starting server on {self.listen_uri}')
        await self.server.start()
        await self.server.wait_for_termination()

    async def UpdateShardInfo(self, request, context):  # NOQA:N802
        """Receive acknowledge shard info."""
        logger.info(f'UpdateShardInfo request has got: {request.shard_info}')
        dict_shard_info = MessageToDict(
            request.shard_info,
            preserving_proto_field_name=True
        )
        is_accepted = self.director.acknowledge_shard(dict_shard_info)
        reply = director_pb2.UpdateShardInfoResponse(accepted=is_accepted)

        return reply

    async def SetNewExperiment(self, stream, context):  # NOQA:N802
        """Request to set new experiment."""
        logger.info(f'SetNewExperiment request has got {stream}')
        # TODO: add streaming reader
        data_file_path = self.root_dir / str(uuid.uuid4())
        with open(data_file_path, 'wb') as data_file:
            async for request in stream:
                if request.experiment_data.size == len(request.experiment_data.npbytes):
                    data_file.write(request.experiment_data.npbytes)
                else:
                    raise Exception('Bad request')

        tensor_dict = None
        if request.model_proto:
            tensor_dict, _ = deconstruct_model_proto(request.model_proto, NoCompressionPipeline())

        caller = self.get_caller(context)

        is_accepted = await self.director.set_new_experiment(
            experiment_name=request.name,
            sender_name=caller,
            tensor_dict=tensor_dict,
            collaborator_names=request.collaborator_names,
            experiment_archive_path=data_file_path
        )

        logger.info('Send response')
        return director_pb2.SetNewExperimentResponse(accepted=is_accepted)

    async def GetTrainedModel(self, request, context):  # NOQA:N802
        """RPC for retrieving trained models."""
        logger.info('Request GetTrainedModel has got!')

        if request.model_type == director_pb2.GetTrainedModelRequest.BEST_MODEL:
            model_type = 'best'
        elif request.model_type == director_pb2.GetTrainedModelRequest.LAST_MODEL:
            model_type = 'last'
        else:
            logger.error('Incorrect model type')
            return director_pb2.TrainedModelResponse()

        caller = self.get_caller(context)

        trained_model_dict = self.director.get_trained_model(
            experiment_name=request.experiment_name,
            caller=caller,
            model_type=model_type
        )

        if trained_model_dict is None:
            return director_pb2.TrainedModelResponse()

        model_proto = construct_model_proto(trained_model_dict, 0, NoCompressionPipeline())

        return director_pb2.TrainedModelResponse(model_proto=model_proto)

    async def GetExperimentData(self, request, context):  # NOQA:N802
        """Receive experiment data."""
        # TODO: add size filling
        # TODO: add experiment name field
        # TODO: rename npbytes to data
        data_file_path = self.director.get_experiment_data(request.experiment_name)
        max_buffer_size = (2 * 1024 * 1024)
        with open(data_file_path, 'rb') as df:
            while True:
                data = df.read(max_buffer_size)
                if len(data) == 0:
                    break
                yield director_pb2.ExperimentData(size=len(data), npbytes=data)

    async def WaitExperiment(self, request_iterator, context):  # NOQA:N802
        """Request for wait an experiment."""
        logger.info('Request WaitExperiment has got!')
        async for msg in request_iterator:
            logger.info(msg)
            experiment_name = await self.director.wait_experiment(msg.collaborator_name)
            logger.info(f'Experiment {experiment_name} was prepared')

            yield director_pb2.WaitExperimentResponse(experiment_name=experiment_name)

    async def GetDatasetInfo(self, request, context):  # NOQA:N802
        """Request the info about target and sample shapes in the dataset."""
        logger.info('Request GetDatasetInfo has got!')

        sample_shape, target_shape = self.director.get_dataset_info()
        shard_info = director_pb2.ShardInfo(
            sample_shape=sample_shape,
            target_shape=target_shape
        )
        resp = director_pb2.GetDatasetInfoResponse(shard_info=shard_info)
        return resp

    async def GetMetricStream(self, request, context):  # NOQA:N802
        """Request to stream metrics from the aggregator to frontend."""
        logger.info(f'Request GetMetricStream for {request.experiment_name} experiment has got!')

        caller = self.get_caller(context)
        async for metric_dict in self.director.stream_metrics(
                experiment_name=request.experiment_name, caller=caller
        ):
            if metric_dict is None:
                await asyncio.sleep(1)
                continue
            yield director_pb2.GetMetricStreamResponse(**metric_dict)

    async def RemoveExperimentData(self, request, context):  # NOQA:N802
        """Remove experiment data RPC."""
        response = director_pb2.RemoveExperimentResponse(acknowledgement=False)
        caller = self.get_caller(context)
        self.director.remove_experiment_data(
            experiment_name=request.experiment_name,
            caller=caller,
        )

        response.acknowledgement = True
        return response

<<<<<<< HEAD
    async def UpdateEnvoyStatus(self, request, context):  # NOQA:N802
=======
    async def SetExperimentFailed(self, request, context):  # NOQA:N802
        """Set the experiment failed."""
        response = director_pb2.SetExperimentFailedResponse()
        if self.get_caller(context) != CLIENT_ID_DEFAULT:
            return response
        logger.error(f'Collaborator {request.collaborator_name} was failed with error code:'
                     f' {request.error_code}, error_description: {request.error_description}'
                     f'Stopping experiment.')
        self.director.set_experiment_failed(
            experiment_name=request.experiment_name,
            collaborator_name=request.collaborator_name
        )

        return response

    async def EnvoyHealthCheck(self, request, context):  # NOQA:N802
>>>>>>> 00b88a7b
        """Accept health check from envoy."""
        logger.debug(f'Request UpdateEnvoyStatus has got: {request}')
        cuda_devices_info = [
            MessageToDict(message, preserving_proto_field_name=True)
            for message in request.cuda_devices
        ]
        health_check_period = self.director.update_envoy_status(
            envoy_name=request.name,
            is_experiment_running=request.is_experiment_running,
            cuda_devices_status=cuda_devices_info
        )
        resp = director_pb2.UpdateEnvoyStatusResponse()
        resp.health_check_period.seconds = health_check_period

        return resp

    async def GetEnvoys(self, request, context):  # NOQA:N802
        """Get a status information about envoys."""
        envoy_infos = self.director.get_envoys()
        envoy_statuses = []
        for envoy_info in envoy_infos:
            envoy_info_message = director_pb2.EnvoyInfo(
                shard_info=ParseDict(
                    envoy_info['shard_info'], director_pb2.ShardInfo(),
                    ignore_unknown_fields=True),
                is_online=envoy_info['is_online'],
                is_experiment_running=envoy_info['is_experiment_running'])
            envoy_info_message.valid_duration.seconds = envoy_info['valid_duration']
            envoy_info_message.last_updated.seconds = int(envoy_info['last_updated'])

            envoy_statuses.append(envoy_info_message)

        return director_pb2.GetEnvoysResponse(envoy_infos=envoy_statuses)

    async def GetExperimentsList(self, request, context):  # NOQA:N802
        """Get list of experiments description."""
        caller = self.get_caller(context)
        experiments = self.director.get_experiments_list(caller)
        experiment_list = [
            director_pb2.ExperimentListItem(**exp)
            for exp in experiments
        ]
        return director_pb2.GetExperimentsListResponse(
            experiments=experiment_list
        )

    async def GetExperimentDescription(self, request, context):  # NOQA:N802
        """Get an experiment description."""
        caller = self.get_caller(context)
        experiment = self.director.get_experiment_description(caller, request.name)
        models_statuses = [
            base_pb2.DownloadStatus(
                name=ms['name'],
                status=ms['status']
            )
            for ms in experiment['download_statuses']['models']
        ]
        logs_statuses = [
            base_pb2.DownloadStatus(
                name=ls['name'],
                status=ls['status']
            )
            for ls in experiment['download_statuses']['logs']
        ]
        download_statuses = base_pb2.DownloadStatuses(
            models=models_statuses,
            logs=logs_statuses,
        )
        collaborators = [
            base_pb2.CollaboratorDescription(
                name=col['name'],
                status=col['status'],
                progress=col['progress'],
                round=col['round'],
                current_task=col['current_task'],
                next_task=col['next_task']
            )
            for col in experiment['collaborators']
        ]
        tasks = [
            base_pb2.TaskDescription(
                name=task['name'],
                description=task['description']
            )
            for task in experiment['tasks']
        ]

        return director_pb2.GetExperimentDescriptionResponse(
            experiment=base_pb2.ExperimentDescription(
                name=experiment['name'],
                status=experiment['status'],
                progress=experiment['progress'],
                current_round=experiment['current_round'],
                total_rounds=experiment['total_rounds'],
                download_statuses=download_statuses,
                collaborators=collaborators,
                tasks=tasks,
            ),
        )<|MERGE_RESOLUTION|>--- conflicted
+++ resolved
@@ -234,9 +234,6 @@
         response.acknowledgement = True
         return response
 
-<<<<<<< HEAD
-    async def UpdateEnvoyStatus(self, request, context):  # NOQA:N802
-=======
     async def SetExperimentFailed(self, request, context):  # NOQA:N802
         """Set the experiment failed."""
         response = director_pb2.SetExperimentFailedResponse()
@@ -252,8 +249,7 @@
 
         return response
 
-    async def EnvoyHealthCheck(self, request, context):  # NOQA:N802
->>>>>>> 00b88a7b
+    async def UpdateEnvoyStatus(self, request, context):  # NOQA:N802
         """Accept health check from envoy."""
         logger.debug(f'Request UpdateEnvoyStatus has got: {request}')
         cuda_devices_info = [

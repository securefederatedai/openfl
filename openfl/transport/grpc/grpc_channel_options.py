# Copyright 2020-2024 Intel Corporation
# SPDX-License-Identifier: Apache-2.0

<<<<<<< HEAD
max_metadata_size = 32 * 2**20
max_message_length = 2**30

channel_options = [('grpc.max_metadata_size', max_metadata_size),
                   ('grpc.max_send_message_length', max_message_length),
                   ('grpc.max_receive_message_length', max_message_length)]
=======

max_metadata_size = 32 * 2**20
max_message_length = 2**30

channel_options = [
    ("grpc.max_metadata_size", max_metadata_size),
    ("grpc.max_send_message_length", max_message_length),
    ("grpc.max_receive_message_length", max_message_length),
]
>>>>>>> 660ad325
<|MERGE_RESOLUTION|>--- conflicted
+++ resolved
@@ -1,14 +1,6 @@
 # Copyright 2020-2024 Intel Corporation
 # SPDX-License-Identifier: Apache-2.0
 
-<<<<<<< HEAD
-max_metadata_size = 32 * 2**20
-max_message_length = 2**30
-
-channel_options = [('grpc.max_metadata_size', max_metadata_size),
-                   ('grpc.max_send_message_length', max_message_length),
-                   ('grpc.max_receive_message_length', max_message_length)]
-=======
 
 max_metadata_size = 32 * 2**20
 max_message_length = 2**30
@@ -17,5 +9,4 @@
     ("grpc.max_metadata_size", max_metadata_size),
     ("grpc.max_send_message_length", max_message_length),
     ("grpc.max_receive_message_length", max_message_length),
-]
->>>>>>> 660ad325
+]
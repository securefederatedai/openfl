# Copyright 2020-2024 Intel Corporation
# SPDX-License-Identifier: Apache-2.0
<<<<<<< HEAD
"""CA module."""
=======

>>>>>>> 660ad325

"""CA module."""
import base64
import json
import os
import shutil
import signal
import subprocess  # nosec
import sys
import time
from logging import getLogger
from pathlib import Path
from subprocess import check_call  # nosec

from click import confirm

from openfl.utilities.ca.downloader import download_step_bin, download_step_ca_bin

logger = getLogger(__name__)

TOKEN_DELIMITER = "."
CA_STEP_CONFIG_DIR = Path("step_config")
CA_PKI_DIR = Path("cert")
CA_PASSWORD_FILE = Path("pass_file")
CA_CONFIG_JSON = Path("config/ca.json")


<<<<<<< HEAD
def get_token(name, ca_url, ca_path='.'):
    """Generate an authentication token.
=======
def get_token(name, ca_url, ca_path="."):
    """
    Create authentication token.
>>>>>>> 660ad325

    Args:
        name (str): Common name for the following certificate
            (aggregator fqdn or collaborator name).
        ca_url (str): Full URL of the CA server.
        ca_path (str, optional): Path to the CA folder. Defaults to '.'.

    Returns:
        str: The generated authentication token.
    """
    ca_path = Path(ca_path)
    step_config_dir = ca_path / CA_STEP_CONFIG_DIR
    pki_dir = ca_path / CA_PKI_DIR
    step_path, _ = get_ca_bin_paths(ca_path)
    if not step_path:
<<<<<<< HEAD
        raise Exception(
            'Step-CA is not installed!\nRun `fx pki install` first')
=======
        raise Exception("Step-CA is not installed!\nRun `fx pki install` first")
>>>>>>> 660ad325

    priv_json = step_config_dir / "secrets" / "priv.json"
    pass_file = pki_dir / CA_PASSWORD_FILE
    root_crt = step_config_dir / "certs" / "root_ca.crt"
    try:
        token = subprocess.check_output(
<<<<<<< HEAD
            f'{step_path} ca token {name} '
            f'--key {priv_json} --root {root_crt} '
            f'--password-file {pass_file} '
            f'--ca-url {ca_url}',
            shell=True)
=======
            f"{step_path} ca token {name} "
            f"--key {priv_json} --root {root_crt} "
            f"--password-file {pass_file} "
            f"--ca-url {ca_url}",
            shell=True,
        )
>>>>>>> 660ad325
    except subprocess.CalledProcessError as exc:
        logger.error("Error code %s: %s", exc.returncode, exc.output)
        sys.exit(1)

    token = token.strip()
    token_b64 = base64.b64encode(token)

    with open(root_crt, mode="rb") as file:
        root_certificate_b = file.read()
    root_ca_b64 = base64.b64encode(root_certificate_b)

    return TOKEN_DELIMITER.join(
        [
            token_b64.decode("utf-8"),
            root_ca_b64.decode("utf-8"),
        ]
    )


def get_ca_bin_paths(ca_path):
    """Get the paths of the step binaries.

    Args:
        ca_path (str): Path to the CA directory.

    Returns:
        tuple: Paths to the step and step-ca binaries.
    """
    ca_path = Path(ca_path)
    step = None
    step_ca = None
    if (ca_path / "step").exists():
        dirs = os.listdir(ca_path / "step")
        for dir_ in dirs:
            if "step_" in dir_:
                step_executable = "step"
                if sys.platform == "win32":
                    step_executable = "step.exe"
                step = ca_path / "step" / dir_ / "bin" / step_executable
            if "step-ca" in dir_:
                step_ca_executable = "step-ca"
                if sys.platform == "win32":
                    step_ca_executable = "step-ca.exe"
                step_ca = ca_path / "step" / dir_ / "bin" / step_ca_executable
    return step, step_ca


def certify(name, cert_path: Path, token_with_cert, ca_path: Path):
    """Create a certificate for a given name.

    Args:
        name (str): Name for the certificate.
        cert_path (Path): Path to store the certificate.
        token_with_cert (str): Authentication token with certificate.
        ca_path (Path): Path to the CA directory.
    """
    os.makedirs(cert_path, exist_ok=True)

    token, root_certificate = token_with_cert.split(TOKEN_DELIMITER)
    token = base64.b64decode(token).decode("utf-8")
    root_certificate = base64.b64decode(root_certificate)

    step_path, _ = get_ca_bin_paths(ca_path)
    if not step_path:
        download_step_bin(prefix=ca_path)
        step_path, _ = get_ca_bin_paths(ca_path)
    if not step_path:
<<<<<<< HEAD
        raise Exception(
            'Step-CA is not installed!\nRun `fx pki install` first')
=======
        raise Exception("Step-CA is not installed!\nRun `fx pki install` first")
>>>>>>> 660ad325

    with open(f"{cert_path}/root_ca.crt", mode="wb") as file:
        file.write(root_certificate)
    check_call(
<<<<<<< HEAD
        f'{step_path} ca certificate {name} {cert_path}/{name}.crt '
        f'{cert_path}/{name}.key --kty EC --curve P-384 -f --token {token}',
        shell=True)


def remove_ca(ca_path):
    """Remove the CA directory and kill the step-ca process.

    Args:
        ca_path (str): Path to the CA directory.
    """
    _check_kill_process('step-ca')
=======
        f"{step_path} ca certificate {name} {cert_path}/{name}.crt "
        f"{cert_path}/{name}.key --kty EC --curve P-384 -f --token {token}",
        shell=True,
    )


def remove_ca(ca_path):
    """Kill step-ca process and rm ca directory."""
    _check_kill_process("step-ca")
>>>>>>> 660ad325
    shutil.rmtree(ca_path, ignore_errors=True)


def install(ca_path, ca_url, password):
    """Create a certificate authority for the federation.

    Args:
        ca_path (str): Path to the CA directory.
        ca_url (str): URL for the CA server. Like: 'host:port'
        password (str): Password for encrypting root private keys.
    """
    logger.info("Creating CA")

    ca_path = Path(ca_path)
    ca_path.mkdir(parents=True, exist_ok=True)
    step_config_dir = ca_path / CA_STEP_CONFIG_DIR
    os.environ["STEPPATH"] = str(step_config_dir)
    step_path, step_ca_path = get_ca_bin_paths(ca_path)

    if not (step_path and step_ca_path and step_path.exists()
            and step_ca_path.exists()):
        download_step_bin(prefix=ca_path, confirmation=True)
        download_step_ca_bin(prefix=ca_path, confirmation=False)
    step_config_dir = ca_path / CA_STEP_CONFIG_DIR
<<<<<<< HEAD
    if (not step_config_dir.exists() or confirm(
            'CA exists, do you want to recreate it?', default=True)):
=======
    if not step_config_dir.exists() or confirm(
        "CA exists, do you want to recreate it?", default=True
    ):
>>>>>>> 660ad325
        _create_ca(ca_path, ca_url, password)
    _configure(step_config_dir)


def run_ca(step_ca, pass_file, ca_json):
<<<<<<< HEAD
    """Run the CA server.

    Args:
        step_ca (str): Path to the step-ca binary.
        pass_file (str): Path to the password file.
        ca_json (str): Path to the CA configuration JSON file.
    """
    if _check_kill_process('step-ca', confirmation=True):
        logger.info('Up CA server')
        check_call(f'{step_ca} --password-file {pass_file} {ca_json}',
                   shell=True)
=======
    """Run CA server."""
    if _check_kill_process("step-ca", confirmation=True):
        logger.info("Up CA server")
        check_call(f"{step_ca} --password-file {pass_file} {ca_json}", shell=True)
>>>>>>> 660ad325


def _check_kill_process(pstring, confirmation=False):
    """Kill a process by its name.

    Args:
        pstring (str): Name of the process.
        confirmation (bool, optional): If True, ask for confirmation before
            killing the process. Defaults to False.

    Returns:
        bool: True if the process was killed, False otherwise.
    """
    pids = []
<<<<<<< HEAD
    proc = subprocess.Popen(f'ps ax | grep {pstring} | grep -v grep',
                            shell=True,
                            stdout=subprocess.PIPE)
    text = proc.communicate()[0].decode('utf-8')
=======
    proc = subprocess.Popen(
        f"ps ax | grep {pstring} | grep -v grep",
        shell=True,
        stdout=subprocess.PIPE,
    )
    text = proc.communicate()[0].decode("utf-8")
>>>>>>> 660ad325

    for line in text.splitlines():
        fields = line.split()
        pids.append(fields[0])

    if len(pids):
<<<<<<< HEAD
        if confirmation and not confirm(
                'CA server is already running. Stop him?', default=True):
=======
        if confirmation and not confirm("CA server is already running. Stop him?", default=True):
>>>>>>> 660ad325
            return False
        for pid in pids:
            os.kill(int(pid), signal.SIGKILL)
        time.sleep(2)
    return True


def _create_ca(ca_path: Path, ca_url: str, password: str):
<<<<<<< HEAD
    """Create a certificate authority workspace.

    Args:
        ca_path (Path): Path to the CA directory.
        ca_url (str): URL for the CA server.
        password (str): Password for encrypting root private keys.
    """
    import os
=======
    """Create a ca workspace."""
>>>>>>> 660ad325
    pki_dir = ca_path / CA_PKI_DIR
    step_config_dir = ca_path / CA_STEP_CONFIG_DIR

    pki_dir.mkdir(parents=True, exist_ok=True)
    step_config_dir.mkdir(parents=True, exist_ok=True)

    with open(f"{pki_dir}/pass_file", "w", encoding="utf-8") as f:
        f.write(password)
    os.chmod(f"{pki_dir}/pass_file", 0o600)
    step_path, step_ca_path = get_ca_bin_paths(ca_path)
<<<<<<< HEAD
    if not (step_path and step_ca_path and step_path.exists()
            and step_ca_path.exists()):
        logger.error('Could not find step-ca binaries in the path specified')
=======
    if not (step_path and step_ca_path and step_path.exists() and step_ca_path.exists()):
        logger.error("Could not find step-ca binaries in the path specified")
>>>>>>> 660ad325
        sys.exit(1)

    logger.info("Create CA Config")
    os.environ["STEPPATH"] = str(step_config_dir)
    shutil.rmtree(step_config_dir, ignore_errors=True)
    name = ca_url.split(":")[0]
    check_call(
<<<<<<< HEAD
        f'{step_path} ca init --name name --dns {name} '
        f'--address {ca_url}  --provisioner prov '
        f'--password-file {pki_dir}/pass_file',
        shell=True)
=======
        f"{step_path} ca init --name name --dns {name} "
        f"--address {ca_url}  --provisioner prov "
        f"--password-file {pki_dir}/pass_file",
        shell=True,
    )
>>>>>>> 660ad325

    check_call(f"{step_path} ca provisioner remove prov --all", shell=True)
    check_call(
<<<<<<< HEAD
        f'{step_path} crypto jwk create {step_config_dir}/certs/pub.json '
        f'{step_config_dir}/secrets/priv.json --password-file={pki_dir}/pass_file',
        shell=True)
    check_call(
        f'{step_path} ca provisioner add provisioner {step_config_dir}/certs/pub.json',
        shell=True)
=======
        f"{step_path} crypto jwk create {step_config_dir}/certs/pub.json "
        f"{step_config_dir}/secrets/priv.json --password-file={pki_dir}/pass_file",
        shell=True,
    )
    check_call(
        f"{step_path} ca provisioner add provisioner {step_config_dir}/certs/pub.json",
        shell=True,
    )
>>>>>>> 660ad325


def _configure(step_config_dir):
    """Configure the certificate authority.

    Args:
        step_config_dir (str): Path to the step configuration directory.
    """
    conf_file = step_config_dir / CA_CONFIG_JSON
    with open(conf_file, "r+", encoding="utf-8") as f:
        data = json.load(f)
        data.setdefault("authority", {}).setdefault("claims", {})
        data["authority"]["claims"]["maxTLSCertDuration"] = f"{365 * 24}h"
        data["authority"]["claims"]["defaultTLSCertDuration"] = f"{365 * 24}h"
        data["authority"]["claims"]["maxUserSSHCertDuration"] = "24h"
        data["authority"]["claims"]["defaultUserSSHCertDuration"] = "24h"
        f.seek(0)
        json.dump(data, f, indent=4)
        f.truncate()<|MERGE_RESOLUTION|>--- conflicted
+++ resolved
@@ -1,10 +1,5 @@
 # Copyright 2020-2024 Intel Corporation
 # SPDX-License-Identifier: Apache-2.0
-<<<<<<< HEAD
-"""CA module."""
-=======
-
->>>>>>> 660ad325
 
 """CA module."""
 import base64
@@ -32,14 +27,9 @@
 CA_CONFIG_JSON = Path("config/ca.json")
 
 
-<<<<<<< HEAD
-def get_token(name, ca_url, ca_path='.'):
-    """Generate an authentication token.
-=======
 def get_token(name, ca_url, ca_path="."):
     """
     Create authentication token.
->>>>>>> 660ad325
 
     Args:
         name (str): Common name for the following certificate
@@ -55,32 +45,19 @@
     pki_dir = ca_path / CA_PKI_DIR
     step_path, _ = get_ca_bin_paths(ca_path)
     if not step_path:
-<<<<<<< HEAD
-        raise Exception(
-            'Step-CA is not installed!\nRun `fx pki install` first')
-=======
         raise Exception("Step-CA is not installed!\nRun `fx pki install` first")
->>>>>>> 660ad325
 
     priv_json = step_config_dir / "secrets" / "priv.json"
     pass_file = pki_dir / CA_PASSWORD_FILE
     root_crt = step_config_dir / "certs" / "root_ca.crt"
     try:
         token = subprocess.check_output(
-<<<<<<< HEAD
-            f'{step_path} ca token {name} '
-            f'--key {priv_json} --root {root_crt} '
-            f'--password-file {pass_file} '
-            f'--ca-url {ca_url}',
-            shell=True)
-=======
             f"{step_path} ca token {name} "
             f"--key {priv_json} --root {root_crt} "
             f"--password-file {pass_file} "
             f"--ca-url {ca_url}",
             shell=True,
         )
->>>>>>> 660ad325
     except subprocess.CalledProcessError as exc:
         logger.error("Error code %s: %s", exc.returncode, exc.output)
         sys.exit(1)
@@ -148,30 +125,11 @@
         download_step_bin(prefix=ca_path)
         step_path, _ = get_ca_bin_paths(ca_path)
     if not step_path:
-<<<<<<< HEAD
-        raise Exception(
-            'Step-CA is not installed!\nRun `fx pki install` first')
-=======
         raise Exception("Step-CA is not installed!\nRun `fx pki install` first")
->>>>>>> 660ad325
 
     with open(f"{cert_path}/root_ca.crt", mode="wb") as file:
         file.write(root_certificate)
     check_call(
-<<<<<<< HEAD
-        f'{step_path} ca certificate {name} {cert_path}/{name}.crt '
-        f'{cert_path}/{name}.key --kty EC --curve P-384 -f --token {token}',
-        shell=True)
-
-
-def remove_ca(ca_path):
-    """Remove the CA directory and kill the step-ca process.
-
-    Args:
-        ca_path (str): Path to the CA directory.
-    """
-    _check_kill_process('step-ca')
-=======
         f"{step_path} ca certificate {name} {cert_path}/{name}.crt "
         f"{cert_path}/{name}.key --kty EC --curve P-384 -f --token {token}",
         shell=True,
@@ -179,9 +137,13 @@
 
 
 def remove_ca(ca_path):
-    """Kill step-ca process and rm ca directory."""
+    """
+    Remove the CA directory and kill the step-ca process.
+
+    Args:
+        ca_path (str): Path to the CA directory.
+    """
     _check_kill_process("step-ca")
->>>>>>> 660ad325
     shutil.rmtree(ca_path, ignore_errors=True)
 
 
@@ -206,37 +168,25 @@
         download_step_bin(prefix=ca_path, confirmation=True)
         download_step_ca_bin(prefix=ca_path, confirmation=False)
     step_config_dir = ca_path / CA_STEP_CONFIG_DIR
-<<<<<<< HEAD
-    if (not step_config_dir.exists() or confirm(
-            'CA exists, do you want to recreate it?', default=True)):
-=======
     if not step_config_dir.exists() or confirm(
         "CA exists, do you want to recreate it?", default=True
     ):
->>>>>>> 660ad325
         _create_ca(ca_path, ca_url, password)
     _configure(step_config_dir)
 
 
 def run_ca(step_ca, pass_file, ca_json):
-<<<<<<< HEAD
-    """Run the CA server.
+    """
+    Run the CA server.
 
     Args:
         step_ca (str): Path to the step-ca binary.
         pass_file (str): Path to the password file.
         ca_json (str): Path to the CA configuration JSON file.
     """
-    if _check_kill_process('step-ca', confirmation=True):
-        logger.info('Up CA server')
-        check_call(f'{step_ca} --password-file {pass_file} {ca_json}',
-                   shell=True)
-=======
-    """Run CA server."""
     if _check_kill_process("step-ca", confirmation=True):
         logger.info("Up CA server")
         check_call(f"{step_ca} --password-file {pass_file} {ca_json}", shell=True)
->>>>>>> 660ad325
 
 
 def _check_kill_process(pstring, confirmation=False):
@@ -251,31 +201,19 @@
         bool: True if the process was killed, False otherwise.
     """
     pids = []
-<<<<<<< HEAD
-    proc = subprocess.Popen(f'ps ax | grep {pstring} | grep -v grep',
-                            shell=True,
-                            stdout=subprocess.PIPE)
-    text = proc.communicate()[0].decode('utf-8')
-=======
     proc = subprocess.Popen(
         f"ps ax | grep {pstring} | grep -v grep",
         shell=True,
         stdout=subprocess.PIPE,
     )
     text = proc.communicate()[0].decode("utf-8")
->>>>>>> 660ad325
 
     for line in text.splitlines():
         fields = line.split()
         pids.append(fields[0])
 
     if len(pids):
-<<<<<<< HEAD
-        if confirmation and not confirm(
-                'CA server is already running. Stop him?', default=True):
-=======
         if confirmation and not confirm("CA server is already running. Stop him?", default=True):
->>>>>>> 660ad325
             return False
         for pid in pids:
             os.kill(int(pid), signal.SIGKILL)
@@ -284,18 +222,14 @@
 
 
 def _create_ca(ca_path: Path, ca_url: str, password: str):
-<<<<<<< HEAD
-    """Create a certificate authority workspace.
+    """
+    Create a certificate authority workspace.
 
     Args:
         ca_path (Path): Path to the CA directory.
         ca_url (str): URL for the CA server.
         password (str): Password for encrypting root private keys.
-    """
-    import os
-=======
-    """Create a ca workspace."""
->>>>>>> 660ad325
+    """  
     pki_dir = ca_path / CA_PKI_DIR
     step_config_dir = ca_path / CA_STEP_CONFIG_DIR
 
@@ -306,14 +240,8 @@
         f.write(password)
     os.chmod(f"{pki_dir}/pass_file", 0o600)
     step_path, step_ca_path = get_ca_bin_paths(ca_path)
-<<<<<<< HEAD
-    if not (step_path and step_ca_path and step_path.exists()
-            and step_ca_path.exists()):
-        logger.error('Could not find step-ca binaries in the path specified')
-=======
     if not (step_path and step_ca_path and step_path.exists() and step_ca_path.exists()):
         logger.error("Could not find step-ca binaries in the path specified")
->>>>>>> 660ad325
         sys.exit(1)
 
     logger.info("Create CA Config")
@@ -321,29 +249,14 @@
     shutil.rmtree(step_config_dir, ignore_errors=True)
     name = ca_url.split(":")[0]
     check_call(
-<<<<<<< HEAD
-        f'{step_path} ca init --name name --dns {name} '
-        f'--address {ca_url}  --provisioner prov '
-        f'--password-file {pki_dir}/pass_file',
-        shell=True)
-=======
         f"{step_path} ca init --name name --dns {name} "
         f"--address {ca_url}  --provisioner prov "
         f"--password-file {pki_dir}/pass_file",
         shell=True,
     )
->>>>>>> 660ad325
 
     check_call(f"{step_path} ca provisioner remove prov --all", shell=True)
     check_call(
-<<<<<<< HEAD
-        f'{step_path} crypto jwk create {step_config_dir}/certs/pub.json '
-        f'{step_config_dir}/secrets/priv.json --password-file={pki_dir}/pass_file',
-        shell=True)
-    check_call(
-        f'{step_path} ca provisioner add provisioner {step_config_dir}/certs/pub.json',
-        shell=True)
-=======
         f"{step_path} crypto jwk create {step_config_dir}/certs/pub.json "
         f"{step_config_dir}/secrets/priv.json --password-file={pki_dir}/pass_file",
         shell=True,
@@ -352,7 +265,6 @@
         f"{step_path} ca provisioner add provisioner {step_config_dir}/certs/pub.json",
         shell=True,
     )
->>>>>>> 660ad325
 
 
 def _configure(step_config_dir):

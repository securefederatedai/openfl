# Copyright 2020-2024 Intel Corporation
# SPDX-License-Identifier: Apache-2.0
<<<<<<< HEAD
"""Components Timeout Configuration Module."""
=======


"""Components Timeout Configuration Module"""
>>>>>>> 660ad325

import asyncio
import logging
import os
import time
from contextlib import contextmanager
from functools import wraps
from threading import Thread

logger = logging.getLogger(__name__)


class CustomThread(Thread):
<<<<<<< HEAD
    """Custom Thread class.

    This class extends the `threading.Thread` class and allows for the storage
    of the result returned by the target function.
=======
    """
    The CustomThread object implements `threading.Thread` class.
    Allows extensibility and stores the returned result from threaded execution.
>>>>>>> 660ad325

    Attributes:
        target (function): The function to be executed in a separate thread.
        name (str): The name of the thread.
        args (tuple): The positional arguments to pass to the target function.
        kwargs (dict): The keyword arguments to pass to the target function.
    """

<<<<<<< HEAD
=======
    """

>>>>>>> 660ad325
    def __init__(self, group=None, target=None, name=None, args=(), kwargs={}):
        """Initialize a CustomThread object.

        Args:
            group (None, optional): Reserved for future extension when a
                ThreadGroup class is implemented.
            target (function, optional): The function to be executed in a
                separate thread.
            name (str, optional): The name of the thread.
            args (tuple, optional): The positional arguments to pass to the
                target function.
            kwargs (dict, optional): The keyword arguments to pass to the
                target function.
        """
        Thread.__init__(self, group, target, name, args, kwargs)
        self._result = None

    def run(self):
<<<<<<< HEAD
        """Method representing the thread's activity.

        This method is invoked by `thread.start()`.
=======
        """
        `run()` Invoked by `thread.start()`
>>>>>>> 660ad325
        """
        if self._target is not None:
            self._result = self._target(*self._args, **self._kwargs)

    def result(self):
        """Get the result of the thread's activity.

        Returns:
            Any: The result of the target function.
        """
        return self._result


<<<<<<< HEAD
class PrepareTask():
    """Prepare Task class.

    This class stores the decorated function metadata and instantiates.
    Prepares a task for execution, either synchronously or asynchronously.


    Attributes:
        target_fn (function): The function to be executed.
        max_timeout (int): The maximum time to allow for the function's
            execution.
        args (tuple): The positional arguments to pass to the function.
        kwargs (dict): The keyword arguments to pass to the function.
=======
class PrepareTask:
    """
    `PrepareTask` class stores the decorated function metadata and instantiates
    either the `asyncio` or `thread` tasks to handle asynchronous
    and synchronous execution of the decorated function respectively.

    Attributes:
    target (function): decorated function
    timeout (int): Timeout duration in second(s).
    *args (tuple): Arguments passed as a parameter to decorated function.
    **kwargs (dict): Keyword arguments passed as a parameter to decorated function.
>>>>>>> 660ad325
    """

    def __init__(self, target_fn, timeout, args, kwargs) -> None:
        """Initialize a PrepareTask object.

        Args:
            target_fn (function): The function to be executed.
            timeout (int): The maximum time to allow for the function's
                execution.
            args (tuple): The positional arguments to pass to the function.
            kwargs (dict): The keyword arguments to pass to the function.
        """
        self._target_fn = target_fn
        self._fn_name = target_fn.__name__
        self._max_timeout = timeout
        self._args = args
        self._kwargs = kwargs

    async def async_execute(self):
<<<<<<< HEAD
        """Execute the task asynchronously of the decorated function referenced
        by `self._target_fn`.
=======
        """Handles asynchronous execution of the
        decorated function referenced by `self._target_fn`.
>>>>>>> 660ad325

        Raises:
            asyncio.TimeoutError: If the execution exceeds the maximum time.
            Exception: If any other error occurs during execution.

        Returns:
<<<<<<< HEAD
            Any: The result of the function's execution.
                The returned value from `task.results()` depends on the
                decorated function.
        """
        task = asyncio.create_task(name=self._fn_name,
                                   coro=self._target_fn(
                                       *self._args, **self._kwargs))
=======
            Any: The returned value from `task.results()` depends on the decorated function.
        """
        task = asyncio.create_task(
            name=self._fn_name,
            coro=self._target_fn(*self._args, **self._kwargs),
        )
>>>>>>> 660ad325

        try:
            await asyncio.wait_for(task, timeout=self._max_timeout)
        except asyncio.TimeoutError:
            raise asyncio.TimeoutError(
                f"Timeout after {self._max_timeout} second(s), "
<<<<<<< HEAD
                f"Exception method: ({self._fn_name})")
=======
                f"Exception method: ({self._fn_name})"
            )
>>>>>>> 660ad325
        except Exception:
            raise Exception(f"Generic Exception: {self._fn_name}")

        return task.result()

    def sync_execute(self):
<<<<<<< HEAD
        """Execute the task synchronously of the decorated function referenced
        by `self._target_fn`.
=======
        """Handles synchronous execution of the
        decorated function referenced by `self._target_fn`.
>>>>>>> 660ad325

        Raises:
            TimeoutError: If the execution exceeds the maximum time.

        Returns:
<<<<<<< HEAD
            Any: The result of the function's execution.
                The returned value from `task.results()` depends on the
                decorated function.
        """
        task = CustomThread(target=self._target_fn,
                            name=self._fn_name,
                            args=self._args,
                            kwargs=self._kwargs)
=======
            Any: The returned value from `task.results()` depends on the decorated function.
        """
        task = CustomThread(
            target=self._target_fn,
            name=self._fn_name,
            args=self._args,
            kwargs=self._kwargs,
        )
>>>>>>> 660ad325
        task.start()
        # Execution continues if the decorated function completes within the timelimit.
        # If the execution exceeds time limit then the spawned thread is force
        # joined to current/main thread.
        task.join(self._max_timeout)

        # If the control is back to current/main thread
        # and the spawned thread is still alive then timeout and raise
        # exception.
        if task.is_alive():
            raise TimeoutError(
                f"Timeout after {self._max_timeout} second(s), "
                f"Exception method: ({self._fn_name})"
            )

        return task.result()


class SyncAsyncTaskDecoFactory:
<<<<<<< HEAD
    """Sync and Async Task decorator factory.

    This class is a factory for creating decorators for synchronous and
    asynchronous tasks.
    Task decorator factory allows creation of concrete implementation of
    `wrapper` interface     and `contextmanager` to setup a common
    functionality/resources shared by `async_wrapper` and `sync_wrapper`.

    Attributes:
        is_coroutine (bool): Whether the decorated function is a coroutine.
=======
    """
    `Sync` and `Async` Task decorator factory allows creation of
    concrete implementation of `wrapper` interface and `contextmanager` to
    setup a common functionality/resources shared by `async_wrapper` and `sync_wrapper`.

>>>>>>> 660ad325
    """

    @contextmanager
    def wrapper(self, func, *args, **kwargs):
        """Create a context for the decorated function.

        Args:
            func (function): The function to be decorated.
            args (tuple): The positional arguments to pass to the function.
            kwargs (dict): The keyword arguments to pass to the function.

        Yields:
            None
        """
        yield

    def __call__(self, func):
<<<<<<< HEAD
        """Decorate the function. Call to `@fedtiming()` executes `__call__()`
        method delegated from the derived class `fedtiming` implementing
        `SyncAsyncTaskDecoFactory`.
=======
        """
        Call to `@fedtiming()` executes `__call__()` method
        delegated from the derived class `fedtiming` implementing `SyncAsyncTaskDecoFactory`.
        """
>>>>>>> 660ad325

        Args:
            func (function): The function to be decorated.

        Returns:
            function: The decorated function.
        """
        # Closures
        self.is_coroutine = asyncio.iscoroutinefunction(func)
        str_fmt = "{} Method ({}); Co-routine {}"

        @wraps(func)
        def sync_wrapper(*args, **kwargs):
<<<<<<< HEAD
            """Wrapper for synchronous execution of decorated function."""
            logger.debug(
                str_fmt.format("sync", func.__name__, self.is_coroutine))
=======
            """
            Wrapper for synchronous execution of decorated function.
            """
            logger.debug(str_fmt.format("sync", func.__name__, self.is_coroutine))
>>>>>>> 660ad325
            with self.wrapper(func, *args, **kwargs):
                return self.task.sync_execute()

        @wraps(func)
        async def async_wrapper(*args, **kwargs):
<<<<<<< HEAD
            """Wrapper for asynchronous execution of decorated function."""
            logger.debug(
                str_fmt.format("async", func.__name__, self.is_coroutine))
=======
            """
            Wrapper for asynchronous execution of decorated function.
            """
            logger.debug(str_fmt.format("async", func.__name__, self.is_coroutine))
>>>>>>> 660ad325
            with self.wrapper(func, *args, **kwargs):
                return await self.task.async_execute()

        # Identify if the decorated function is `async` or `sync` and return
        # appropriate wrapper.
        if self.is_coroutine:
            return async_wrapper
        return sync_wrapper


class fedtiming(SyncAsyncTaskDecoFactory):  # noqa: N801
    """FedTiming decorator factory.

    This class is a factory for creating decorators for timing synchronous and
    asynchronous tasks.

    Attributes:
        timeout (int): The maximum time to allow for the function's execution.
    """

    def __init__(self, timeout):
        """Initialize a FedTiming object.

        Args:
            timeout (int): The maximum time to allow for the function's
            execution.
        """
        self.timeout = timeout

    @contextmanager
    def wrapper(self, func, *args, **kwargs):
<<<<<<< HEAD
        """Create a context for the decorated function.

        This method sets up the task for execution and measures its execution
        time.
        Yields the control back to `async_wrapper` or `sync_wrapper` function
        call.

        Args:
            func (function): The function to be decorated.
            args (tuple): The positional arguments to pass to the function.
            kwargs (dict): The keyword arguments to pass to the function.

        Yields:
            None

        Raises:
            Exception: If an error occurs during the function's execution
                raised by `async_wrapper` or `sync_wrapper` and terminates the
                execution..
        """
        self.task = PrepareTask(target_fn=func,
                                timeout=self.timeout,
                                args=args,
                                kwargs=kwargs)
=======
        """
        Concrete implementation of setup and teardown logic, yields the control back to
        `async_wrapper` or `sync_wrapper` function call.

        Raises:
            Exception: Captures the exception raised by `async_wrapper`
            or `sync_wrapper` and terminates the execution.
        """
        self.task = PrepareTask(target_fn=func, timeout=self.timeout, args=args, kwargs=kwargs)
>>>>>>> 660ad325
        try:
            start = time.perf_counter()
            yield
            logger.info(
                f"({self.task._fn_name}) Elapsed Time: {time.perf_counter() - start}"
            )
        except Exception as e:
            logger.exception(
<<<<<<< HEAD
                f"An exception of type {type(e).__name__} occurred. "
                f"Arguments:\n{e.args[0]!r}")
=======
                f"An exception of type {type(e).__name__} occurred. " f"Arguments:\n{e.args[0]!r}"
            )
>>>>>>> 660ad325
            os._exit(status=os.EX_TEMPFAIL)<|MERGE_RESOLUTION|>--- conflicted
+++ resolved
@@ -1,12 +1,8 @@
 # Copyright 2020-2024 Intel Corporation
 # SPDX-License-Identifier: Apache-2.0
-<<<<<<< HEAD
-"""Components Timeout Configuration Module."""
-=======
 
 
 """Components Timeout Configuration Module"""
->>>>>>> 660ad325
 
 import asyncio
 import logging
@@ -20,16 +16,11 @@
 
 
 class CustomThread(Thread):
-<<<<<<< HEAD
-    """Custom Thread class.
+    """
+    Custom Thread class.
 
     This class extends the `threading.Thread` class and allows for the storage
     of the result returned by the target function.
-=======
-    """
-    The CustomThread object implements `threading.Thread` class.
-    Allows extensibility and stores the returned result from threaded execution.
->>>>>>> 660ad325
 
     Attributes:
         target (function): The function to be executed in a separate thread.
@@ -38,11 +29,6 @@
         kwargs (dict): The keyword arguments to pass to the target function.
     """
 
-<<<<<<< HEAD
-=======
-    """
-
->>>>>>> 660ad325
     def __init__(self, group=None, target=None, name=None, args=(), kwargs={}):
         """Initialize a CustomThread object.
 
@@ -61,14 +47,10 @@
         self._result = None
 
     def run(self):
-<<<<<<< HEAD
-        """Method representing the thread's activity.
+        """
+        Method representing the thread's activity.
 
         This method is invoked by `thread.start()`.
-=======
-        """
-        `run()` Invoked by `thread.start()`
->>>>>>> 660ad325
         """
         if self._target is not None:
             self._result = self._target(*self._args, **self._kwargs)
@@ -82,21 +64,6 @@
         return self._result
 
 
-<<<<<<< HEAD
-class PrepareTask():
-    """Prepare Task class.
-
-    This class stores the decorated function metadata and instantiates.
-    Prepares a task for execution, either synchronously or asynchronously.
-
-
-    Attributes:
-        target_fn (function): The function to be executed.
-        max_timeout (int): The maximum time to allow for the function's
-            execution.
-        args (tuple): The positional arguments to pass to the function.
-        kwargs (dict): The keyword arguments to pass to the function.
-=======
 class PrepareTask:
     """
     `PrepareTask` class stores the decorated function metadata and instantiates
@@ -108,7 +75,6 @@
     timeout (int): Timeout duration in second(s).
     *args (tuple): Arguments passed as a parameter to decorated function.
     **kwargs (dict): Keyword arguments passed as a parameter to decorated function.
->>>>>>> 660ad325
     """
 
     def __init__(self, target_fn, timeout, args, kwargs) -> None:
@@ -128,75 +94,44 @@
         self._kwargs = kwargs
 
     async def async_execute(self):
-<<<<<<< HEAD
-        """Execute the task asynchronously of the decorated function referenced
+        """
+        Execute the task asynchronously of the decorated function referenced
         by `self._target_fn`.
-=======
-        """Handles asynchronous execution of the
-        decorated function referenced by `self._target_fn`.
->>>>>>> 660ad325
 
         Raises:
             asyncio.TimeoutError: If the execution exceeds the maximum time.
             Exception: If any other error occurs during execution.
 
         Returns:
-<<<<<<< HEAD
             Any: The result of the function's execution.
                 The returned value from `task.results()` depends on the
                 decorated function.
-        """
-        task = asyncio.create_task(name=self._fn_name,
-                                   coro=self._target_fn(
-                                       *self._args, **self._kwargs))
-=======
-            Any: The returned value from `task.results()` depends on the decorated function.
         """
         task = asyncio.create_task(
             name=self._fn_name,
             coro=self._target_fn(*self._args, **self._kwargs),
         )
->>>>>>> 660ad325
 
         try:
             await asyncio.wait_for(task, timeout=self._max_timeout)
         except asyncio.TimeoutError:
             raise asyncio.TimeoutError(
                 f"Timeout after {self._max_timeout} second(s), "
-<<<<<<< HEAD
-                f"Exception method: ({self._fn_name})")
-=======
                 f"Exception method: ({self._fn_name})"
             )
->>>>>>> 660ad325
         except Exception:
             raise Exception(f"Generic Exception: {self._fn_name}")
 
         return task.result()
 
     def sync_execute(self):
-<<<<<<< HEAD
-        """Execute the task synchronously of the decorated function referenced
-        by `self._target_fn`.
-=======
         """Handles synchronous execution of the
         decorated function referenced by `self._target_fn`.
->>>>>>> 660ad325
 
         Raises:
             TimeoutError: If the execution exceeds the maximum time.
 
         Returns:
-<<<<<<< HEAD
-            Any: The result of the function's execution.
-                The returned value from `task.results()` depends on the
-                decorated function.
-        """
-        task = CustomThread(target=self._target_fn,
-                            name=self._fn_name,
-                            args=self._args,
-                            kwargs=self._kwargs)
-=======
             Any: The returned value from `task.results()` depends on the decorated function.
         """
         task = CustomThread(
@@ -205,7 +140,6 @@
             args=self._args,
             kwargs=self._kwargs,
         )
->>>>>>> 660ad325
         task.start()
         # Execution continues if the decorated function completes within the timelimit.
         # If the execution exceeds time limit then the spawned thread is force
@@ -225,8 +159,8 @@
 
 
 class SyncAsyncTaskDecoFactory:
-<<<<<<< HEAD
-    """Sync and Async Task decorator factory.
+    """
+    Sync and Async Task decorator factory.
 
     This class is a factory for creating decorators for synchronous and
     asynchronous tasks.
@@ -236,13 +170,6 @@
 
     Attributes:
         is_coroutine (bool): Whether the decorated function is a coroutine.
-=======
-    """
-    `Sync` and `Async` Task decorator factory allows creation of
-    concrete implementation of `wrapper` interface and `contextmanager` to
-    setup a common functionality/resources shared by `async_wrapper` and `sync_wrapper`.
-
->>>>>>> 660ad325
     """
 
     @contextmanager
@@ -260,16 +187,10 @@
         yield
 
     def __call__(self, func):
-<<<<<<< HEAD
-        """Decorate the function. Call to `@fedtiming()` executes `__call__()`
+        """
+        Decorate the function. Call to `@fedtiming()` executes `__call__()`
         method delegated from the derived class `fedtiming` implementing
         `SyncAsyncTaskDecoFactory`.
-=======
-        """
-        Call to `@fedtiming()` executes `__call__()` method
-        delegated from the derived class `fedtiming` implementing `SyncAsyncTaskDecoFactory`.
-        """
->>>>>>> 660ad325
 
         Args:
             func (function): The function to be decorated.
@@ -283,31 +204,19 @@
 
         @wraps(func)
         def sync_wrapper(*args, **kwargs):
-<<<<<<< HEAD
-            """Wrapper for synchronous execution of decorated function."""
-            logger.debug(
-                str_fmt.format("sync", func.__name__, self.is_coroutine))
-=======
             """
             Wrapper for synchronous execution of decorated function.
             """
             logger.debug(str_fmt.format("sync", func.__name__, self.is_coroutine))
->>>>>>> 660ad325
             with self.wrapper(func, *args, **kwargs):
                 return self.task.sync_execute()
 
         @wraps(func)
         async def async_wrapper(*args, **kwargs):
-<<<<<<< HEAD
-            """Wrapper for asynchronous execution of decorated function."""
-            logger.debug(
-                str_fmt.format("async", func.__name__, self.is_coroutine))
-=======
             """
             Wrapper for asynchronous execution of decorated function.
             """
             logger.debug(str_fmt.format("async", func.__name__, self.is_coroutine))
->>>>>>> 660ad325
             with self.wrapper(func, *args, **kwargs):
                 return await self.task.async_execute()
 
@@ -339,8 +248,8 @@
 
     @contextmanager
     def wrapper(self, func, *args, **kwargs):
-<<<<<<< HEAD
-        """Create a context for the decorated function.
+        """
+        Create a context for the decorated function.
 
         This method sets up the task for execution and measures its execution
         time.
@@ -360,21 +269,7 @@
                 raised by `async_wrapper` or `sync_wrapper` and terminates the
                 execution..
         """
-        self.task = PrepareTask(target_fn=func,
-                                timeout=self.timeout,
-                                args=args,
-                                kwargs=kwargs)
-=======
-        """
-        Concrete implementation of setup and teardown logic, yields the control back to
-        `async_wrapper` or `sync_wrapper` function call.
-
-        Raises:
-            Exception: Captures the exception raised by `async_wrapper`
-            or `sync_wrapper` and terminates the execution.
-        """
         self.task = PrepareTask(target_fn=func, timeout=self.timeout, args=args, kwargs=kwargs)
->>>>>>> 660ad325
         try:
             start = time.perf_counter()
             yield
@@ -383,11 +278,6 @@
             )
         except Exception as e:
             logger.exception(
-<<<<<<< HEAD
-                f"An exception of type {type(e).__name__} occurred. "
-                f"Arguments:\n{e.args[0]!r}")
-=======
                 f"An exception of type {type(e).__name__} occurred. " f"Arguments:\n{e.args[0]!r}"
             )
->>>>>>> 660ad325
             os._exit(status=os.EX_TEMPFAIL)
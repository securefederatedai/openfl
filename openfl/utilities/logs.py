# Copyright 2020-2024 Intel Corporation
# SPDX-License-Identifier: Apache-2.0
<<<<<<< HEAD
=======


>>>>>>> 660ad325
"""Logs utilities."""

import logging

from rich.console import Console
from rich.logging import RichHandler
from tensorboardX import SummaryWriter

writer = None


def get_writer():
    """Create global writer object.

    This function creates a global `SummaryWriter` object for logging to
    TensorBoard.
    """
    global writer
    if not writer:
        writer = SummaryWriter("./logs/tensorboard", flush_secs=5)


def write_metric(node_name, task_name, metric_name, metric, round_number):
    """Write metric callback.

    This function logs a metric to TensorBoard.

    Args:
        node_name (str): The name of the node.
        task_name (str): The name of the task.
        metric_name (str): The name of the metric.
        metric (float): The value of the metric.
        round_number (int): The current round number.
    """
    get_writer()
<<<<<<< HEAD
    writer.add_scalar(f'{node_name}/{task_name}/{metric_name}', metric,
                      round_number)
=======
    writer.add_scalar(f"{node_name}/{task_name}/{metric_name}", metric, round_number)
>>>>>>> 660ad325


def setup_loggers(log_level=logging.INFO):
    """Configure loggers.

    This function sets up the root logger to log messages with a certain
    minimum level and a specific format.

    Args:
        log_level (int, optional): The minimum level of messages to log.
            Defaults to logging.INFO.
    """
    root = logging.getLogger()
    root.setLevel(log_level)
    console = Console(width=160)
    handler = RichHandler(console=console)
<<<<<<< HEAD
    formatter = logging.Formatter(
        '[%(asctime)s][%(name)s][%(levelname)s] - %(message)s')
=======
    formatter = logging.Formatter("[%(asctime)s][%(name)s][%(levelname)s] - %(message)s")
>>>>>>> 660ad325
    handler.setFormatter(formatter)
    root.addHandler(handler)<|MERGE_RESOLUTION|>--- conflicted
+++ resolved
@@ -1,10 +1,7 @@
 # Copyright 2020-2024 Intel Corporation
 # SPDX-License-Identifier: Apache-2.0
-<<<<<<< HEAD
-=======
 
 
->>>>>>> 660ad325
 """Logs utilities."""
 
 import logging
@@ -40,12 +37,7 @@
         round_number (int): The current round number.
     """
     get_writer()
-<<<<<<< HEAD
-    writer.add_scalar(f'{node_name}/{task_name}/{metric_name}', metric,
-                      round_number)
-=======
     writer.add_scalar(f"{node_name}/{task_name}/{metric_name}", metric, round_number)
->>>>>>> 660ad325
 
 
 def setup_loggers(log_level=logging.INFO):
@@ -62,11 +54,6 @@
     root.setLevel(log_level)
     console = Console(width=160)
     handler = RichHandler(console=console)
-<<<<<<< HEAD
-    formatter = logging.Formatter(
-        '[%(asctime)s][%(name)s][%(levelname)s] - %(message)s')
-=======
     formatter = logging.Formatter("[%(asctime)s][%(name)s][%(levelname)s] - %(message)s")
->>>>>>> 660ad325
     handler.setFormatter(formatter)
     root.addHandler(handler)
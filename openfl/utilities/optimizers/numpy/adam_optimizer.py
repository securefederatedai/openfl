# Copyright 2020-2024 Intel Corporation
# SPDX-License-Identifier: Apache-2.0
<<<<<<< HEAD
=======


>>>>>>> 660ad325
"""Adam optimizer module."""

from typing import Dict, Optional, Tuple

import numpy as np

from openfl.utilities.optimizers.numpy.base_optimizer import Optimizer


class NumPyAdam(Optimizer):
    """Adam optimizer implementation.

    Implements the Adam optimization algorithm using NumPy.
    Adam is an algorithm for first-order gradient-based optimization of
    stochastic objective functions, based on adaptive estimates of lower-order
    moments.

    Original paper: https://openreview.net/forum?id=ryQu7f-RZ

    Attributes:
        params (dict, optional): Parameters to be stored for optimization.
        model_interface: Model interface instance to provide parameters.
        learning_rate (float): Tuning parameter that determines the step size
            at each iteration.
        betas (tuple): Coefficients used for computing running averages of
            gradient and its square.
        initial_accumulator_value (float): Initial value for gradients and
            squared gradients.
        epsilon (float): Value for computational stability.
    """

    def __init__(
        self,
        *,
        params: Optional[Dict[str, np.ndarray]] = None,
        model_interface=None,
        learning_rate: float = 0.01,
        betas: Tuple[float, float] = (0.9, 0.999),
        initial_accumulator_value: float = 0.0,
        epsilon: float = 1e-8,
    ) -> None:
        """Initialize the Adam optimizer.

        Args:
            params (dict, optional): Parameters to be stored for optimization.
                Defaults to None.
            model_interface: Model interface instance to provide parameters.
                Defaults to None.
            learning_rate (float, optional): Tuning parameter that determines
                the step size at each iteration. Defaults to 0.01.
            betas (tuple, optional): Coefficients used for computing running
                averages of gradient and its square. Defaults to (0.9, 0.999).
            initial_accumulator_value (float, optional): Initial value for
                gradients and squared gradients. Defaults to 0.0.
            epsilon (float, optional): Value for computational stability.
                Defaults to 1e-8.

        Raises:
            ValueError: If both params and model_interface are None.
            ValueError: If learning_rate is less than 0.
            ValueError: If betas[0] is not in [0, 1).
            ValueError: If betas[1] is not in [0, 1).
            ValueError: If initial_accumulator_value is less than 0.
            ValueError: If epsilon is less than or equal to 0.
        """
        super().__init__()

        if model_interface is None and params is None:
<<<<<<< HEAD
            raise ValueError(
                'Should provide one of the params or model_interface')

        if learning_rate < 0:
            raise ValueError(
                f'Invalid learning rate: {learning_rate}. Learning rate must be >= 0.'
            )
        if not 0.0 <= betas[0] < 1:
            raise ValueError(
                f'Invalid betas[0] value: {betas[0]}. betas[0] must be in [0, 1).'
            )
        if not 0.0 <= betas[1] < 1:
            raise ValueError(
                f'Invalid betas[1] value: {betas[1]}. betas[1] must be in [0, 1).'
            )
=======
            raise ValueError("Should provide one of the params or model_interface")

        if learning_rate < 0:
            raise ValueError(f"Invalid learning rate: {learning_rate}. Learning rate must be >= 0.")
        if not 0.0 <= betas[0] < 1:
            raise ValueError(f"Invalid betas[0] value: {betas[0]}. betas[0] must be in [0, 1).")
        if not 0.0 <= betas[1] < 1:
            raise ValueError(f"Invalid betas[1] value: {betas[1]}. betas[1] must be in [0, 1).")
>>>>>>> 660ad325
        if initial_accumulator_value < 0:
            raise ValueError(
                f"Invalid initial_accumulator_value value: {initial_accumulator_value}. \
                Initial accumulator value must be >= 0."
            )
        if epsilon <= 0:
<<<<<<< HEAD
            raise ValueError(
                f'Invalid epsilon value: {epsilon}. Epsilon avalue must be > 0.'
            )
=======
            raise ValueError(f"Invalid epsilon value: {epsilon}. Epsilon avalue must be > 0.")
>>>>>>> 660ad325

        self.params = params

        if params is None and model_interface is not None:
            self._set_params_from_model(model_interface)

        self.learning_rate = learning_rate
        self.beta_1, self.beta_2 = betas
        self.initial_accumulator_value = initial_accumulator_value
        self.epsilon = epsilon
        self.current_step = dict.fromkeys(self.params, 0)

        self.grads_first_moment, self.grads_second_moment = {}, {}

        for param_name in self.params:
            self.grads_first_moment[param_name] = np.full_like(
<<<<<<< HEAD
                self.params[param_name], self.initial_accumulator_value)
            self.grads_second_moment[param_name] = np.full_like(
                self.params[param_name], self.initial_accumulator_value)

    def _update_first_moment(self, grad_name: str, grad: np.ndarray) -> None:
        """Update gradients first moment.

        Args:
            grad_name (str): The name of the gradient.
            grad (np.ndarray): The gradient values.
        """
        self.grads_first_moment[grad_name] = (self.beta_1
                                              * self.grads_first_moment[grad_name]
                                              + ((1.0 - self.beta_1) * grad))

    def _update_second_moment(self, grad_name: str, grad: np.ndarray) -> None:
        """Update gradients second moment.

        Args:
            grad_name (str): The name of the gradient.
            grad (np.ndarray): The gradient values.
        """
        self.grads_second_moment[grad_name] = (self.beta_2
                                               * self.grads_second_moment[grad_name]
                                               + ((1.0 - self.beta_2) * grad**2))
=======
                self.params[param_name], self.initial_accumulator_value
            )
            self.grads_second_moment[param_name] = np.full_like(
                self.params[param_name], self.initial_accumulator_value
            )

    def _update_first_moment(self, grad_name: str, grad: np.ndarray) -> None:
        """Update gradients first moment."""
        self.grads_first_moment[grad_name] = self.beta_1 * self.grads_first_moment[grad_name] + (
            (1.0 - self.beta_1) * grad
        )

    def _update_second_moment(self, grad_name: str, grad: np.ndarray) -> None:
        """Update gradients second moment."""
        self.grads_second_moment[grad_name] = self.beta_2 * self.grads_second_moment[grad_name] + (
            (1.0 - self.beta_2) * grad**2
        )
>>>>>>> 660ad325

    def step(self, gradients: Dict[str, np.ndarray]) -> None:
        """Perform a single step for parameter update.

        Implement Adam optimizer weights update rule.

        Args:
            gradients (dict): Partial derivatives with respect to optimized
                parameters.

        Raises:
            KeyError: If a key in gradients does not exist in optimized
                parameters.
        """
        for grad_name in gradients:
            if grad_name not in self.grads_first_moment:
                raise KeyError(
                    f"Key {grad_name} doesn't exist in optimized parameters")

            grad = gradients[grad_name]

            self._update_first_moment(grad_name, grad)
            self._update_second_moment(grad_name, grad)

            t = self.current_step[grad_name] + 1
            mean = self.grads_first_moment[grad_name]
            var = self.grads_second_moment[grad_name]

<<<<<<< HEAD
            grads_first_moment_normalized = mean / (1. - self.beta_1**t)
            grads_second_moment_normalized = var / (1. - self.beta_2**t)

            # Make an update for a group of parameters
            self.params[grad_name] -= (
                self.learning_rate * grads_first_moment_normalized
                / (np.sqrt(grads_second_moment_normalized) + self.epsilon))
=======
            grads_first_moment_normalized = mean / (1.0 - self.beta_1**t)
            grads_second_moment_normalized = var / (1.0 - self.beta_2**t)

            # Make an update for a group of parameters
            self.params[grad_name] -= (
                self.learning_rate
                * grads_first_moment_normalized
                / (np.sqrt(grads_second_moment_normalized) + self.epsilon)
            )
>>>>>>> 660ad325

            self.current_step[grad_name] += 1<|MERGE_RESOLUTION|>--- conflicted
+++ resolved
@@ -1,10 +1,7 @@
 # Copyright 2020-2024 Intel Corporation
 # SPDX-License-Identifier: Apache-2.0
-<<<<<<< HEAD
-=======
 
 
->>>>>>> 660ad325
 """Adam optimizer module."""
 
 from typing import Dict, Optional, Tuple
@@ -73,23 +70,6 @@
         super().__init__()
 
         if model_interface is None and params is None:
-<<<<<<< HEAD
-            raise ValueError(
-                'Should provide one of the params or model_interface')
-
-        if learning_rate < 0:
-            raise ValueError(
-                f'Invalid learning rate: {learning_rate}. Learning rate must be >= 0.'
-            )
-        if not 0.0 <= betas[0] < 1:
-            raise ValueError(
-                f'Invalid betas[0] value: {betas[0]}. betas[0] must be in [0, 1).'
-            )
-        if not 0.0 <= betas[1] < 1:
-            raise ValueError(
-                f'Invalid betas[1] value: {betas[1]}. betas[1] must be in [0, 1).'
-            )
-=======
             raise ValueError("Should provide one of the params or model_interface")
 
         if learning_rate < 0:
@@ -98,20 +78,13 @@
             raise ValueError(f"Invalid betas[0] value: {betas[0]}. betas[0] must be in [0, 1).")
         if not 0.0 <= betas[1] < 1:
             raise ValueError(f"Invalid betas[1] value: {betas[1]}. betas[1] must be in [0, 1).")
->>>>>>> 660ad325
         if initial_accumulator_value < 0:
             raise ValueError(
                 f"Invalid initial_accumulator_value value: {initial_accumulator_value}. \
                 Initial accumulator value must be >= 0."
             )
         if epsilon <= 0:
-<<<<<<< HEAD
-            raise ValueError(
-                f'Invalid epsilon value: {epsilon}. Epsilon avalue must be > 0.'
-            )
-=======
             raise ValueError(f"Invalid epsilon value: {epsilon}. Epsilon avalue must be > 0.")
->>>>>>> 660ad325
 
         self.params = params
 
@@ -128,33 +101,6 @@
 
         for param_name in self.params:
             self.grads_first_moment[param_name] = np.full_like(
-<<<<<<< HEAD
-                self.params[param_name], self.initial_accumulator_value)
-            self.grads_second_moment[param_name] = np.full_like(
-                self.params[param_name], self.initial_accumulator_value)
-
-    def _update_first_moment(self, grad_name: str, grad: np.ndarray) -> None:
-        """Update gradients first moment.
-
-        Args:
-            grad_name (str): The name of the gradient.
-            grad (np.ndarray): The gradient values.
-        """
-        self.grads_first_moment[grad_name] = (self.beta_1
-                                              * self.grads_first_moment[grad_name]
-                                              + ((1.0 - self.beta_1) * grad))
-
-    def _update_second_moment(self, grad_name: str, grad: np.ndarray) -> None:
-        """Update gradients second moment.
-
-        Args:
-            grad_name (str): The name of the gradient.
-            grad (np.ndarray): The gradient values.
-        """
-        self.grads_second_moment[grad_name] = (self.beta_2
-                                               * self.grads_second_moment[grad_name]
-                                               + ((1.0 - self.beta_2) * grad**2))
-=======
                 self.params[param_name], self.initial_accumulator_value
             )
             self.grads_second_moment[param_name] = np.full_like(
@@ -162,17 +108,28 @@
             )
 
     def _update_first_moment(self, grad_name: str, grad: np.ndarray) -> None:
-        """Update gradients first moment."""
+        """
+        Update gradients first moment.
+
+        Args:
+            grad_name (str): The name of the gradient.
+            grad (np.ndarray): The gradient values.
+        """
         self.grads_first_moment[grad_name] = self.beta_1 * self.grads_first_moment[grad_name] + (
             (1.0 - self.beta_1) * grad
         )
 
     def _update_second_moment(self, grad_name: str, grad: np.ndarray) -> None:
-        """Update gradients second moment."""
+        """
+        Update gradients second moment.
+
+        Args:
+            grad_name (str): The name of the gradient.
+            grad (np.ndarray): The gradient values.
+        """
         self.grads_second_moment[grad_name] = self.beta_2 * self.grads_second_moment[grad_name] + (
             (1.0 - self.beta_2) * grad**2
         )
->>>>>>> 660ad325
 
     def step(self, gradients: Dict[str, np.ndarray]) -> None:
         """Perform a single step for parameter update.
@@ -201,15 +158,6 @@
             mean = self.grads_first_moment[grad_name]
             var = self.grads_second_moment[grad_name]
 
-<<<<<<< HEAD
-            grads_first_moment_normalized = mean / (1. - self.beta_1**t)
-            grads_second_moment_normalized = var / (1. - self.beta_2**t)
-
-            # Make an update for a group of parameters
-            self.params[grad_name] -= (
-                self.learning_rate * grads_first_moment_normalized
-                / (np.sqrt(grads_second_moment_normalized) + self.epsilon))
-=======
             grads_first_moment_normalized = mean / (1.0 - self.beta_1**t)
             grads_second_moment_normalized = var / (1.0 - self.beta_2**t)
 
@@ -219,6 +167,5 @@
                 * grads_first_moment_normalized
                 / (np.sqrt(grads_second_moment_normalized) + self.epsilon)
             )
->>>>>>> 660ad325
 
             self.current_step[grad_name] += 1
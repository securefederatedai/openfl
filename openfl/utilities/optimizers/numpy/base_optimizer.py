# Copyright 2020-2024 Intel Corporation
# SPDX-License-Identifier: Apache-2.0
<<<<<<< HEAD
=======


>>>>>>> 660ad325
"""Base abstract optimizer class module."""
import abc
from importlib import import_module
from os.path import splitext
from typing import Dict

from numpy import ndarray

from openfl.plugins.frameworks_adapters.framework_adapter_interface import (
<<<<<<< HEAD
    FrameworkAdapterPluginInterface)
=======
    FrameworkAdapterPluginInterface,
)
>>>>>>> 660ad325


class Optimizer(abc.ABC):
    """Base abstract optimizer class.

    This class serves as a base class for all optimizers. It defines the basic
    structure that all derived optimizer classes should follow.
    It includes an abstract method `step` that must be implemented by any
    concrete optimizer class.
    """

    @abc.abstractmethod
    def step(self, gradients: Dict[str, ndarray]) -> None:
        """Perform a single step for parameter update.

        This method should be overridden by all subclasses to implement the
        specific optimization algorithm.

        Args:
            gradients (dict): Partial derivatives with respect to optimized
                parameters.
        """
        pass

    def _set_params_from_model(self, model_interface):
<<<<<<< HEAD
        """Eject and store model parameters.

        This method is used to extract the parameters from the provided model
        interface and store them in the optimizer.

        Args:
            model_interface: The model interface instance to provide
                parameters.
        """
        class_name = splitext(model_interface.framework_plugin)[1].strip('.')
        module_path = splitext(model_interface.framework_plugin)[0]
        framework_adapter = import_module(module_path)
        framework_adapter_plugin: FrameworkAdapterPluginInterface = getattr(
            framework_adapter, class_name, None)
        self.params: Dict[str,
                          ndarray] = framework_adapter_plugin.get_tensor_dict(
                              model_interface.provide_model())
=======
        """Eject and store model parameters."""
        class_name = splitext(model_interface.framework_plugin)[1].strip(".")
        module_path = splitext(model_interface.framework_plugin)[0]
        framework_adapter = import_module(module_path)
        framework_adapter_plugin: FrameworkAdapterPluginInterface = getattr(
            framework_adapter, class_name, None
        )
        self.params: Dict[str, ndarray] = framework_adapter_plugin.get_tensor_dict(
            model_interface.provide_model()
        )
>>>>>>> 660ad325
<|MERGE_RESOLUTION|>--- conflicted
+++ resolved
@@ -1,10 +1,7 @@
 # Copyright 2020-2024 Intel Corporation
 # SPDX-License-Identifier: Apache-2.0
-<<<<<<< HEAD
-=======
 
 
->>>>>>> 660ad325
 """Base abstract optimizer class module."""
 import abc
 from importlib import import_module
@@ -14,12 +11,8 @@
 from numpy import ndarray
 
 from openfl.plugins.frameworks_adapters.framework_adapter_interface import (
-<<<<<<< HEAD
-    FrameworkAdapterPluginInterface)
-=======
     FrameworkAdapterPluginInterface,
 )
->>>>>>> 660ad325
 
 
 class Optimizer(abc.ABC):
@@ -45,8 +38,8 @@
         pass
 
     def _set_params_from_model(self, model_interface):
-<<<<<<< HEAD
-        """Eject and store model parameters.
+        """
+        Eject and store model parameters.
 
         This method is used to extract the parameters from the provided model
         interface and store them in the optimizer.
@@ -55,16 +48,6 @@
             model_interface: The model interface instance to provide
                 parameters.
         """
-        class_name = splitext(model_interface.framework_plugin)[1].strip('.')
-        module_path = splitext(model_interface.framework_plugin)[0]
-        framework_adapter = import_module(module_path)
-        framework_adapter_plugin: FrameworkAdapterPluginInterface = getattr(
-            framework_adapter, class_name, None)
-        self.params: Dict[str,
-                          ndarray] = framework_adapter_plugin.get_tensor_dict(
-                              model_interface.provide_model())
-=======
-        """Eject and store model parameters."""
         class_name = splitext(model_interface.framework_plugin)[1].strip(".")
         module_path = splitext(model_interface.framework_plugin)[0]
         framework_adapter = import_module(module_path)
@@ -73,5 +56,4 @@
         )
         self.params: Dict[str, ndarray] = framework_adapter_plugin.get_tensor_dict(
             model_interface.provide_model()
-        )
->>>>>>> 660ad325
+        )
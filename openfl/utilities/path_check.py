--- conflicted
+++ resolved
@@ -1,12 +1,8 @@
 # Copyright 2020-2024 Intel Corporation
 # SPDX-License-Identifier: Apache-2.0
-<<<<<<< HEAD
-"""Openfl path checks."""
-=======
 
 
 """openfl path checks."""
->>>>>>> 660ad325
 
 import os
 from pathlib import Path

# Copyright 2020-2024 Intel Corporation
# SPDX-License-Identifier: Apache-2.0
<<<<<<< HEAD
"""Split tensors module."""
=======


"""split tensors module."""
>>>>>>> 660ad325

import numpy as np


def split_tensor_dict_into_floats_and_non_floats(tensor_dict):
    """Split the tensor dictionary into float and non-floating point values.

    This function splits a tensor dictionary into two dictionaries: one
    containing all the floating point tensors and the other containing all the
    non-floating point tensors.

    Args:
        tensor_dict (dict): A dictionary of tensors.

    Returns:
        Tuple[dict, dict]: The first dictionary contains all of the floating
            point tensors and the second dictionary contains all of the
            non-floating point tensors.
    """
    float_dict = {}
    non_float_dict = {}
    for k, v in tensor_dict.items():
        if np.issubdtype(v.dtype, np.floating):
            float_dict[k] = v
        else:
            non_float_dict[k] = v
    return float_dict, non_float_dict


def split_tensor_dict_by_types(tensor_dict, keep_types):
    """Split the tensor dictionary into supported and not supported types.

    Args:
        tensor_dict (dict): A dictionary of tensors.
        keep_types (Iterable[type]): An iterable of supported types.

    Returns:
        Tuple[dict, dict]: The first dictionary contains all of the supported
            tensors and the second dictionary contains all of the not
            supported tensors.
    """
    keep_dict = {}
    holdout_dict = {}
    for k, v in tensor_dict.items():
        if any(np.issubdtype(v.dtype, type_) for type_ in keep_types):
            keep_dict[k] = v
        else:
            holdout_dict[k] = v
    return keep_dict, holdout_dict


<<<<<<< HEAD
def split_tensor_dict_for_holdouts(logger,
                                   tensor_dict,
                                   keep_types=(np.floating, np.integer),
                                   holdout_tensor_names=()):
    """Split a tensor according to tensor types.

    This function splits a tensor dictionary into two dictionaries: one
    containing the tensors to send and the other containing the holdout
    tensors.
=======
def split_tensor_dict_for_holdouts(
    logger,
    tensor_dict,
    keep_types=(np.floating, np.integer),
    holdout_tensor_names=(),
):
    """
    Split a tensor according to tensor types.
>>>>>>> 660ad325

    Args:
        logger (Logger): The logger to use for reporting warnings.
        tensor_dict (dict): A dictionary of tensors.
        keep_types (Tuple[type, ...], optional): A tuple of types to keep in
            the dictionary of tensors. Defaults to (np.floating, np.integer).
        holdout_tensor_names (Iterable[str], optional): An iterable of tensor
            names to extract from the dictionary of tensors. Defaults to ().

    Returns:
        Tuple[dict, dict]: The first dictionary is the original tensor
            dictionary minus the holdout tensors and the second dictionary is
            a tensor dictionary with only the holdout tensors.
    """
    # initialization
    tensors_to_send = tensor_dict.copy()
    holdout_tensors = {}

    # filter by-name tensors from tensors_to_send and add to holdout_tensors
    # (for ones not already held out becuase of their type)
    for tensor_name in holdout_tensor_names:
        if tensor_name not in holdout_tensors.keys():
            try:
                holdout_tensors[tensor_name] = tensors_to_send.pop(tensor_name)
            except KeyError:
                logger.warn(
<<<<<<< HEAD
                    f'tried to remove tensor: {tensor_name} not present '
                    f'in the tensor dict')
=======
                    f"tried to remove tensor: {tensor_name} not present " f"in the tensor dict"
                )
>>>>>>> 660ad325
                continue

    # filter holdout_types from tensors_to_send and add to holdout_tensors
    tensors_to_send, not_supported_tensors_dict = split_tensor_dict_by_types(
<<<<<<< HEAD
        tensors_to_send, keep_types)
=======
        tensors_to_send, keep_types
    )
>>>>>>> 660ad325
    holdout_tensors = {**holdout_tensors, **not_supported_tensors_dict}

    return tensors_to_send, holdout_tensors<|MERGE_RESOLUTION|>--- conflicted
+++ resolved
@@ -1,12 +1,8 @@
 # Copyright 2020-2024 Intel Corporation
 # SPDX-License-Identifier: Apache-2.0
-<<<<<<< HEAD
-"""Split tensors module."""
-=======
 
 
 """split tensors module."""
->>>>>>> 660ad325
 
 import numpy as np
 
@@ -58,17 +54,6 @@
     return keep_dict, holdout_dict
 
 
-<<<<<<< HEAD
-def split_tensor_dict_for_holdouts(logger,
-                                   tensor_dict,
-                                   keep_types=(np.floating, np.integer),
-                                   holdout_tensor_names=()):
-    """Split a tensor according to tensor types.
-
-    This function splits a tensor dictionary into two dictionaries: one
-    containing the tensors to send and the other containing the holdout
-    tensors.
-=======
 def split_tensor_dict_for_holdouts(
     logger,
     tensor_dict,
@@ -77,7 +62,10 @@
 ):
     """
     Split a tensor according to tensor types.
->>>>>>> 660ad325
+
+    This function splits a tensor dictionary into two dictionaries: one
+    containing the tensors to send and the other containing the holdout
+    tensors.
 
     Args:
         logger (Logger): The logger to use for reporting warnings.
@@ -104,23 +92,14 @@
                 holdout_tensors[tensor_name] = tensors_to_send.pop(tensor_name)
             except KeyError:
                 logger.warn(
-<<<<<<< HEAD
-                    f'tried to remove tensor: {tensor_name} not present '
-                    f'in the tensor dict')
-=======
                     f"tried to remove tensor: {tensor_name} not present " f"in the tensor dict"
                 )
->>>>>>> 660ad325
                 continue
 
     # filter holdout_types from tensors_to_send and add to holdout_tensors
     tensors_to_send, not_supported_tensors_dict = split_tensor_dict_by_types(
-<<<<<<< HEAD
-        tensors_to_send, keep_types)
-=======
         tensors_to_send, keep_types
     )
->>>>>>> 660ad325
     holdout_tensors = {**holdout_tensors, **not_supported_tensors_dict}
 
     return tensors_to_send, holdout_tensors
--- conflicted
+++ resolved
@@ -1,25 +1,14 @@
 # Copyright 2020-2024 Intel Corporation
 # SPDX-License-Identifier: Apache-2.0
-<<<<<<< HEAD
-"""Openfl common object types."""
-=======
 
 
 """openfl common object types."""
->>>>>>> 660ad325
 
 from abc import ABCMeta
 from collections import namedtuple
 
-<<<<<<< HEAD
-TensorKey = namedtuple(
-    'TensorKey', ['tensor_name', 'origin', 'round_number', 'report', 'tags'])
-TaskResultKey = namedtuple('TaskResultKey',
-                           ['task_name', 'owner', 'round_number'])
-=======
 TensorKey = namedtuple("TensorKey", ["tensor_name", "origin", "round_number", "report", "tags"])
 TaskResultKey = namedtuple("TaskResultKey", ["task_name", "owner", "round_number"])
->>>>>>> 660ad325
 
 Metric = namedtuple("Metric", ["name", "value"])
 LocalTensor = namedtuple("LocalTensor", ["col_name", "tensor", "weight"])

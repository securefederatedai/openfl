# Copyright (C) 2020-2021 Intel Corporation
# SPDX-License-Identifier: Apache-2.0
"""Utilities module."""
import os
from socket import getfqdn

import logging
import os
import shutil

import numpy as np


<<<<<<< HEAD
def add_log_level(level_name, level_num, method_name=None):
    """
    Add a new logging level to the logging module.

    Args:
        level_name: name of log level.
        level_num: log level value.
        method_name: log method wich will use new log level (default = level_name.lower())

    """
    if not method_name:
        method_name = level_name.lower()

    def log_for_level(self, message, *args, **kwargs):
        if self.isEnabledFor(level_num):
            self._log(level_num, message, args, **kwargs)

    def log_to_root(message, *args, **kwargs):
        logging.log(level_num, message, *args, **kwargs)

    logging.addLevelName(level_num, level_name)
    setattr(logging, level_name, level_num)
    setattr(logging.getLoggerClass(), method_name, log_for_level)
    setattr(logging, method_name, log_to_root)


class UnpackWorkspace:
    """Workspace context manager.

    It unpacks the archive at the begining of the experiment and removes the archive.
    Then in moving to the workspace's folder.
    Exiting it removes the workspace
    """

    def __init__(self, archive_path) -> None:
        """Initialize workspace context manager."""
        self.cwd = os.getcwd()

        self.workspace_name = os.path.basename(archive_path).split('.')[0]
        if os.path.exists(self.workspace_name):
            shutil.rmtree(self.workspace_name)
        os.makedirs(self.workspace_name)
        shutil.unpack_archive(archive_path, self.workspace_name)

        os.remove(archive_path)

    def __enter__(self):
        """Enter workspace context manager."""
        os.chdir(f'{self.cwd}/{self.workspace_name}')

    def __exit__(self, exc_type, exc_value, traceback):
        """Exit workspace context manager."""
        os.chdir(self.cwd)
        shutil.rmtree(self.workspace_name)
=======
def getfqdn_env(name: str = '') -> str:
    """
    Get the system FQDN, with priority given to environment variables.

    Args:
        name: The name from which to extract the FQDN.

    Returns:
        The FQDN of the system.
    """
    fqdn = os.environ.get('FQDN', None)
    if fqdn is not None:
        return fqdn
    return getfqdn(name)
>>>>>>> bd73b749


def split_tensor_dict_into_floats_and_non_floats(tensor_dict):
    """
    Split the tensor dictionary into float and non-floating point values.

    Splits a tensor dictionary into float and non-float values.

    Args:
        tensor_dict: A dictionary of tensors

    Returns:
        Two dictionaries: the first contains all of the floating point tensors
        and the second contains all of the non-floating point tensors

    """
    float_dict = {}
    non_float_dict = {}
    for k, v in tensor_dict.items():
        if np.issubdtype(v.dtype, np.floating):
            float_dict[k] = v
        else:
            non_float_dict[k] = v
    return float_dict, non_float_dict


def split_tensor_dict_into_supported_and_not_supported_types(
        tensor_dict, keep_types):
    """
    Split the tensor dictionary into supported and not supported types.

    Args:
        tensor_dict: A dictionary of tensors
        keep_types: An iterable of supported types
    Returns:
        Two dictionaries: the first contains all of the supported tensors
        and the second contains all of the not supported tensors

    """
    keep_dict = {}
    holdout_dict = {}
    for k, v in tensor_dict.items():
        if any([np.issubdtype(v.dtype, type_) for type_ in keep_types]):
            keep_dict[k] = v
        else:
            holdout_dict[k] = v
    return keep_dict, holdout_dict


def split_tensor_dict_for_holdouts(logger, tensor_dict,
                                   keep_types=(np.floating, np.integer),
                                   holdout_tensor_names=()):
    """
    Split a tensor according to tensor types.

    Args:
        logger: The log object
        tensor_dict: A dictionary of tensors
        keep_types: A list of types to keep in dictionary of tensors
        holdout_tensor_names: A list of tensor names to extract from the
         dictionary of tensors

    Returns:
        Two dictionaries: the first is the original tensor dictionary minus
        the holdout tenors and the second is a tensor dictionary with only the
        holdout tensors

    """
    # initialization
    tensors_to_send = tensor_dict.copy()
    holdout_tensors = {}

    # filter by-name tensors from tensors_to_send and add to holdout_tensors
    # (for ones not already held out becuase of their type)
    for tensor_name in holdout_tensor_names:
        if tensor_name not in holdout_tensors.keys():
            try:
                holdout_tensors[tensor_name] = tensors_to_send.pop(tensor_name)
            except KeyError:
                logger.warn(f'tried to remove tensor: {tensor_name} not present '
                            f'in the tensor dict')
                continue

    # filter holdout_types from tensors_to_send and add to holdout_tensors
    tensors_to_send, not_supported_tensors_dict = \
        split_tensor_dict_into_supported_and_not_supported_types(
            tensors_to_send, keep_types)
    holdout_tensors = {**holdout_tensors, **not_supported_tensors_dict}

    return tensors_to_send, holdout_tensors<|MERGE_RESOLUTION|>--- conflicted
+++ resolved
@@ -11,7 +11,6 @@
 import numpy as np
 
 
-<<<<<<< HEAD
 def add_log_level(level_name, level_num, method_name=None):
     """
     Add a new logging level to the logging module.
@@ -66,7 +65,7 @@
         """Exit workspace context manager."""
         os.chdir(self.cwd)
         shutil.rmtree(self.workspace_name)
-=======
+
 def getfqdn_env(name: str = '') -> str:
     """
     Get the system FQDN, with priority given to environment variables.
@@ -81,7 +80,7 @@
     if fqdn is not None:
         return fqdn
     return getfqdn(name)
->>>>>>> bd73b749
+
 
 
 def split_tensor_dict_into_floats_and_non_floats(tensor_dict):

--- conflicted
+++ resolved
@@ -20,19 +20,14 @@
 from tqdm import tqdm
 
 
-<<<<<<< HEAD
-def getfqdn_env(name: str = '') -> str:
-    """Get the system FQDN, with priority given to environment variables.
+def getfqdn_env(name: str = "") -> str:
+    """
+    Get the system FQDN, with priority given to environment variables.
 
     This function retrieves the fully qualified domain name (FQDN) of the
     system.
     If the 'FQDN' environment variable is set, its value is returned.
     Otherwise,the FQDN is determined based on the system's hostname.
-=======
-def getfqdn_env(name: str = "") -> str:
-    """
-    Get the system FQDN, with priority given to environment variables.
->>>>>>> 660ad325
 
     Args:
         name (str, optional): The name from which to extract the FQDN.
@@ -73,12 +68,7 @@
     #  Can begin and end with a number or letter only
     #  Can contain hyphens, a-z, A-Z, 0-9
     #  1 - 63 chars allowed
-<<<<<<< HEAD
-    fqdn = re.compile(r'^[a-z0-9]([a-z-0-9-]{0,61}[a-z0-9])?$',
-                      re.IGNORECASE)  # noqa FS003
-=======
     fqdn = re.compile(r"^[a-z0-9]([a-z-0-9-]{0,61}[a-z0-9])?$", re.IGNORECASE)  # noqa FS003
->>>>>>> 660ad325
 
     # Check that all labels match that pattern.
     return all(fqdn.match(label) for label in labels)
@@ -186,8 +176,8 @@
     value_transform: Optional[List[Tuple[str, Callable]]] = None,
     **kwargs,
 ) -> Dynaconf:
-<<<<<<< HEAD
-    """Create Dynaconf settings, merge its with `overwrite_dict` and validate
+    """
+    Create Dynaconf settings, merge its with `overwrite_dict` and validate
     result.
 
     This function creates a Dynaconf settings object, merges it with an
@@ -206,11 +196,7 @@
     Returns:
         Dynaconf: The merged and validated settings.
     """
-    settings = Dynaconf(**kwargs, YAML_LOADER='safe_load')
-=======
-    """Create Dynaconf settings, merge its with `overwrite_dict` and validate result."""
     settings = Dynaconf(**kwargs, YAML_LOADER="safe_load")
->>>>>>> 660ad325
     if overwrite_dict:
         for key, value in overwrite_dict.items():
             if value is not None or settings.get(key) is None:
@@ -272,19 +258,8 @@
 
     def remove_readonly(func, path, _):
         "Clear the readonly bit and reattempt the removal"
-<<<<<<< HEAD
-        if os.name == 'nt':
-            os.chmod(path,
-                     stat.S_IWRITE)  # Windows can not remove read-only files.
-        func(path)
-
-    return shutil.rmtree(path,
-                         ignore_errors=ignore_errors,
-                         onerror=remove_readonly)
-=======
         if os.name == "nt":
             os.chmod(path, stat.S_IWRITE)  # Windows can not remove read-only files.
         func(path)
 
-    return shutil.rmtree(path, ignore_errors=ignore_errors, onerror=remove_readonly)
->>>>>>> 660ad325
+    return shutil.rmtree(path, ignore_errors=ignore_errors, onerror=remove_readonly)
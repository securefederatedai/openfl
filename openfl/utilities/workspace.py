# Copyright 2020-2024 Intel Corporation
# SPDX-License-Identifier: Apache-2.0
<<<<<<< HEAD
"""Workspace utils module."""
=======

>>>>>>> 660ad325

"""Workspace utils module."""
import logging
import os
import shutil
import sys
import time
from contextlib import contextmanager
from pathlib import Path
from subprocess import check_call  # nosec
from sys import executable
from typing import Optional, Tuple, Union

from pip._internal.operations import freeze

logger = logging.getLogger(__name__)


class ExperimentWorkspace:
<<<<<<< HEAD
    """Experiment workspace context manager.

    This class is a context manager for creating a workspace for an experiment.

    Attributes:
        experiment_name (str): The name of the experiment.
        data_file_path (Path): The path to the data file for the experiment.
        install_requirements (bool): Whether to install the requirements for
            the experiment.
        cwd (Path): The current working directory.
        experiment_work_dir (Path): The working directory for the experiment.
        remove_archive (bool): Whether to remove the archive after the
            experiment.
    """

    def __init__(self,
                 experiment_name: str,
                 data_file_path: Path,
                 install_requirements: bool = False,
                 remove_archive: bool = True) -> None:
        """Initialize workspace context manager.

        Args:
            experiment_name (str): The name of the experiment.
            data_file_path (Path): The path to the data file for the
                experiment.
            install_requirements (bool, optional): Whether to install the
                requirements for the experiment. Defaults to False.
            remove_archive (bool, optional): Whether to remove the archive
                after the experiment. Defaults to True.
        """
=======
    """Experiment workspace context manager."""

    def __init__(
        self,
        experiment_name: str,
        data_file_path: Path,
        install_requirements: bool = False,
        remove_archive: bool = True,
    ) -> None:
        """Initialize workspace context manager."""
>>>>>>> 660ad325
        self.experiment_name = experiment_name
        self.data_file_path = data_file_path
        self.install_requirements = install_requirements
        self.cwd = Path.cwd()
        self.experiment_work_dir = self.cwd / self.experiment_name
        self.remove_archive = remove_archive

    def _install_requirements(self):
        """Install experiment requirements."""
        requirements_filename = self.experiment_work_dir / "requirements.txt"

        if requirements_filename.is_file():
            attempts = 10
            for _ in range(attempts):
                try:
                    check_call(
                        [
                            executable,
                            "-m",
                            "pip",
                            "install",
                            "-r",
                            requirements_filename,
                        ],
                        shell=False,
                    )
                except Exception as exc:
                    logger.error("Failed to install requirements: %s", exc)
                    # It's a workaround for cases when collaborators run
                    # in common virtual environment
                    time.sleep(5)
                else:
                    break
        else:
            logger.error("No " + requirements_filename + " file found.")

    def __enter__(self):
        """Create a collaborator workspace for the experiment."""
        if self.experiment_work_dir.exists():
            shutil.rmtree(self.experiment_work_dir, ignore_errors=True)
        os.makedirs(self.experiment_work_dir)

<<<<<<< HEAD
        shutil.unpack_archive(self.data_file_path,
                              self.experiment_work_dir,
                              format='zip')
=======
        shutil.unpack_archive(self.data_file_path, self.experiment_work_dir, format="zip")
>>>>>>> 660ad325

        if self.install_requirements:
            self._install_requirements()

        os.chdir(self.experiment_work_dir)

        # This is needed for python module finder
        sys.path.append(str(self.experiment_work_dir))

    def __exit__(self, exc_type, exc_value, traceback):
        """Remove the workspace."""
        os.chdir(self.cwd)
        shutil.rmtree(self.experiment_work_dir, ignore_errors=True)
        if str(self.experiment_work_dir) in sys.path:
            sys.path.remove(str(self.experiment_work_dir))

        if self.remove_archive:
            logger.debug('Exiting from the workspace context manager'
                         f' for {self.experiment_name} experiment')
            logger.debug(
<<<<<<< HEAD
                f'Archive still exists: {self.data_file_path.exists()}')
=======
                "Exiting from the workspace context manager"
                f" for {self.experiment_name} experiment"
            )
            logger.debug("Archive still exists: %s", self.data_file_path.exists())
>>>>>>> 660ad325
            self.data_file_path.unlink(missing_ok=False)


def dump_requirements_file(
<<<<<<< HEAD
    path: Union[str, Path] = './requirements.txt',
    keep_original_prefixes: bool = True,
    prefixes: Optional[Union[Tuple[str], str]] = None,
) -> None:
    """Prepare and save requirements.txt.

    This function prepares a requirements.txt file and saves it to a specified
    path.

    Args:
        path (Union[str, Path], optional): The path to save the
            requirements.txt file.
            Defaults to './requirements.txt'.
        keep_original_prefixes (bool, optional): Whether to keep the original
            prefixes in the requirements.txt file. Defaults to True.
        prefixes (Optional[Union[Tuple[str], str]], optional): The prefixes to
            add to the requirements.txt file. Defaults to None.
    """
    from pip._internal.operations import freeze
=======
    path: Union[str, Path] = "./requirements.txt",
    keep_original_prefixes: bool = True,
    prefixes: Optional[Union[Tuple[str], str]] = None,
) -> None:
    """Prepare and save requirements.txt."""
>>>>>>> 660ad325
    path = Path(path).absolute()

    # Prepare user provided prefixes for merge with original ones
    if prefixes is None:
        prefixes = set()
    elif type(prefixes) is str:
<<<<<<< HEAD
        prefixes = set(prefixes, )
=======
        prefixes = set(
            prefixes,
        )
>>>>>>> 660ad325
    else:
        prefixes = set(prefixes)

    # Merge prefixes:
    # We expect that all the prefixes in a requirement file
    # are placed at the top
    if keep_original_prefixes and path.is_file():
        with open(path, encoding="utf-8") as f:
            for line in f:
                if line == "\n":
                    continue
                if line[0] == "-":
                    prefixes |= {line.replace("\n", "")}
                else:
                    break

    requirements_generator = freeze.freeze()
    with open(path, "w", encoding="utf-8") as f:
        for prefix in prefixes:
            f.write(prefix + "\n")

        for package in requirements_generator:
            if _is_package_versioned(package):
                f.write(package + "\n")


def _is_package_versioned(package: str) -> bool:
<<<<<<< HEAD
    """Check if a package has a version.

    Args:
        package (str): The package to check.

    Returns:
        bool: `True` if the package has a version, `False` otherwise.
    """
    return ('==' in package and package
            not in ['pkg-resources==0.0.0', 'pkg_resources==0.0.0']
            and '-e ' not in package)
=======
    """Check if the package has a version."""
    return (
        "==" in package
        and package not in ["pkg-resources==0.0.0", "pkg_resources==0.0.0"]
        and "-e " not in package
    )
>>>>>>> 660ad325


@contextmanager
def set_directory(path: Path):
    """Set the current working directory within the context.

    Args:
        path (Path): The path to set as the current working directory.

    Yields:
        None
    """

    origin = Path().absolute()
    try:
        os.chdir(path)
        yield
    finally:
        os.chdir(origin)<|MERGE_RESOLUTION|>--- conflicted
+++ resolved
@@ -1,10 +1,5 @@
 # Copyright 2020-2024 Intel Corporation
 # SPDX-License-Identifier: Apache-2.0
-<<<<<<< HEAD
-"""Workspace utils module."""
-=======
-
->>>>>>> 660ad325
 
 """Workspace utils module."""
 import logging
@@ -24,8 +19,8 @@
 
 
 class ExperimentWorkspace:
-<<<<<<< HEAD
-    """Experiment workspace context manager.
+    """
+    Experiment workspace context manager.
 
     This class is a context manager for creating a workspace for an experiment.
 
@@ -40,12 +35,15 @@
             experiment.
     """
 
-    def __init__(self,
-                 experiment_name: str,
-                 data_file_path: Path,
-                 install_requirements: bool = False,
-                 remove_archive: bool = True) -> None:
-        """Initialize workspace context manager.
+    def __init__(
+        self,
+        experiment_name: str,
+        data_file_path: Path,
+        install_requirements: bool = False,
+        remove_archive: bool = True,
+    ) -> None:
+        """
+        Initialize workspace context manager.
 
         Args:
             experiment_name (str): The name of the experiment.
@@ -56,18 +54,6 @@
             remove_archive (bool, optional): Whether to remove the archive
                 after the experiment. Defaults to True.
         """
-=======
-    """Experiment workspace context manager."""
-
-    def __init__(
-        self,
-        experiment_name: str,
-        data_file_path: Path,
-        install_requirements: bool = False,
-        remove_archive: bool = True,
-    ) -> None:
-        """Initialize workspace context manager."""
->>>>>>> 660ad325
         self.experiment_name = experiment_name
         self.data_file_path = data_file_path
         self.install_requirements = install_requirements
@@ -110,13 +96,7 @@
             shutil.rmtree(self.experiment_work_dir, ignore_errors=True)
         os.makedirs(self.experiment_work_dir)
 
-<<<<<<< HEAD
-        shutil.unpack_archive(self.data_file_path,
-                              self.experiment_work_dir,
-                              format='zip')
-=======
         shutil.unpack_archive(self.data_file_path, self.experiment_work_dir, format="zip")
->>>>>>> 660ad325
 
         if self.install_requirements:
             self._install_requirements()
@@ -137,24 +117,20 @@
             logger.debug('Exiting from the workspace context manager'
                          f' for {self.experiment_name} experiment')
             logger.debug(
-<<<<<<< HEAD
-                f'Archive still exists: {self.data_file_path.exists()}')
-=======
                 "Exiting from the workspace context manager"
                 f" for {self.experiment_name} experiment"
             )
             logger.debug("Archive still exists: %s", self.data_file_path.exists())
->>>>>>> 660ad325
             self.data_file_path.unlink(missing_ok=False)
 
 
 def dump_requirements_file(
-<<<<<<< HEAD
-    path: Union[str, Path] = './requirements.txt',
+    path: Union[str, Path] = "./requirements.txt",
     keep_original_prefixes: bool = True,
     prefixes: Optional[Union[Tuple[str], str]] = None,
 ) -> None:
-    """Prepare and save requirements.txt.
+    """
+    Prepare and save requirements.txt.
 
     This function prepares a requirements.txt file and saves it to a specified
     path.
@@ -168,27 +144,15 @@
         prefixes (Optional[Union[Tuple[str], str]], optional): The prefixes to
             add to the requirements.txt file. Defaults to None.
     """
-    from pip._internal.operations import freeze
-=======
-    path: Union[str, Path] = "./requirements.txt",
-    keep_original_prefixes: bool = True,
-    prefixes: Optional[Union[Tuple[str], str]] = None,
-) -> None:
-    """Prepare and save requirements.txt."""
->>>>>>> 660ad325
     path = Path(path).absolute()
 
     # Prepare user provided prefixes for merge with original ones
     if prefixes is None:
         prefixes = set()
     elif type(prefixes) is str:
-<<<<<<< HEAD
-        prefixes = set(prefixes, )
-=======
         prefixes = set(
             prefixes,
         )
->>>>>>> 660ad325
     else:
         prefixes = set(prefixes)
 
@@ -216,8 +180,8 @@
 
 
 def _is_package_versioned(package: str) -> bool:
-<<<<<<< HEAD
-    """Check if a package has a version.
+    """
+    Check if a package has a version.
 
     Args:
         package (str): The package to check.
@@ -225,17 +189,11 @@
     Returns:
         bool: `True` if the package has a version, `False` otherwise.
     """
-    return ('==' in package and package
-            not in ['pkg-resources==0.0.0', 'pkg_resources==0.0.0']
-            and '-e ' not in package)
-=======
-    """Check if the package has a version."""
     return (
         "==" in package
         and package not in ["pkg-resources==0.0.0", "pkg_resources==0.0.0"]
         and "-e " not in package
     )
->>>>>>> 660ad325
 
 
 @contextmanager

--- conflicted
+++ resolved
@@ -290,25 +290,11 @@
 
 if __name__ == "__main__":
     # Setup participants
-<<<<<<< HEAD
-    aggregator = Aggregator()
-=======
     aggregator_ = Aggregator()
->>>>>>> 02076b3f
 
     collaborator_names = ["Portland", "Seattle", "Chandler", "Bangalore"]
 
     def callable_to_initialize_collaborator_private_attributes(
-<<<<<<< HEAD
-        index, n_collaborators, batch_size_train, train_dataset, test_dataset
-    ):
-        local_train = deepcopy(train_dataset)
-        local_test = deepcopy(test_dataset)
-        local_train.data = train_dataset.data[index:: n_collaborators]
-        local_train.targets = train_dataset.targets[index:: n_collaborators]
-        local_test.data = test_dataset.data[index:: n_collaborators]
-        local_test.targets = test_dataset.targets[index:: n_collaborators]
-=======
         n_collaborators, index, train_dataset, test_dataset, batch_size
     ):
         local_train = deepcopy(train_dataset)
@@ -317,7 +303,6 @@
         local_train.targets = mnist_train.targets[index::n_collaborators]
         local_test.data = mnist_test.data[index::n_collaborators]
         local_test.targets = mnist_test.targets[index::n_collaborators]
->>>>>>> 02076b3f
         return {
             "train_loader": torch.utils.data.DataLoader(
                 local_train, batch_size=batch_size, shuffle=True
@@ -327,34 +312,19 @@
             ),
         }
 
-<<<<<<< HEAD
-    # Setup collaborators private attributes via callable function
-=======
->>>>>>> 02076b3f
     collaborators = []
     for idx, collaborator_name in enumerate(collaborator_names):
         collaborators.append(
             Collaborator(
-<<<<<<< HEAD
-                name=collaborator_name,
-                private_attributes_callable=callable_to_initialize_collaborator_private_attributes,
-                index=idx, n_collaborators=len(collaborator_names), batch_size_train=64,
-                train_dataset=mnist_train, test_dataset=mnist_test
-=======
                 name=collaborator_name, num_cpus=0, num_gpus=0.0,
                 private_attributes_callable=callable_to_initialize_collaborator_private_attributes,
                 n_collaborators=len(collaborator_names), index=idx, train_dataset=mnist_train,
                 test_dataset=mnist_test, batch_size=32
->>>>>>> 02076b3f
             )
         )
 
     local_runtime = LocalRuntime(
-<<<<<<< HEAD
-        aggregator=aggregator, collaborators=collaborators, backend='ray'
-=======
         aggregator=aggregator_, collaborators=collaborators, backend="ray"
->>>>>>> 02076b3f
     )
     print(f"Local runtime collaborators = {local_runtime.collaborators}")
     num_rounds = 5
